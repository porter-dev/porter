--- conflicted
+++ resolved
@@ -815,32 +815,21 @@
 		Router:   r,
 	})
 
-<<<<<<< HEAD
-	// PATCH /api/projects/{project_id}/clusters/{cluster_id}/namespaces/{namespace}/releases/{name}/git_action_config -> release.NewUpdateGitActionConfigHandler
-=======
 	// PATCH /api/projects/{project_id}/clusters/{cluster_id}/namespaces/{namespace}/releases/{name}/{version}/git_action_config -> release.NewUpdateGitActionConfigHandler
->>>>>>> 92094d16
 	updateGitActionConfigEndpoint := factory.NewAPIEndpoint(
 		&types.APIRequestMetadata{
 			Verb:   types.APIVerbUpdate,
 			Method: types.HTTPVerbPatch,
 			Path: &types.Path{
 				Parent:       basePath,
-<<<<<<< HEAD
-				RelativePath: "/releases/{name}/git_action_config",
-=======
 				RelativePath: "/releases/{name}/{version}/git_action_config",
->>>>>>> 92094d16
-			},
-			Scopes: []types.PermissionScope{
-				types.UserScope,
-				types.ProjectScope,
-				types.ClusterScope,
-				types.NamespaceScope,
-<<<<<<< HEAD
-=======
-				types.ReleaseScope,
->>>>>>> 92094d16
+			},
+			Scopes: []types.PermissionScope{
+				types.UserScope,
+				types.ProjectScope,
+				types.ClusterScope,
+				types.NamespaceScope,
+				types.ReleaseScope,
 			},
 		},
 	)
