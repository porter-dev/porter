--- conflicted
+++ resolved
@@ -469,7 +469,6 @@
 		Router:   r,
 	})
 
-<<<<<<< HEAD
 	//  POST /api/projects/{project_id}/provision/ecr -> provision.NewProvisionECRHandler
 	provisionECREndpoint := factory.NewAPIEndpoint(
 		&types.APIRequestMetadata{
@@ -478,7 +477,54 @@
 			Path: &types.Path{
 				Parent:       basePath,
 				RelativePath: relPath + "/provision/ecr",
-=======
+			},
+			Scopes: []types.PermissionScope{
+				types.UserScope,
+				types.ProjectScope,
+			},
+		},
+	)
+
+	provisionECRHandler := provision.NewProvisionECRHandler(
+		config,
+		factory.GetDecoderValidator(),
+		factory.GetResultWriter(),
+	)
+
+	routes = append(routes, &Route{
+		Endpoint: provisionECREndpoint,
+		Handler:  provisionECRHandler,
+		Router:   r,
+	})
+
+	//  POST /api/projects/{project_id}/provision/eks -> provision.NewProvisionEKSHandler
+	provisionEKSEndpoint := factory.NewAPIEndpoint(
+		&types.APIRequestMetadata{
+			Verb:   types.APIVerbCreate,
+			Method: types.HTTPVerbPost,
+			Path: &types.Path{
+				Parent:       basePath,
+				RelativePath: relPath + "/provision/eks",
+			},
+			Scopes: []types.PermissionScope{
+				types.UserScope,
+				types.ProjectScope,
+			},
+		},
+	)
+
+	provisionEKSHandler := provision.NewProvisionEKSHandler(
+		config,
+		factory.GetDecoderValidator(),
+		factory.GetResultWriter(),
+	)
+
+	routes = append(routes, &Route{
+		Endpoint: provisionEKSEndpoint,
+		Handler:  provisionEKSHandler,
+		Router:   r,
+	})
+
 	// GET /api/projects/{project_id}/invites -> invite.NewInvitesListHandler
 	listInvitesEndpoint := factory.NewAPIEndpoint(
 		&types.APIRequestMetadata{
@@ -487,36 +533,20 @@
 			Path: &types.Path{
 				Parent:       basePath,
 				RelativePath: relPath + "/invites",
->>>>>>> 2dd8b80f
-			},
-			Scopes: []types.PermissionScope{
-				types.UserScope,
-				types.ProjectScope,
-			},
-		},
-	)
-
-<<<<<<< HEAD
-	provisionECRHandler := provision.NewProvisionECRHandler(
-		config,
-		factory.GetDecoderValidator(),
-=======
+			},
+			Scopes: []types.PermissionScope{
+				types.UserScope,
+				types.ProjectScope,
+			},
+		},
+	)
+
 	listInvitesHandler := invite.NewInvitesListHandler(
 		config,
->>>>>>> 2dd8b80f
-		factory.GetResultWriter(),
-	)
-
-	routes = append(routes, &Route{
-<<<<<<< HEAD
-		Endpoint: provisionECREndpoint,
-		Handler:  provisionECRHandler,
-		Router:   r,
-	})
-
-	//  POST /api/projects/{project_id}/provision/eks -> provision.NewProvisionEKSHandler
-	provisionEKSEndpoint := factory.NewAPIEndpoint(
-=======
+		factory.GetResultWriter(),
+	)
+
+	routes = append(routes, &Route{
 		Endpoint: listInvitesEndpoint,
 		Handler:  listInvitesHandler,
 		Router:   r,
@@ -524,40 +554,27 @@
 
 	// POST /api/projects/{project_id}/invites -> invite.NewInviteCreateHandler
 	createInviteEndpoint := factory.NewAPIEndpoint(
->>>>>>> 2dd8b80f
 		&types.APIRequestMetadata{
 			Verb:   types.APIVerbCreate,
 			Method: types.HTTPVerbPost,
 			Path: &types.Path{
 				Parent:       basePath,
-<<<<<<< HEAD
-				RelativePath: relPath + "/provision/eks",
-=======
 				RelativePath: relPath + "/invites",
->>>>>>> 2dd8b80f
-			},
-			Scopes: []types.PermissionScope{
-				types.UserScope,
-				types.ProjectScope,
-			},
-		},
-	)
-
-<<<<<<< HEAD
-	provisionEKSHandler := provision.NewProvisionEKSHandler(
-=======
+			},
+			Scopes: []types.PermissionScope{
+				types.UserScope,
+				types.ProjectScope,
+			},
+		},
+	)
+
 	createInviteHandler := invite.NewInviteCreateHandler(
->>>>>>> 2dd8b80f
-		config,
-		factory.GetDecoderValidator(),
-		factory.GetResultWriter(),
-	)
-
-	routes = append(routes, &Route{
-<<<<<<< HEAD
-		Endpoint: provisionEKSEndpoint,
-		Handler:  provisionEKSHandler,
-=======
+		config,
+		factory.GetDecoderValidator(),
+		factory.GetResultWriter(),
+	)
+
+	routes = append(routes, &Route{
 		Endpoint: createInviteEndpoint,
 		Handler:  createInviteHandler,
 		Router:   r,
@@ -584,7 +601,6 @@
 	routes = append(routes, &Route{
 		Endpoint: acceptInviteEndpoint,
 		Handler:  acceptInviteHandler,
->>>>>>> 2dd8b80f
 		Router:   r,
 	})
 
