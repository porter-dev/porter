--- conflicted
+++ resolved
@@ -9,11 +9,7 @@
 	"github.com/porter-dev/porter/api/types"
 )
 
-<<<<<<< HEAD
-// swagger:parameters getStack deleteStack patchStackSource rollbackStack listStackRevisions addApplication addEnvGroup updateStack
-=======
 // swagger:parameters getStack deleteStack putStackSource rollbackStack listStackRevisions addApplication addEnvGroup
->>>>>>> b095035b
 type stackPathParams struct {
 	// The project id
 	// in: path
