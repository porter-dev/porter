package v1

import (
	"fmt"

	"github.com/go-chi/chi"
	"github.com/porter-dev/porter/api/server/handlers/cluster"
	"github.com/porter-dev/porter/api/server/shared"
	"github.com/porter-dev/porter/api/server/shared/config"
	"github.com/porter-dev/porter/api/server/shared/router"
	"github.com/porter-dev/porter/api/types"
)

// swagger:parameters createNamespace listNamespaces
type clusterPathParams struct {
	// The project id
	// in: path
	// required: true
	// minimum: 1
	ProjectID uint `json:"project_id"`

	// The cluster id
	// in: path
	// required: true
	// minimum: 1
	ClusterID uint `json:"cluster_id"`
}

func NewV1ClusterScopedRegisterer(children ...*router.Registerer) *router.Registerer {
	return &router.Registerer{
		GetRoutes: GetV1ClusterScopedRoutes,
		Children:  children,
	}
}

func GetV1ClusterScopedRoutes(
	r chi.Router,
	config *config.Config,
	basePath *types.Path,
	factory shared.APIEndpointFactory,
	children ...*router.Registerer,
) []*router.Route {
	routes, projPath := getV1ClusterRoutes(r, config, basePath, factory)

	if len(children) > 0 {
		r.Route(projPath.RelativePath, func(r chi.Router) {
			for _, child := range children {
				childRoutes := child.GetRoutes(r, config, basePath, factory, child.Children...)

				routes = append(routes, childRoutes...)
			}
		})
	}

	return routes
}

func getV1ClusterRoutes(
	r chi.Router,
	config *config.Config,
	basePath *types.Path,
	factory shared.APIEndpointFactory,
) ([]*router.Route, *types.Path) {
	relPath := "/clusters/{cluster_id}"

	newPath := &types.Path{
		Parent:       basePath,
		RelativePath: relPath,
	}

	var routes []*router.Route

	// POST /api/v1/projects/{project_id}/clusters/{cluster_id}/namespaces -> cluster.NewCreateNamespaceHandler
	// swagger:operation POST /api/v1/projects/{project_id}/clusters/{cluster_id}/namespaces createNamespace
	//
<<<<<<< HEAD
	// Creates a new namespace
=======
	// Creates a new namespace in the cluster denoted by `cluster_id`. The cluster should belong to the project
	// denoted by `project_id`.
>>>>>>> a60f50c3
	//
	// ---
	// produces:
	// - application/json
	// summary: Create a new namespace
	// tags:
	// - Namespaces
	// parameters:
	//   - name: project_id
	//   - name: cluster_id
	//   - in: body
	//     name: CreateNamespaceRequest
	//     description: The namespace to create
	//     schema:
	//       $ref: '#/definitions/CreateNamespaceRequest'
	// responses:
	//   '201':
	//     description: Successfully created a new namespace
	//     schema:
<<<<<<< HEAD
	//       $ref: '#/definitions/CreateNamespaceResponse'
	//   '403':
	//     description: Forbidden
=======
	//       $ref: '#/definitions/NamespaceResponse'
	//   '403':
	//     description: Forbidden
	//   '412':
	//     description: Namespace already exists
>>>>>>> a60f50c3
	createNamespaceEndpoint := factory.NewAPIEndpoint(
		&types.APIRequestMetadata{
			Verb:   types.APIVerbCreate,
			Method: types.HTTPVerbPost,
			Path: &types.Path{
				Parent:       basePath,
				RelativePath: relPath + "/namespaces",
			},
			Scopes: []types.PermissionScope{
				types.UserScope,
				types.ProjectScope,
				types.ClusterScope,
			},
		},
	)

	createNamespaceHandler := cluster.NewCreateNamespaceHandler(
		config,
		factory.GetDecoderValidator(),
		factory.GetResultWriter(),
	)

	routes = append(routes, &router.Route{
		Endpoint: createNamespaceEndpoint,
		Handler:  createNamespaceHandler,
		Router:   r,
	})

	// GET /api/v1/projects/{project_id}/clusters/{cluster_id}/namespaces/{namespace} -> cluster.NewGetNamespaceHandler
	// swagger:operation GET /api/v1/projects/{project_id}/clusters/{cluster_id}/namespaces/{namespace} getNamespace
	//
<<<<<<< HEAD
	// Gets a namespace
=======
	// Gets a namespace denoted by the name `namespace`. The namespace should belong to the cluster
	// denoted by `cluster_id` which itself should belong to the project denoted by `project_id`.
>>>>>>> a60f50c3
	//
	// ---
	// produces:
	// - application/json
	// summary: Get a namespace
	// tags:
	// - Namespaces
	// parameters:
	//   - name: project_id
	//   - name: cluster_id
	//   - name: namespace
	// responses:
	//   '200':
	//     description: Successfully got the namespace
	//     schema:
<<<<<<< HEAD
	//       $ref: '#/definitions/GetNamespaceResponse'
=======
	//       $ref: '#/definitions/NamespaceResponse'
>>>>>>> a60f50c3
	//   '403':
	//     description: Forbidden
	//   '404':
	//     description: Not Found
	getNamespaceEndpoint := factory.NewAPIEndpoint(
		&types.APIRequestMetadata{
			Verb:   types.APIVerbGet,
			Method: types.HTTPVerbGet,
			Path: &types.Path{
				Parent:       basePath,
				RelativePath: fmt.Sprintf("%s/namespaces/{%s}", relPath, types.URLParamNamespace),
			},
			Scopes: []types.PermissionScope{
				types.UserScope,
				types.ProjectScope,
				types.ClusterScope,
			},
		},
	)

	getNamespaceHandler := cluster.NewGetNamespaceHandler(
		config,
		factory.GetResultWriter(),
	)

	routes = append(routes, &router.Route{
		Endpoint: getNamespaceEndpoint,
		Handler:  getNamespaceHandler,
		Router:   r,
	})

	// GET /api/v1/projects/{project_id}/clusters/{cluster_id}/namespaces -> cluster.NewListNamespacesHandler
	// swagger:operation GET /api/v1/projects/{project_id}/clusters/{cluster_id}/namespaces listNamespaces
	//
<<<<<<< HEAD
	// Lists namespaces
=======
	// Lists all namespaces in the cluster denoted by `cluster_id`. The cluster should belong to
	// the project denoted by `project_id`.
>>>>>>> a60f50c3
	//
	// ---
	// produces:
	// - application/json
	// summary: List all namespaces
	// tags:
	// - Namespaces
	// parameters:
	//   - name: project_id
	//   - name: cluster_id
	// responses:
	//   '200':
	//     description: Successfully listed namespaces
	//     schema:
	//       $ref: '#/definitions/ListNamespacesResponse'
	//   '403':
	//     description: Forbidden
	listNamespacesEndpoint := factory.NewAPIEndpoint(
		&types.APIRequestMetadata{
			Verb:   types.APIVerbGet,
			Method: types.HTTPVerbGet,
			Path: &types.Path{
				Parent:       basePath,
				RelativePath: relPath + "/namespaces",
			},
			Scopes: []types.PermissionScope{
				types.UserScope,
				types.ProjectScope,
				types.ClusterScope,
			},
		},
	)

	listNamespacesHandler := cluster.NewListNamespacesHandler(
		config,
		factory.GetResultWriter(),
	)

	routes = append(routes, &router.Route{
		Endpoint: listNamespacesEndpoint,
		Handler:  listNamespacesHandler,
		Router:   r,
	})

	// DELETE /api/v1/projects/{project_id}/clusters/{cluster_id}/namespaces/{namespace} -> cluster.NewDeleteNamespaceHandler
	// swagger:operation DELETE /api/v1/projects/{project_id}/clusters/{cluster_id}/namespaces/{namespace} deleteNamespace
	//
<<<<<<< HEAD
	// Deletes a namespace
=======
	// Deletes a namespace with the name `namespace`. The namespace should belong to the cluster
	// denoted by `cluster_id` which itself should belong to the project denoted by `project_id`.
	// Note that this endpoint does not indicate if the namespace does not exist.
>>>>>>> a60f50c3
	//
	// ---
	// produces:
	// - application/json
	// summary: Delete a namespace
	// tags:
	// - Namespaces
	// parameters:
	//   - name: project_id
	//   - name: cluster_id
	//   - name: namespace
	// responses:
	//   '200':
	//     description: Successfully deleted namespace
	//   '403':
	//     description: Forbidden
	deleteNamespaceEndpoint := factory.NewAPIEndpoint(
		&types.APIRequestMetadata{
			Verb:   types.APIVerbDelete,
			Method: types.HTTPVerbDelete,
			Path: &types.Path{
				Parent:       basePath,
				RelativePath: fmt.Sprintf("%s/namespaces/{%s}", relPath, types.URLParamNamespace),
			},
			Scopes: []types.PermissionScope{
				types.UserScope,
				types.ProjectScope,
				types.ClusterScope,
			},
		},
	)

	deleteNamespaceHandler := cluster.NewDeleteNamespaceHandler(
		config,
		factory.GetDecoderValidator(),
	)

	routes = append(routes, &router.Route{
		Endpoint: deleteNamespaceEndpoint,
		Handler:  deleteNamespaceHandler,
		Router:   r,
	})

	return routes, newPath
}<|MERGE_RESOLUTION|>--- conflicted
+++ resolved
@@ -73,12 +73,8 @@
 	// POST /api/v1/projects/{project_id}/clusters/{cluster_id}/namespaces -> cluster.NewCreateNamespaceHandler
 	// swagger:operation POST /api/v1/projects/{project_id}/clusters/{cluster_id}/namespaces createNamespace
 	//
-<<<<<<< HEAD
-	// Creates a new namespace
-=======
 	// Creates a new namespace in the cluster denoted by `cluster_id`. The cluster should belong to the project
 	// denoted by `project_id`.
->>>>>>> a60f50c3
 	//
 	// ---
 	// produces:
@@ -98,17 +94,11 @@
 	//   '201':
 	//     description: Successfully created a new namespace
 	//     schema:
-<<<<<<< HEAD
-	//       $ref: '#/definitions/CreateNamespaceResponse'
-	//   '403':
-	//     description: Forbidden
-=======
 	//       $ref: '#/definitions/NamespaceResponse'
 	//   '403':
 	//     description: Forbidden
 	//   '412':
 	//     description: Namespace already exists
->>>>>>> a60f50c3
 	createNamespaceEndpoint := factory.NewAPIEndpoint(
 		&types.APIRequestMetadata{
 			Verb:   types.APIVerbCreate,
@@ -140,12 +130,8 @@
 	// GET /api/v1/projects/{project_id}/clusters/{cluster_id}/namespaces/{namespace} -> cluster.NewGetNamespaceHandler
 	// swagger:operation GET /api/v1/projects/{project_id}/clusters/{cluster_id}/namespaces/{namespace} getNamespace
 	//
-<<<<<<< HEAD
-	// Gets a namespace
-=======
 	// Gets a namespace denoted by the name `namespace`. The namespace should belong to the cluster
 	// denoted by `cluster_id` which itself should belong to the project denoted by `project_id`.
->>>>>>> a60f50c3
 	//
 	// ---
 	// produces:
@@ -161,11 +147,7 @@
 	//   '200':
 	//     description: Successfully got the namespace
 	//     schema:
-<<<<<<< HEAD
-	//       $ref: '#/definitions/GetNamespaceResponse'
-=======
 	//       $ref: '#/definitions/NamespaceResponse'
->>>>>>> a60f50c3
 	//   '403':
 	//     description: Forbidden
 	//   '404':
@@ -200,12 +182,8 @@
 	// GET /api/v1/projects/{project_id}/clusters/{cluster_id}/namespaces -> cluster.NewListNamespacesHandler
 	// swagger:operation GET /api/v1/projects/{project_id}/clusters/{cluster_id}/namespaces listNamespaces
 	//
-<<<<<<< HEAD
-	// Lists namespaces
-=======
 	// Lists all namespaces in the cluster denoted by `cluster_id`. The cluster should belong to
 	// the project denoted by `project_id`.
->>>>>>> a60f50c3
 	//
 	// ---
 	// produces:
@@ -253,13 +231,9 @@
 	// DELETE /api/v1/projects/{project_id}/clusters/{cluster_id}/namespaces/{namespace} -> cluster.NewDeleteNamespaceHandler
 	// swagger:operation DELETE /api/v1/projects/{project_id}/clusters/{cluster_id}/namespaces/{namespace} deleteNamespace
 	//
-<<<<<<< HEAD
-	// Deletes a namespace
-=======
 	// Deletes a namespace with the name `namespace`. The namespace should belong to the cluster
 	// denoted by `cluster_id` which itself should belong to the project denoted by `project_id`.
 	// Note that this endpoint does not indicate if the namespace does not exist.
->>>>>>> a60f50c3
 	//
 	// ---
 	// produces:
