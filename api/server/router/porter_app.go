--- conflicted
+++ resolved
@@ -978,50 +978,61 @@
 		Router:   r,
 	})
 
-<<<<<<< HEAD
+	// POST /api/projects/{project_id}/clusters/{cluster_id}/apps/build-env -> porter_app.NewGetBuildEnvHandler
+	getBuildEnvEndpoint := factory.NewAPIEndpoint(
+		&types.APIRequestMetadata{
+			Verb:   types.APIVerbUpdate,
+			Method: types.HTTPVerbPost,
+			Path: &types.Path{
+				Parent:       basePath,
+				RelativePath: "/apps/build-env",
+			},
+			Scopes: []types.PermissionScope{
+				types.UserScope,
+				types.ProjectScope,
+				types.ClusterScope,
+			},
+		},
+	)
+
+	getBuildEnvHandler := porter_app.NewGetBuildEnvHandler(
+		config,
+		factory.GetDecoderValidator(),
+		factory.GetResultWriter(),
+	)
+
+	routes = append(routes, &router.Route{
+		Endpoint: getBuildEnvEndpoint,
+		Handler:  getBuildEnvHandler,
+		Router:   r,
+	})
+
 	// POST /api/projects/{project_id}/clusters/{cluster_id}/apps/{porter_app_name}/update-environment -> porter_app.NewUpdateAppEnvironmentHandler
 	updateAppEnvironmentGroupEndpoint := factory.NewAPIEndpoint(
-=======
-	// POST /api/projects/{project_id}/clusters/{cluster_id}/apps/build-env -> porter_app.NewGetBuildEnvHandler
-	getBuildEnvEndpoint := factory.NewAPIEndpoint(
->>>>>>> e12ff9a1
 		&types.APIRequestMetadata{
 			Verb:   types.APIVerbUpdate,
 			Method: types.HTTPVerbPost,
 			Path: &types.Path{
 				Parent:       basePath,
-<<<<<<< HEAD
 				RelativePath: fmt.Sprintf("/apps/{%s}/update-environment", types.URLParamPorterAppName),
-=======
-				RelativePath: "/apps/build-env",
->>>>>>> e12ff9a1
-			},
-			Scopes: []types.PermissionScope{
-				types.UserScope,
-				types.ProjectScope,
-				types.ClusterScope,
-			},
-		},
-	)
-
-<<<<<<< HEAD
+			},
+			Scopes: []types.PermissionScope{
+				types.UserScope,
+				types.ProjectScope,
+				types.ClusterScope,
+			},
+		},
+	)
+
 	updateAppEnvironmentGroupHandler := porter_app.NewUpdateAppEnvironmentHandler(
-=======
-	getBuildEnvHandler := porter_app.NewGetBuildEnvHandler(
->>>>>>> e12ff9a1
-		config,
-		factory.GetDecoderValidator(),
-		factory.GetResultWriter(),
-	)
-
-	routes = append(routes, &router.Route{
-<<<<<<< HEAD
+		config,
+		factory.GetDecoderValidator(),
+		factory.GetResultWriter(),
+	)
+
+	routes = append(routes, &router.Route{
 		Endpoint: updateAppEnvironmentGroupEndpoint,
 		Handler:  updateAppEnvironmentGroupHandler,
-=======
-		Endpoint: getBuildEnvEndpoint,
-		Handler:  getBuildEnvHandler,
->>>>>>> e12ff9a1
 		Router:   r,
 	})
 
