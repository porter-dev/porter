package router

import (
	"fmt"

	"github.com/go-chi/chi/v5"
	"github.com/porter-dev/porter/api/server/handlers/porter_app"
	"github.com/porter-dev/porter/api/server/shared"
	"github.com/porter-dev/porter/api/server/shared/config"
	"github.com/porter-dev/porter/api/server/shared/router"
	"github.com/porter-dev/porter/api/types"
)

func NewPorterAppScopedRegisterer(children ...*router.Registerer) *router.Registerer {
	return &router.Registerer{
		GetRoutes: GetPorterAppScopedRoutes,
		Children:  children,
	}
}

func GetPorterAppScopedRoutes(
	r chi.Router,
	config *config.Config,
	basePath *types.Path,
	factory shared.APIEndpointFactory,
	children ...*router.Registerer,
) []*router.Route {
	routes, projPath := getPorterAppRoutes(r, config, basePath, factory)

	if len(children) > 0 {
		r.Route(projPath.RelativePath, func(r chi.Router) {
			for _, child := range children {
				childRoutes := child.GetRoutes(r, config, basePath, factory, child.Children...)

				routes = append(routes, childRoutes...)
			}
		})
	}

	return routes
}

func getPorterAppRoutes(
	r chi.Router,
	config *config.Config,
	basePath *types.Path,
	factory shared.APIEndpointFactory,
) ([]*router.Route, *types.Path) {
	relPath := "/applications"
	relPathV2 := "/apps"

	newPath := &types.Path{
		Parent:       basePath,
		RelativePath: relPath,
	}

	var routes []*router.Route

	// GET /api/projects/{project_id}/clusters/{cluster_id}/applications/{name} -> porter_app.NewPorterAppGetHandler
	getPorterAppEndpoint := factory.NewAPIEndpoint(
		&types.APIRequestMetadata{
			Verb:   types.APIVerbGet,
			Method: types.HTTPVerbGet,
			Path: &types.Path{
				Parent:       basePath,
				RelativePath: fmt.Sprintf("%s/{%s}", relPath, types.URLParamPorterAppName),
			},
			Scopes: []types.PermissionScope{
				types.UserScope,
				types.ProjectScope,
				types.ClusterScope,
			},
		},
	)

	getPorterAppHandler := porter_app.NewGetPorterAppHandler(
		config,
		factory.GetResultWriter(),
	)

	routes = append(routes, &router.Route{
		Endpoint: getPorterAppEndpoint,
		Handler:  getPorterAppHandler,
		Router:   r,
	})

	// GET /api/projects/{project_id}/clusters/{cluster_id}/applications/{name}/releases/{version} -> porter_app.NewPorterAppReleaseGetHandler
	getPorterAppHelmReleaseEndpoint := factory.NewAPIEndpoint(
		&types.APIRequestMetadata{
			Verb:   types.APIVerbList,
			Method: types.HTTPVerbGet,
			Path: &types.Path{
				Parent:       basePath,
				RelativePath: fmt.Sprintf("%s/{%s}/releases/{%s}", relPath, types.URLParamPorterAppName, types.URLParamReleaseVersion),
			},
			Scopes: []types.PermissionScope{
				types.UserScope,
				types.ProjectScope,
				types.ClusterScope,
			},
		},
	)

	getPorterAppHelmReleaseHandler := porter_app.NewPorterAppHelmReleaseGetHandler(
		config,
		factory.GetResultWriter(),
	)

	routes = append(routes, &router.Route{
		Endpoint: getPorterAppHelmReleaseEndpoint,
		Handler:  getPorterAppHelmReleaseHandler,
		Router:   r,
	})

	// GET /api/projects/{project_id}/clusters/{cluster_id}/applications/{name}/release-history -> porter_app.NewPorterAppHelmReleaseHistoryGetHandler
	getPorterAppHelmReleaseHistoryGetEndpoint := factory.NewAPIEndpoint(
		&types.APIRequestMetadata{
			Verb:   types.APIVerbList,
			Method: types.HTTPVerbGet,
			Path: &types.Path{
				Parent:       basePath,
				RelativePath: fmt.Sprintf("%s/{%s}/release-history", relPath, types.URLParamPorterAppName),
			},
			Scopes: []types.PermissionScope{
				types.UserScope,
				types.ProjectScope,
				types.ClusterScope,
			},
		},
	)

	getPorterAppHelmReleaseHistoryGetHandler := porter_app.NewPorterAppHelmReleaseHistoryGetHandler(
		config,
		factory.GetResultWriter(),
	)

	routes = append(routes, &router.Route{
		Endpoint: getPorterAppHelmReleaseHistoryGetEndpoint,
		Handler:  getPorterAppHelmReleaseHistoryGetHandler,
		Router:   r,
	})

	// GET /api/projects/{project_id}/clusters/{cluster_id}/applications/{name}/releases/{version}/pods/all -> porter_app.NewPorterAppPodsGetHandler
	getPorterAppPodsEndpoint := factory.NewAPIEndpoint(
		&types.APIRequestMetadata{
			Verb:   types.APIVerbList,
			Method: types.HTTPVerbGet,
			Path: &types.Path{
				Parent:       basePath,
				RelativePath: fmt.Sprintf("%s/{%s}/releases/{%s}/pods/all", relPath, types.URLParamPorterAppName, types.URLParamReleaseVersion),
			},
			Scopes: []types.PermissionScope{
				types.UserScope,
				types.ProjectScope,
				types.ClusterScope,
			},
		},
	)

	getPorterAppPodsHandler := porter_app.NewPorterAppPodsGetHandler(
		config,
		factory.GetResultWriter(),
	)

	routes = append(routes, &router.Route{
		Endpoint: getPorterAppPodsEndpoint,
		Handler:  getPorterAppPodsHandler,
		Router:   r,
	})

	// GET /api/projects/{project_id}/clusters/{cluster_id}/applications -> porter_app.NewPorterAppListHandler
	listPorterAppEndpoint := factory.NewAPIEndpoint(
		&types.APIRequestMetadata{
			Verb:   types.APIVerbList,
			Method: types.HTTPVerbGet,
			Path: &types.Path{
				Parent:       basePath,
				RelativePath: relPath,
			},
			Scopes: []types.PermissionScope{
				types.UserScope,
				types.ProjectScope,
				types.ClusterScope,
			},
		},
	)

	listPorterAppHandler := porter_app.NewPorterAppListHandler(
		config,
		factory.GetResultWriter(),
	)

	routes = append(routes, &router.Route{
		Endpoint: listPorterAppEndpoint,
		Handler:  listPorterAppHandler,
		Router:   r,
	})

	// DELETE /api/projects/{project_id}/clusters/{cluster_id}/applications/{porter_app_name} -> release.NewDeletePorterAppByNameHandler
	deletePorterAppByNameEndpoint := factory.NewAPIEndpoint(
		&types.APIRequestMetadata{
			Verb:   types.APIVerbDelete,
			Method: types.HTTPVerbDelete,
			Path: &types.Path{
				Parent:       basePath,
				RelativePath: fmt.Sprintf("%s/{%s}", relPath, types.URLParamPorterAppName),
			},
			Scopes: []types.PermissionScope{
				types.UserScope,
				types.ProjectScope,
				types.ClusterScope,
			},
		},
	)

	deletePorterAppByNameHandler := porter_app.NewDeletePorterAppByNameHandler(
		config,
		factory.GetDecoderValidator(),
		factory.GetResultWriter(),
	)

	routes = append(routes, &router.Route{
		Endpoint: deletePorterAppByNameEndpoint,
		Handler:  deletePorterAppByNameHandler,
		Router:   r,
	})

	// POST /api/projects/{project_id}/clusters/{cluster_id}/applications/{porter_app_name} -> porter_app.NewCreatePorterAppHandler
	createPorterAppEndpoint := factory.NewAPIEndpoint(
		&types.APIRequestMetadata{
			Verb:   types.APIVerbCreate,
			Method: types.HTTPVerbPost,
			Path: &types.Path{
				Parent:       basePath,
				RelativePath: fmt.Sprintf("%s/{%s}", relPath, types.URLParamPorterAppName),
			},
			Scopes: []types.PermissionScope{
				types.UserScope,
				types.ProjectScope,
				types.ClusterScope,
			},
		},
	)

	createPorterAppHandler := porter_app.NewCreatePorterAppHandler(
		config,
		factory.GetDecoderValidator(),
		factory.GetResultWriter(),
	)

	routes = append(routes, &router.Route{
		Endpoint: createPorterAppEndpoint,
		Handler:  createPorterAppHandler,
		Router:   r,
	})

	// POST /api/projects/{project_id}/clusters/{cluster_id}/applications/{porter_app_name}/rollback -> porter_app.NewRollbackPorterAppHandler
	rollbackPorterAppEndpoint := factory.NewAPIEndpoint(
		&types.APIRequestMetadata{
			Verb:   types.APIVerbCreate,
			Method: types.HTTPVerbPost,
			Path: &types.Path{
				Parent:       basePath,
				RelativePath: fmt.Sprintf("%s/{%s}/rollback", relPath, types.URLParamPorterAppName),
			},
			Scopes: []types.PermissionScope{
				types.UserScope,
				types.ProjectScope,
				types.ClusterScope,
			},
		},
	)

	rollbackPorterAppHandler := porter_app.NewRollbackPorterAppHandler(
		config,
		factory.GetDecoderValidator(),
		factory.GetResultWriter(),
	)

	routes = append(routes, &router.Route{
		Endpoint: rollbackPorterAppEndpoint,
		Handler:  rollbackPorterAppHandler,
		Router:   r,
	})

	// POST /api/projects/{project_id}/clusters/{cluster_id}/applications/{porter_app_name}/pr -> porter_app.NewOpenStackPRHandler
	createSecretAndOpenGitHubPullRequestEndpoint := factory.NewAPIEndpoint(
		&types.APIRequestMetadata{
			Verb:   types.APIVerbCreate,
			Method: types.HTTPVerbPost,
			Path: &types.Path{
				Parent:       basePath,
				RelativePath: fmt.Sprintf("%s/{%s}/pr", relPath, types.URLParamPorterAppName),
			},
			Scopes: []types.PermissionScope{
				types.UserScope,
				types.ProjectScope,
				types.ClusterScope,
			},
		},
	)

	createSecretAndOpenGitHubPullRequestHandler := porter_app.NewOpenStackPRHandler(
		config,
		factory.GetDecoderValidator(),
		factory.GetResultWriter(),
	)

	routes = append(routes, &router.Route{
		Endpoint: createSecretAndOpenGitHubPullRequestEndpoint,
		Handler:  createSecretAndOpenGitHubPullRequestHandler,
		Router:   r,
	})

	// GET /api/projects/{project_id}/clusters/{cluster_id}/applications/{porter_app_name}/events -> porter_app.NewPorterAppEventListHandler
	listPorterAppEventsEndpoint := factory.NewAPIEndpoint(
		&types.APIRequestMetadata{
			Verb:   types.APIVerbList,
			Method: types.HTTPVerbGet,
			Path: &types.Path{
				Parent:       basePath,
				RelativePath: fmt.Sprintf("%s/{%s}/events", relPath, types.URLParamPorterAppName),
			},
			Scopes: []types.PermissionScope{
				types.UserScope,
				types.ProjectScope,
				types.ClusterScope,
			},
		},
	)

	listPorterAppEventsHandler := porter_app.NewPorterAppEventListHandler(
		config,
		factory.GetResultWriter(),
	)

	routes = append(routes, &router.Route{
		Endpoint: listPorterAppEventsEndpoint,
		Handler:  listPorterAppEventsHandler,
		Router:   r,
	})

	// POST /api/projects/{project_id}/clusters/{cluster_id}/applications/{name}/events -> porter_app.NewCreatePorterAppEventHandler
	createPorterAppEventEndpoint := factory.NewAPIEndpoint(
		&types.APIRequestMetadata{
			Verb:   types.APIVerbCreate,
			Method: types.HTTPVerbPost,
			Path: &types.Path{
				Parent:       basePath,
				RelativePath: fmt.Sprintf("%s/{%s}/events", relPath, types.URLParamPorterAppName),
			},
			Scopes: []types.PermissionScope{
				types.UserScope,
				types.ProjectScope,
				types.ClusterScope,
			},
		},
	)

	createPorterAppEventHandler := porter_app.NewCreateUpdatePorterAppEventHandler(
		config,
		factory.GetDecoderValidator(),
		factory.GetResultWriter(),
	)

	routes = append(routes, &router.Route{
		Endpoint: createPorterAppEventEndpoint,
		Handler:  createPorterAppEventHandler,
		Router:   r,
	})

	// GET /api/projects/{project_id}/clusters/{cluster_id}/events/id -> porter_app.NewGetPorterAppEventHandler
	getPorterAppEventEndpoint := factory.NewAPIEndpoint(
		&types.APIRequestMetadata{
			Verb:   types.APIVerbCreate,
			Method: types.HTTPVerbGet,
			Path: &types.Path{
				Parent:       basePath,
				RelativePath: fmt.Sprintf("/events/{%s}", types.URLParamPorterAppEventID),
			},
			Scopes: []types.PermissionScope{
				types.UserScope,
				types.ProjectScope,
				types.ClusterScope,
			},
		},
	)

	getPorterAppEventHandler := porter_app.NewGetPorterAppEventHandler(
		config,
		factory.GetResultWriter(),
	)

	routes = append(routes, &router.Route{
		Endpoint: getPorterAppEventEndpoint,
		Handler:  getPorterAppEventHandler,
		Router:   r,
	})

	// POST /api/projects/{project_id}/clusters/{cluster_id}/applications/analytics -> porter_app.NewPorterAppAnalyticsHandler
	porterAppAnalyticsEndpoint := factory.NewAPIEndpoint(
		&types.APIRequestMetadata{
			Verb:   types.APIVerbUpdate,
			Method: types.HTTPVerbPost,
			Path: &types.Path{
				Parent:       basePath,
				RelativePath: fmt.Sprintf("%s/analytics", relPath),
			},
			Scopes: []types.PermissionScope{
				types.UserScope,
				types.ProjectScope,
				types.ClusterScope,
			},
		},
	)

	porterAppAnalyticsHandler := porter_app.NewPorterAppAnalyticsHandler(
		config,
		factory.GetDecoderValidator(),
		factory.GetResultWriter(),
	)

	routes = append(routes, &router.Route{
		Endpoint: porterAppAnalyticsEndpoint,
		Handler:  porterAppAnalyticsHandler,
		Router:   r,
	})

	// GET /api/projects/{project_id}/clusters/{cluster_id}/applications/logs -> cluster.NewGetChartLogsWithinTimeRangeHandler
	getChartLogsWithinTimeRangeEndpoint := factory.NewAPIEndpoint(
		&types.APIRequestMetadata{
			Verb:   types.APIVerbGet,
			Method: types.HTTPVerbGet,
			Path: &types.Path{
				Parent:       basePath,
				RelativePath: fmt.Sprintf("%s/logs", relPath),
			},
			Scopes: []types.PermissionScope{
				types.UserScope,
				types.ProjectScope,
				types.ClusterScope,
			},
		},
	)

	getChartLogsWithinTimeRangeHandler := porter_app.NewGetLogsWithinTimeRangeHandler(
		config,
		factory.GetDecoderValidator(),
		factory.GetResultWriter(),
	)

	routes = append(routes, &router.Route{
		Endpoint: getChartLogsWithinTimeRangeEndpoint,
		Handler:  getChartLogsWithinTimeRangeHandler,
		Router:   r,
	})

	// POST /api/projects/{project_id}/clusters/{cluster_id}/applications/{porter_app_name}/run -> porter_app.NewRunPorterAppCommandHandler
	runPorterAppCommandEndpoint := factory.NewAPIEndpoint(
		&types.APIRequestMetadata{
			Verb:   types.APIVerbCreate,
			Method: types.HTTPVerbPost,
			Path: &types.Path{
				Parent:       basePath,
				RelativePath: fmt.Sprintf("%s/{%s}/run", relPath, types.URLParamPorterAppName),
			},
			Scopes: []types.PermissionScope{
				types.UserScope,
				types.ProjectScope,
				types.ClusterScope,
			},
		},
	)

	runPorterAppCommandHandler := porter_app.NewRunPorterAppCommandHandler(
		config,
		factory.GetDecoderValidator(),
		factory.GetResultWriter(),
	)

	routes = append(routes, &router.Route{
		Endpoint: runPorterAppCommandEndpoint,
		Handler:  runPorterAppCommandHandler,
		Router:   r,
	})

	// TODO: remove these three endpoints once these three 'stacks' routes are no longer used in telemetry

	// GET /api/projects/{project_id}/clusters/{cluster_id}/stacks/{name} -> porter_app.NewPorterAppGetHandler
	LEGACY_getPorterAppEndpoint := factory.NewAPIEndpoint(
		&types.APIRequestMetadata{
			Verb:   types.APIVerbGet,
			Method: types.HTTPVerbGet,
			Path: &types.Path{
				Parent:       basePath,
				RelativePath: fmt.Sprintf("/stacks/{%s}", types.URLParamPorterAppName),
			},
			Scopes: []types.PermissionScope{
				types.UserScope,
				types.ProjectScope,
				types.ClusterScope,
			},
		},
	)

	LEGACY_getPorterAppHandler := porter_app.NewGetPorterAppHandler(
		config,
		factory.GetResultWriter(),
	)

	routes = append(routes, &router.Route{
		Endpoint: LEGACY_getPorterAppEndpoint,
		Handler:  LEGACY_getPorterAppHandler,
		Router:   r,
	})

	// POST /api/projects/{project_id}/clusters/{cluster_id}/stacks/{porter_app_name} -> porter_app.NewCreatePorterAppHandler
	LEGACY_createPorterAppEndpoint := factory.NewAPIEndpoint(
		&types.APIRequestMetadata{
			Verb:   types.APIVerbCreate,
			Method: types.HTTPVerbPost,
			Path: &types.Path{
				Parent:       basePath,
				RelativePath: fmt.Sprintf("/stacks/{%s}", types.URLParamPorterAppName),
			},
			Scopes: []types.PermissionScope{
				types.UserScope,
				types.ProjectScope,
				types.ClusterScope,
			},
		},
	)

	LEGACY_createPorterAppHandler := porter_app.NewCreatePorterAppHandler(
		config,
		factory.GetDecoderValidator(),
		factory.GetResultWriter(),
	)

	routes = append(routes, &router.Route{
		Endpoint: LEGACY_createPorterAppEndpoint,
		Handler:  LEGACY_createPorterAppHandler,
		Router:   r,
	})

	// POST /api/projects/{project_id}/clusters/{cluster_id}/stacks/{name}/events -> porter_app.NewCreatePorterAppEventHandler
	LEGACY_createPorterAppEventEndpoint := factory.NewAPIEndpoint(
		&types.APIRequestMetadata{
			Verb:   types.APIVerbCreate,
			Method: types.HTTPVerbPost,
			Path: &types.Path{
				Parent:       basePath,
				RelativePath: fmt.Sprintf("/stacks/{%s}/events", types.URLParamPorterAppName),
			},
			Scopes: []types.PermissionScope{
				types.UserScope,
				types.ProjectScope,
				types.ClusterScope,
			},
		},
	)

	LEGACY_createPorterAppEventHandler := porter_app.NewCreateUpdatePorterAppEventHandler(
		config,
		factory.GetDecoderValidator(),
		factory.GetResultWriter(),
	)

	routes = append(routes, &router.Route{
		Endpoint: LEGACY_createPorterAppEventEndpoint,
		Handler:  LEGACY_createPorterAppEventHandler,
		Router:   r,
	})

	// GET /api/projects/{project_id}/clusters/{cluster_id}/apps/parse -> porter_app.NewParsePorterYAMLToProtoHandler
	parsePorterYAMLToProtoEndpoint := factory.NewAPIEndpoint(
		&types.APIRequestMetadata{
			Verb:   types.APIVerbGet,
			Method: types.HTTPVerbPost,
			Path: &types.Path{
				Parent:       basePath,
				RelativePath: fmt.Sprintf("%s/parse", relPathV2),
			},
			Scopes: []types.PermissionScope{
				types.UserScope,
				types.ProjectScope,
				types.ClusterScope,
			},
		},
	)

	parsePorterYAMLToProtoHandler := porter_app.NewParsePorterYAMLToProtoHandler(
		config,
		factory.GetDecoderValidator(),
		factory.GetResultWriter(),
	)

	routes = append(routes, &router.Route{
		Endpoint: parsePorterYAMLToProtoEndpoint,
		Handler:  parsePorterYAMLToProtoHandler,
		Router:   r,
	})

	// POST /api/projects/{project_id}/clusters/{cluster_id}/apps/validate -> porter_app.NewValidatePorterAppHandler
	validatePorterAppEndpoint := factory.NewAPIEndpoint(
		&types.APIRequestMetadata{
			Verb:   types.APIVerbGet,
			Method: types.HTTPVerbPost,
			Path: &types.Path{
				Parent:       basePath,
				RelativePath: fmt.Sprintf("%s/validate", relPathV2),
			},
			Scopes: []types.PermissionScope{
				types.UserScope,
				types.ProjectScope,
				types.ClusterScope,
			},
		},
	)

	validatePorterAppHandler := porter_app.NewValidatePorterAppHandler(
		config,
		factory.GetDecoderValidator(),
		factory.GetResultWriter(),
	)

	routes = append(routes, &router.Route{
		Endpoint: validatePorterAppEndpoint,
		Handler:  validatePorterAppHandler,
		Router:   r,
	})

	// POST /api/projects/{project_id}/clusters/{cluster_id}/apps/create -> porter_app.NewCreateAppHandler
	createAppEndpoint := factory.NewAPIEndpoint(
		&types.APIRequestMetadata{
			Verb:   types.APIVerbCreate,
			Method: types.HTTPVerbPost,
			Path: &types.Path{
				Parent:       basePath,
				RelativePath: fmt.Sprintf("%s/create", relPathV2),
			},
			Scopes: []types.PermissionScope{
				types.UserScope,
				types.ProjectScope,
				types.ClusterScope,
			},
		},
	)

	createAppHandler := porter_app.NewCreateAppHandler(
		config,
		factory.GetDecoderValidator(),
		factory.GetResultWriter(),
	)

	routes = append(routes, &router.Route{
		Endpoint: createAppEndpoint,
		Handler:  createAppHandler,
		Router:   r,
	})

	// POST /api/projects/{project_id}/clusters/{cluster_id}/apps/apply -> porter_app.NewApplyPorterAppHandler
	applyPorterAppEndpoint := factory.NewAPIEndpoint(
		&types.APIRequestMetadata{
			Verb:   types.APIVerbUpdate,
			Method: types.HTTPVerbPost,
			Path: &types.Path{
				Parent:       basePath,
				RelativePath: fmt.Sprintf("%s/apply", relPathV2),
			},
			Scopes: []types.PermissionScope{
				types.UserScope,
				types.ProjectScope,
				types.ClusterScope,
			},
		},
	)

	applyPorterAppHandler := porter_app.NewApplyPorterAppHandler(
		config,
		factory.GetDecoderValidator(),
		factory.GetResultWriter(),
	)

	routes = append(routes, &router.Route{
		Endpoint: applyPorterAppEndpoint,
		Handler:  applyPorterAppHandler,
		Router:   r,
	})

	// GET /api/projects/{project_id}/clusters/{cluster_id}/default-deployment-target -> porter_app.NewDefaultDeploymentTargetHandler
	defaultDeploymentTargetEndpoint := factory.NewAPIEndpoint(
		&types.APIRequestMetadata{
			Verb:   types.APIVerbGet,
			Method: types.HTTPVerbGet,
			Path: &types.Path{
				Parent:       basePath,
				RelativePath: "/default-deployment-target",
			},
			Scopes: []types.PermissionScope{
				types.UserScope,
				types.ProjectScope,
				types.ClusterScope,
			},
		},
	)

	defaultDeploymentTargetHandler := porter_app.NewDefaultDeploymentTargetHandler(
		config,
		factory.GetDecoderValidator(),
		factory.GetResultWriter(),
	)

	routes = append(routes, &router.Route{
		Endpoint: defaultDeploymentTargetEndpoint,
		Handler:  defaultDeploymentTargetHandler,
		Router:   r,
	})

	// GET /api/projects/{project_id}/clusters/{cluster_id}/apps/{porter_app_name}/latest -> porter_app.NewCurrentAppRevisionHandler
	currentAppRevisionEndpoint := factory.NewAPIEndpoint(
		&types.APIRequestMetadata{
			Verb:   types.APIVerbGet,
			Method: types.HTTPVerbGet,
			Path: &types.Path{
				Parent:       basePath,
				RelativePath: fmt.Sprintf("%s/{%s}/latest", relPathV2, types.URLParamPorterAppName),
			},
			Scopes: []types.PermissionScope{
				types.UserScope,
				types.ProjectScope,
				types.ClusterScope,
			},
		},
	)

	currentAppRevisionHandler := porter_app.NewLatestAppRevisionHandler(
		config,
		factory.GetDecoderValidator(),
		factory.GetResultWriter(),
	)

	routes = append(routes, &router.Route{
		Endpoint: currentAppRevisionEndpoint,
		Handler:  currentAppRevisionHandler,
		Router:   r,
	})

	// GET /api/projects/{project_id}/clusters/{cluster_id}/apps/{porter_app_name}/revisions -> porter_app.NewCurrentAppRevisionHandler
	listAppRevisionsEndpoint := factory.NewAPIEndpoint(
		&types.APIRequestMetadata{
			Verb:   types.APIVerbGet,
			Method: types.HTTPVerbGet,
			Path: &types.Path{
				Parent:       basePath,
				RelativePath: fmt.Sprintf("%s/{%s}/revisions", relPathV2, types.URLParamPorterAppName),
			},
			Scopes: []types.PermissionScope{
				types.UserScope,
				types.ProjectScope,
				types.ClusterScope,
			},
		},
	)

	listAppRevisionsHandler := porter_app.NewListAppRevisionsHandler(
		config,
		factory.GetDecoderValidator(),
		factory.GetResultWriter(),
	)

	routes = append(routes, &router.Route{
		Endpoint: listAppRevisionsEndpoint,
		Handler:  listAppRevisionsHandler,
		Router:   r,
	})

	// GET /api/projects/{project_id}/clusters/{cluster_id}/apps/revisions -> porter_app.NewCurrentAppRevisionHandler
	latestAppRevisionsEndpoint := factory.NewAPIEndpoint(
		&types.APIRequestMetadata{
			Verb:   types.APIVerbGet,
			Method: types.HTTPVerbGet,
			Path: &types.Path{
				Parent:       basePath,
				RelativePath: fmt.Sprintf("%s/revisions", relPathV2),
			},
			Scopes: []types.PermissionScope{
				types.UserScope,
				types.ProjectScope,
				types.ClusterScope,
			},
		},
	)

	latestAppRevisionsHandler := porter_app.NewLatestAppRevisionsHandler(
		config,
		factory.GetDecoderValidator(),
		factory.GetResultWriter(),
	)

	routes = append(routes, &router.Route{
		Endpoint: latestAppRevisionsEndpoint,
		Handler:  latestAppRevisionsHandler,
		Router:   r,
	})

	// POST /api/projects/{project_id}/clusters/{cluster_id}/apps/{porter_app_name}/subdomain -> porter_app.NewCreateSubdomainHandler
	createSubdomainEndpoint := factory.NewAPIEndpoint(
		&types.APIRequestMetadata{
			Verb:   types.APIVerbUpdate,
			Method: types.HTTPVerbPost,
			Path: &types.Path{
				Parent:       basePath,
				RelativePath: fmt.Sprintf("%s/{%s}/subdomain", relPathV2, types.URLParamPorterAppName),
			},
			Scopes: []types.PermissionScope{
				types.UserScope,
				types.ProjectScope,
				types.ClusterScope,
			},
		},
	)

	createSubdomainHandler := porter_app.NewCreateSubdomainHandler(
		config,
		factory.GetDecoderValidator(),
		factory.GetResultWriter(),
	)

	routes = append(routes, &router.Route{
		Endpoint: createSubdomainEndpoint,
		Handler:  createSubdomainHandler,
		Router:   r,
	})

	// GET /api/projects/{project_id}/clusters/{cluster_id}/apps/{porter_app_name}/{app_revision_id}/predeploy-status -> porter_app.NewPredeployStatusHandler
	predeployStatusEndpoint := factory.NewAPIEndpoint(
		&types.APIRequestMetadata{
			Verb:   types.APIVerbGet,
			Method: types.HTTPVerbGet,
			Path: &types.Path{
				Parent:       basePath,
				RelativePath: fmt.Sprintf("%s/{%s}/{%s}/predeploy-status", relPathV2, types.URLParamPorterAppName, types.URLParamAppRevisionID),
			},
			Scopes: []types.PermissionScope{
				types.UserScope,
				types.ProjectScope,
				types.ClusterScope,
			},
		},
	)

	predeployStatusHandler := porter_app.NewPredeployStatusHandler(
		config,
		factory.GetDecoderValidator(),
		factory.GetResultWriter(),
	)

	routes = append(routes, &router.Route{
		Endpoint: predeployStatusEndpoint,
		Handler:  predeployStatusHandler,
		Router:   r,
	})

	// GET /api/projects/{project_id}/clusters/{cluster_id}/apps/logs -> cluster.NewAppLogsHandler
	appLogsEndpoint := factory.NewAPIEndpoint(
		&types.APIRequestMetadata{
			Verb:   types.APIVerbGet,
			Method: types.HTTPVerbGet,
			Path: &types.Path{
				Parent:       basePath,
				RelativePath: fmt.Sprintf("%s/logs", relPathV2),
			},
			Scopes: []types.PermissionScope{
				types.UserScope,
				types.ProjectScope,
				types.ClusterScope,
			},
		},
	)

	appLogsHandler := porter_app.NewAppLogsHandler(
		config,
		factory.GetDecoderValidator(),
		factory.GetResultWriter(),
	)

	routes = append(routes, &router.Route{
		Endpoint: appLogsEndpoint,
		Handler:  appLogsHandler,
		Router:   r,
	})

	// GET /api/projects/{project_id}/clusters/{cluster_id}/apps/logs/loki -> namespace.NewStreamLogsLokiHandler
	streamLogsLokiEndpoint := factory.NewAPIEndpoint(
		&types.APIRequestMetadata{
			Verb:   types.APIVerbGet,
			Method: types.HTTPVerbGet,
			Path: &types.Path{
				Parent:       basePath,
				RelativePath: fmt.Sprintf("%s/logs/loki", relPathV2),
			},
			Scopes: []types.PermissionScope{
				types.UserScope,
				types.ProjectScope,
				types.ClusterScope,
			},
			IsWebsocket: true,
		},
	)

	streamLogsLokiHandler := porter_app.NewStreamLogsLokiHandler(
		config,
		factory.GetDecoderValidator(),
		factory.GetResultWriter(),
	)

	routes = append(routes, &router.Route{
		Endpoint: streamLogsLokiEndpoint,
		Handler:  streamLogsLokiHandler,
		Router:   r,
	})

	// GET /api/projects/{project_id}/clusters/{cluster_id}/apps/metrics -> cluster.NewGetPodMetricsHandler
	appMetricsEndpoint := factory.NewAPIEndpoint(
		&types.APIRequestMetadata{
			Verb:   types.APIVerbGet,
			Method: types.HTTPVerbGet,
			Path: &types.Path{
				Parent:       basePath,
				RelativePath: fmt.Sprintf("%s/metrics", relPathV2),
			},
			Scopes: []types.PermissionScope{
				types.UserScope,
				types.ProjectScope,
				types.ClusterScope,
			},
		},
	)

	appMetricsHandler := porter_app.NewAppMetricsHandler(
		config,
		factory.GetDecoderValidator(),
		factory.GetResultWriter(),
	)

	routes = append(routes, &router.Route{
		Endpoint: appMetricsEndpoint,
		Handler:  appMetricsHandler,
		Router:   r,
	})

<<<<<<< HEAD
	// GET /api/projects/{project_id}/clusters/{cluster_id}/apps/status -> cluster.NewAppStatusHandler
	appStatusEndpoint := factory.NewAPIEndpoint(
		&types.APIRequestMetadata{
			Verb:   types.APIVerbGet,
			Method: types.HTTPVerbGet,
			Path: &types.Path{
				Parent:       basePath,
				RelativePath: fmt.Sprintf("%s/{%s}/status", relPathV2, types.URLParamKind),
=======
	// POST /api/projects/{project_id}/clusters/{cluster_id}/apps/{porter_app_name}/revisions/{app_revision_id} -> porter_app.NewUpdateAppRevisionStatusHandler
	updateAppRevisionStatusEndpoint := factory.NewAPIEndpoint(
		&types.APIRequestMetadata{
			Verb:   types.APIVerbUpdate,
			Method: types.HTTPVerbPost,
			Path: &types.Path{
				Parent:       basePath,
				RelativePath: fmt.Sprintf("/apps/{%s}/revisions/{%s}", types.URLParamPorterAppName, types.URLParamAppRevisionID),
>>>>>>> a0e1b3d6
			},
			Scopes: []types.PermissionScope{
				types.UserScope,
				types.ProjectScope,
				types.ClusterScope,
			},
<<<<<<< HEAD
			IsWebsocket: true,
		},
	)

	appStatusHandler := porter_app.NewAppStatusHandler(
=======
		},
	)

	updateAppRevisionStatusHandler := porter_app.NewUpdateAppRevisionStatusHandler(
>>>>>>> a0e1b3d6
		config,
		factory.GetDecoderValidator(),
		factory.GetResultWriter(),
	)

	routes = append(routes, &router.Route{
<<<<<<< HEAD
		Endpoint: appStatusEndpoint,
		Handler:  appStatusHandler,
		Router:   r,
	})

	// GET /api/projects/{project_id}/clusters/{cluster_id}/apps/pods -> cluster.NewPodStatusHandler
	appPodStatusEndpoint := factory.NewAPIEndpoint(
		&types.APIRequestMetadata{
			Verb:   types.APIVerbGet,
			Method: types.HTTPVerbGet,
			Path: &types.Path{
				Parent:       basePath,
				RelativePath: fmt.Sprintf("%s/pods", relPathV2),
=======
		Endpoint: updateAppRevisionStatusEndpoint,
		Handler:  updateAppRevisionStatusHandler,
		Router:   r,
	})

	// POST /api/projects/{project_id}/clusters/{cluster_id}/apps/build-env -> porter_app.NewGetBuildEnvHandler
	getBuildEnvEndpoint := factory.NewAPIEndpoint(
		&types.APIRequestMetadata{
			Verb:   types.APIVerbUpdate,
			Method: types.HTTPVerbPost,
			Path: &types.Path{
				Parent:       basePath,
				RelativePath: "/apps/build-env",
>>>>>>> a0e1b3d6
			},
			Scopes: []types.PermissionScope{
				types.UserScope,
				types.ProjectScope,
				types.ClusterScope,
			},
		},
	)

<<<<<<< HEAD
	appPodStatusHandler := porter_app.NewPodStatusHandler(
=======
	getBuildEnvHandler := porter_app.NewGetBuildEnvHandler(
>>>>>>> a0e1b3d6
		config,
		factory.GetDecoderValidator(),
		factory.GetResultWriter(),
	)

	routes = append(routes, &router.Route{
<<<<<<< HEAD
		Endpoint: appPodStatusEndpoint,
		Handler:  appPodStatusHandler,
=======
		Endpoint: getBuildEnvEndpoint,
		Handler:  getBuildEnvHandler,
		Router:   r,
	})

	// POST /api/projects/{project_id}/clusters/{cluster_id}/apps/{porter_app_name}/update-environment -> porter_app.NewUpdateAppEnvironmentHandler
	updateAppEnvironmentGroupEndpoint := factory.NewAPIEndpoint(
		&types.APIRequestMetadata{
			Verb:   types.APIVerbUpdate,
			Method: types.HTTPVerbPost,
			Path: &types.Path{
				Parent:       basePath,
				RelativePath: fmt.Sprintf("/apps/{%s}/update-environment", types.URLParamPorterAppName),
			},
			Scopes: []types.PermissionScope{
				types.UserScope,
				types.ProjectScope,
				types.ClusterScope,
			},
		},
	)

	updateAppEnvironmentGroupHandler := porter_app.NewUpdateAppEnvironmentHandler(
		config,
		factory.GetDecoderValidator(),
		factory.GetResultWriter(),
	)

	routes = append(routes, &router.Route{
		Endpoint: updateAppEnvironmentGroupEndpoint,
		Handler:  updateAppEnvironmentGroupHandler,
>>>>>>> a0e1b3d6
		Router:   r,
	})

	return routes, newPath
}<|MERGE_RESOLUTION|>--- conflicted
+++ resolved
@@ -950,7 +950,6 @@
 		Router:   r,
 	})
 
-<<<<<<< HEAD
 	// GET /api/projects/{project_id}/clusters/{cluster_id}/apps/status -> cluster.NewAppStatusHandler
 	appStatusEndpoint := factory.NewAPIEndpoint(
 		&types.APIRequestMetadata{
@@ -959,7 +958,57 @@
 			Path: &types.Path{
 				Parent:       basePath,
 				RelativePath: fmt.Sprintf("%s/{%s}/status", relPathV2, types.URLParamKind),
-=======
+			},
+			Scopes: []types.PermissionScope{
+				types.UserScope,
+				types.ProjectScope,
+				types.ClusterScope,
+			},
+			IsWebsocket: true,
+		},
+	)
+
+	appStatusHandler := porter_app.NewAppStatusHandler(
+		config,
+		factory.GetDecoderValidator(),
+		factory.GetResultWriter(),
+	)
+
+	routes = append(routes, &router.Route{
+		Endpoint: appStatusEndpoint,
+		Handler:  appStatusHandler,
+		Router:   r,
+	})
+
+	// GET /api/projects/{project_id}/clusters/{cluster_id}/apps/pods -> cluster.NewPodStatusHandler
+	appPodStatusEndpoint := factory.NewAPIEndpoint(
+		&types.APIRequestMetadata{
+			Verb:   types.APIVerbGet,
+			Method: types.HTTPVerbGet,
+			Path: &types.Path{
+				Parent:       basePath,
+				RelativePath: fmt.Sprintf("%s/pods", relPathV2),
+			},
+			Scopes: []types.PermissionScope{
+				types.UserScope,
+				types.ProjectScope,
+				types.ClusterScope,
+			},
+		},
+	)
+
+	appPodStatusHandler := porter_app.NewPodStatusHandler(
+		config,
+		factory.GetDecoderValidator(),
+		factory.GetResultWriter(),
+	)
+
+	routes = append(routes, &router.Route{
+		Endpoint: appPodStatusEndpoint,
+		Handler:  appPodStatusHandler,
+		Router:   r,
+	})
+
 	// POST /api/projects/{project_id}/clusters/{cluster_id}/apps/{porter_app_name}/revisions/{app_revision_id} -> porter_app.NewUpdateAppRevisionStatusHandler
 	updateAppRevisionStatusEndpoint := factory.NewAPIEndpoint(
 		&types.APIRequestMetadata{
@@ -968,46 +1017,22 @@
 			Path: &types.Path{
 				Parent:       basePath,
 				RelativePath: fmt.Sprintf("/apps/{%s}/revisions/{%s}", types.URLParamPorterAppName, types.URLParamAppRevisionID),
->>>>>>> a0e1b3d6
-			},
-			Scopes: []types.PermissionScope{
-				types.UserScope,
-				types.ProjectScope,
-				types.ClusterScope,
-			},
-<<<<<<< HEAD
-			IsWebsocket: true,
-		},
-	)
-
-	appStatusHandler := porter_app.NewAppStatusHandler(
-=======
+			},
+			Scopes: []types.PermissionScope{
+				types.UserScope,
+				types.ProjectScope,
+				types.ClusterScope,
+			},
 		},
 	)
 
 	updateAppRevisionStatusHandler := porter_app.NewUpdateAppRevisionStatusHandler(
->>>>>>> a0e1b3d6
-		config,
-		factory.GetDecoderValidator(),
-		factory.GetResultWriter(),
-	)
-
-	routes = append(routes, &router.Route{
-<<<<<<< HEAD
-		Endpoint: appStatusEndpoint,
-		Handler:  appStatusHandler,
-		Router:   r,
-	})
-
-	// GET /api/projects/{project_id}/clusters/{cluster_id}/apps/pods -> cluster.NewPodStatusHandler
-	appPodStatusEndpoint := factory.NewAPIEndpoint(
-		&types.APIRequestMetadata{
-			Verb:   types.APIVerbGet,
-			Method: types.HTTPVerbGet,
-			Path: &types.Path{
-				Parent:       basePath,
-				RelativePath: fmt.Sprintf("%s/pods", relPathV2),
-=======
+		config,
+		factory.GetDecoderValidator(),
+		factory.GetResultWriter(),
+	)
+
+	routes = append(routes, &router.Route{
 		Endpoint: updateAppRevisionStatusEndpoint,
 		Handler:  updateAppRevisionStatusHandler,
 		Router:   r,
@@ -1021,31 +1046,22 @@
 			Path: &types.Path{
 				Parent:       basePath,
 				RelativePath: "/apps/build-env",
->>>>>>> a0e1b3d6
-			},
-			Scopes: []types.PermissionScope{
-				types.UserScope,
-				types.ProjectScope,
-				types.ClusterScope,
-			},
-		},
-	)
-
-<<<<<<< HEAD
-	appPodStatusHandler := porter_app.NewPodStatusHandler(
-=======
+			},
+			Scopes: []types.PermissionScope{
+				types.UserScope,
+				types.ProjectScope,
+				types.ClusterScope,
+			},
+		},
+	)
+
 	getBuildEnvHandler := porter_app.NewGetBuildEnvHandler(
->>>>>>> a0e1b3d6
-		config,
-		factory.GetDecoderValidator(),
-		factory.GetResultWriter(),
-	)
-
-	routes = append(routes, &router.Route{
-<<<<<<< HEAD
-		Endpoint: appPodStatusEndpoint,
-		Handler:  appPodStatusHandler,
-=======
+		config,
+		factory.GetDecoderValidator(),
+		factory.GetResultWriter(),
+	)
+
+	routes = append(routes, &router.Route{
 		Endpoint: getBuildEnvEndpoint,
 		Handler:  getBuildEnvHandler,
 		Router:   r,
@@ -1077,7 +1093,6 @@
 	routes = append(routes, &router.Route{
 		Endpoint: updateAppEnvironmentGroupEndpoint,
 		Handler:  updateAppEnvironmentGroupHandler,
->>>>>>> a0e1b3d6
 		Router:   r,
 	})
 
