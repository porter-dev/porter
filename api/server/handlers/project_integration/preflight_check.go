package project_integration

import (
	"fmt"
	"net/http"

	"connectrpc.com/connect"
	"github.com/porter-dev/api-contracts/generated/go/helpers"
	porterv1 "github.com/porter-dev/api-contracts/generated/go/porter/v1"
	"github.com/porter-dev/porter/api/server/handlers"
	"github.com/porter-dev/porter/api/server/shared"
	"github.com/porter-dev/porter/api/server/shared/apierrors"
	"github.com/porter-dev/porter/api/server/shared/config"
	"github.com/porter-dev/porter/api/types"
	"github.com/porter-dev/porter/internal/models"
	"github.com/porter-dev/porter/internal/telemetry"
)

// CreatePreflightCheckHandler Create Preflight Checks
type CreatePreflightCheckHandler struct {
	handlers.PorterHandlerReadWriter
}

// NewCreatePreflightCheckHandler Create Preflight Checks with /integrations/preflightcheck
func NewCreatePreflightCheckHandler(
	config *config.Config,
	decoderValidator shared.RequestDecoderValidator,
	writer shared.ResultWriter,
) *CreatePreflightCheckHandler {
	return &CreatePreflightCheckHandler{
		PorterHandlerReadWriter: handlers.NewDefaultPorterHandler(config, decoderValidator, writer),
	}
}

func (p *CreatePreflightCheckHandler) ServeHTTP(w http.ResponseWriter, r *http.Request) {
	ctx, span := telemetry.NewSpan(r.Context(), "preflight-checks")
	defer span.End()
	project, _ := ctx.Value(types.ProjectScope).(*models.Project)

	cloudValues := &porterv1.PreflightCheckRequest{}
	err := helpers.UnmarshalContractObjectFromReader(r.Body, cloudValues)
	if err != nil {
		e := telemetry.Error(ctx, span, err, "error unmarshalling preflight check data")
		p.HandleAPIError(w, r, apierrors.NewErrPassThroughToClient(e, http.StatusPreconditionFailed, err.Error()))
		return
	}

<<<<<<< HEAD
	input := porterv1.PreflightCheckRequest{}
	fmt.Println("cloudValues", cloudValues)
	if cloudValues.Contract == nil {
		input.ProjectId = int64(project.ID)
		input.CloudProvider = cloudValues.CloudProvider
		input.CloudProviderCredentialsId = cloudValues.CloudProviderCredentialsId
=======
	input := porterv1.PreflightCheckRequest{
		ProjectId:                  int64(project.ID),
		CloudProvider:              cloudValues.CloudProvider,
		CloudProviderCredentialsId: cloudValues.CloudProviderCredentialsId,
		Contract:                   cloudValues.Contract,
	}
>>>>>>> 615323bc

		if cloudValues.PreflightValues != nil {
			if cloudValues.CloudProvider == porterv1.EnumCloudProvider_ENUM_CLOUD_PROVIDER_GCP || cloudValues.CloudProvider == porterv1.EnumCloudProvider_ENUM_CLOUD_PROVIDER_AWS {
				input.PreflightValues = cloudValues.PreflightValues
			}
		}
	} else {
		input.Contract = cloudValues.Contract
	}
	fmt.Println("input", input)

	checkResp, err := p.Config().ClusterControlPlaneClient.PreflightCheck(ctx, connect.NewRequest(&input))
	if err != nil {
		e := fmt.Errorf("Pre-provision check failed: %w", err)
		p.HandleAPIError(w, r, apierrors.NewErrPassThroughToClient(e, http.StatusPreconditionFailed, err.Error()))
		return
	}

	p.WriteResult(w, r, checkResp)
}<|MERGE_RESOLUTION|>--- conflicted
+++ resolved
@@ -45,31 +45,18 @@
 		return
 	}
 
-<<<<<<< HEAD
-	input := porterv1.PreflightCheckRequest{}
-	fmt.Println("cloudValues", cloudValues)
-	if cloudValues.Contract == nil {
-		input.ProjectId = int64(project.ID)
-		input.CloudProvider = cloudValues.CloudProvider
-		input.CloudProviderCredentialsId = cloudValues.CloudProviderCredentialsId
-=======
 	input := porterv1.PreflightCheckRequest{
 		ProjectId:                  int64(project.ID),
 		CloudProvider:              cloudValues.CloudProvider,
 		CloudProviderCredentialsId: cloudValues.CloudProviderCredentialsId,
 		Contract:                   cloudValues.Contract,
 	}
->>>>>>> 615323bc
 
-		if cloudValues.PreflightValues != nil {
-			if cloudValues.CloudProvider == porterv1.EnumCloudProvider_ENUM_CLOUD_PROVIDER_GCP || cloudValues.CloudProvider == porterv1.EnumCloudProvider_ENUM_CLOUD_PROVIDER_AWS {
-				input.PreflightValues = cloudValues.PreflightValues
-			}
+	if cloudValues.PreflightValues != nil {
+		if cloudValues.CloudProvider == porterv1.EnumCloudProvider_ENUM_CLOUD_PROVIDER_GCP || cloudValues.CloudProvider == porterv1.EnumCloudProvider_ENUM_CLOUD_PROVIDER_AWS {
+			input.PreflightValues = cloudValues.PreflightValues
 		}
-	} else {
-		input.Contract = cloudValues.Contract
 	}
-	fmt.Println("input", input)
 
 	checkResp, err := p.Config().ClusterControlPlaneClient.PreflightCheck(ctx, connect.NewRequest(&input))
 	if err != nil {
