package release

import (
	"encoding/json"
	"fmt"
	"net/http"
	"strings"
	"time"

	"github.com/porter-dev/porter/api/server/authz"
	"github.com/porter-dev/porter/api/server/handlers"
	"github.com/porter-dev/porter/api/server/shared"
	"github.com/porter-dev/porter/api/server/shared/apierrors"
	"github.com/porter-dev/porter/api/server/shared/config"
	"github.com/porter-dev/porter/api/types"
	"github.com/porter-dev/porter/internal/analytics"
	"github.com/porter-dev/porter/internal/auth/token"
	"github.com/porter-dev/porter/internal/encryption"
	"github.com/porter-dev/porter/internal/helm"
	"github.com/porter-dev/porter/internal/helm/loader"
	"github.com/porter-dev/porter/internal/integrations/ci/actions"
	"github.com/porter-dev/porter/internal/integrations/ci/gitlab"
	"github.com/porter-dev/porter/internal/models"
	"github.com/porter-dev/porter/internal/oauth"
	"github.com/porter-dev/porter/internal/registry"
	"golang.org/x/crypto/bcrypt"
	"gopkg.in/yaml.v2"
	"helm.sh/helm/v3/pkg/release"
	v1 "k8s.io/api/core/v1"
)

type CreateReleaseHandler struct {
	handlers.PorterHandlerReadWriter
	authz.KubernetesAgentGetter
}

func NewCreateReleaseHandler(
	config *config.Config,
	decoderValidator shared.RequestDecoderValidator,
	writer shared.ResultWriter,
) *CreateReleaseHandler {
	return &CreateReleaseHandler{
		PorterHandlerReadWriter: handlers.NewDefaultPorterHandler(config, decoderValidator, writer),
		KubernetesAgentGetter:   authz.NewOutOfClusterAgentGetter(config),
	}
}

func (c *CreateReleaseHandler) ServeHTTP(w http.ResponseWriter, r *http.Request) {
	user, _ := r.Context().Value(types.UserScope).(*models.User)
	proj, _ := r.Context().Value(types.ProjectScope).(*models.Project)
	cluster, _ := r.Context().Value(types.ClusterScope).(*models.Cluster)
	namespace := r.Context().Value(types.NamespaceScope).(string)
	operationID := oauth.CreateRandomState()

	c.Config().AnalyticsClient.Track(analytics.ApplicationLaunchStartTrack(
		&analytics.ApplicationLaunchStartTrackOpts{
			ClusterScopedTrackOpts: analytics.GetClusterScopedTrackOpts(user.ID, cluster.ProjectID, cluster.ID),
			FlowID:                 operationID,
		},
	))

	helmAgent, err := c.GetHelmAgent(r, cluster, "")

	if err != nil {
		c.HandleAPIError(w, r, apierrors.NewErrInternal(err))
		return
	}

	request := &types.CreateReleaseRequest{}

	if ok := c.DecodeAndValidate(w, r, request); !ok {
		return
	}

	if request.RepoURL == "" {
		request.RepoURL = c.Config().ServerConf.DefaultApplicationHelmRepoURL
	}

	if request.TemplateVersion == "latest" {
		request.TemplateVersion = ""
	}

	chart, err := loader.LoadChartPublic(request.RepoURL, request.TemplateName, request.TemplateVersion)

	if err != nil {
		c.HandleAPIError(w, r, apierrors.NewErrInternal(err))
		return
	}

	registries, err := c.Repo().Registry().ListRegistriesByProjectID(cluster.ProjectID)

	if err != nil {
		c.HandleAPIError(w, r, apierrors.NewErrInternal(err))
		return
	}

	conf := &helm.InstallChartConfig{
		Chart:      chart,
		Name:       request.Name,
		Namespace:  namespace,
		Values:     request.Values,
		Cluster:    cluster,
		Repo:       c.Repo(),
		Registries: registries,
	}

	helmRelease, err := helmAgent.InstallChart(conf, c.Config().DOConf)

	if err != nil {
		c.HandleAPIError(w, r, apierrors.NewErrPassThroughToClient(
			fmt.Errorf("error installing a new chart: %s", err.Error()),
			http.StatusBadRequest,
		))

		return
	}

	k8sAgent, err := c.GetAgent(r, cluster, "")

	if err != nil {
		c.HandleAPIError(w, r, apierrors.NewErrInternal(err))
		return
	}

	configMaps := make([]*v1.ConfigMap, 0)

	if request.SyncedEnvGroups != nil && len(request.SyncedEnvGroups) > 0 {
		for _, envGroupName := range request.SyncedEnvGroups {
			// read the attached configmap
			cm, _, err := k8sAgent.GetLatestVersionedConfigMap(envGroupName, namespace)

			if err != nil {
				c.HandleAPIError(w, r, apierrors.NewErrPassThroughToClient(fmt.Errorf("Couldn't find the env group"), http.StatusNotFound))
				return
			}

			configMaps = append(configMaps, cm)
		}
	}

	release, err := createReleaseFromHelmRelease(c.Config(), cluster.ProjectID, cluster.ID, helmRelease)

	if err != nil {
		c.HandleAPIError(w, r, apierrors.NewErrInternal(err))
		return
	}

	if len(configMaps) > 0 {
		for _, cm := range configMaps {

			_, err = k8sAgent.AddApplicationToVersionedConfigMap(cm, release.Name)

			if err != nil {
				c.HandleAPIErrorNoWrite(w, r, apierrors.NewErrInternal(fmt.Errorf("Couldn't add %s to the config map %s", release.Name, cm.Name)))
			}
		}
	}

	if request.Tags != nil {
		tags, err := c.Repo().Tag().LinkTagsToRelease(request.Tags, release)

		if err == nil {
			release.Tags = append(release.Tags, tags...)
		}
	}

	if request.GitActionConfig != nil {
		_, _, err := createGitAction(
			c.Config(),
			proj,
			user.ID,
			cluster.ProjectID,
			cluster.ID,
			request.GitActionConfig,
			request.Name,
			namespace,
			release,
		)

		if err != nil {
			c.HandleAPIError(w, r, apierrors.NewErrInternal(err))
			return
		}
	}

	if request.BuildConfig != nil {
		_, err = createBuildConfig(c.Config(), release, request.BuildConfig)
	}

	if err != nil {
		c.HandleAPIError(w, r, apierrors.NewErrInternal(err))
		return
	}

	c.Config().AnalyticsClient.Track(analytics.ApplicationLaunchSuccessTrack(
		&analytics.ApplicationLaunchSuccessTrackOpts{
			ApplicationScopedTrackOpts: analytics.GetApplicationScopedTrackOpts(
				user.ID,
				cluster.ProjectID,
				cluster.ID,
				release.Name,
				release.Namespace,
				chart.Metadata.Name,
			),
			FlowID: operationID,
		},
	))
}

func createReleaseFromHelmRelease(
	config *config.Config,
	projectID, clusterID uint,
	helmRelease *release.Release,
) (*models.Release, error) {
	token, err := encryption.GenerateRandomBytes(16)

	if err != nil {
		return nil, err
	}

	// create release with webhook token in db
	image, ok := helmRelease.Config["image"].(map[string]interface{})

	if !ok {
		return nil, fmt.Errorf("Could not find field image in config")
	}

	repository := image["repository"]
	repoStr, ok := repository.(string)

	if !ok {
		return nil, fmt.Errorf("Could not find field repository in config")
	}

	release := &models.Release{
		ClusterID:    clusterID,
		ProjectID:    projectID,
		Namespace:    helmRelease.Namespace,
		Name:         helmRelease.Name,
		WebhookToken: token,
		ImageRepoURI: repoStr,
	}

	return config.Repo.Release().CreateRelease(release)
}

func createGitAction(
	config *config.Config,
	project *models.Project,
	userID, projectID, clusterID uint,
	request *types.CreateGitActionConfigRequest,
	name, namespace string,
	release *models.Release,
) (*types.GitActionConfig, []byte, error) {
	// if the registry was provisioned through Porter, create a repository if necessary
	if release != nil && request.RegistryID != 0 {
		// read the registry
		reg, err := config.Repo.Registry().ReadRegistry(projectID, request.RegistryID)

		if err != nil {
			return nil, nil, err
		}

		_reg := registry.Registry(*reg)
		regAPI := &_reg

		// parse the name from the registry
		nameSpl := strings.Split(request.ImageRepoURI, "/")
		repoName := nameSpl[len(nameSpl)-1]

		err = regAPI.CreateRepository(config.Repo, repoName)

		if err != nil {
			return nil, nil, err
		}
	}

	isDryRun := release == nil

	repoSplit := strings.Split(request.GitRepo, "/")

	if len(repoSplit) != 2 {
		return nil, nil, fmt.Errorf("invalid formatting of repo name")
	}

	encoded := ""
	var err error

	// if this isn't a dry run, generate the token
	if !isDryRun {
		encoded, err = getToken(config, project, userID, projectID, clusterID, request)

		if err != nil {
			return nil, nil, err
		}
	}

<<<<<<< HEAD
	var workflowYAML []byte
	var gitErr error

	if request.GitlabIntegrationID != 0 {
		giRunner := &gitlab.GitlabCI{
			ServerURL:        config.ServerConf.ServerURL,
			GitRepoOwner:     repoSplit[0],
			GitRepoName:      repoSplit[1],
			GitBranch:        request.GitBranch,
			Repo:             config.Repo,
			ProjectID:        projectID,
			ClusterID:        clusterID,
			UserID:           userID,
			IntegrationID:    request.GitlabIntegrationID,
			PorterConf:       config,
			ReleaseName:      name,
			ReleaseNamespace: namespace,
			FolderPath:       request.FolderPath,
			PorterToken:      encoded,
		}
=======
	// create the commit in the git repo
	gaRunner := &actions.GithubActions{
		InstanceName:           config.ServerConf.InstanceName,
		ServerURL:              config.ServerConf.ServerURL,
		GithubOAuthIntegration: nil,
		GithubAppID:            config.GithubAppConf.AppID,
		GithubAppSecretPath:    config.GithubAppConf.SecretPath,
		GithubInstallationID:   request.GitRepoID,
		GitRepoName:            repoSplit[1],
		GitRepoOwner:           repoSplit[0],
		Repo:                   config.Repo,
		ProjectID:              projectID,
		ClusterID:              clusterID,
		ReleaseName:            name,
		ReleaseNamespace:       namespace,
		GitBranch:              request.GitBranch,
		DockerFilePath:         request.DockerfilePath,
		FolderPath:             request.FolderPath,
		ImageRepoURL:           request.ImageRepoURI,
		PorterToken:            encoded,
		Version:                "v0.1.0",
		ShouldCreateWorkflow:   request.ShouldCreateWorkflow,
		DryRun:                 isDryRun,
	}

	// Save the github err for after creating the git action config. However, we
	// need to call Setup() in order to get the workflow file before writing the
	// action config, in the case of a dry run, since the dry run does not create
	// a git action config.
	workflowYAML, githubErr := gaRunner.Setup()
>>>>>>> 25f853d5

		gitErr = giRunner.Setup()
	} else {
		// create the commit in the git repo
		gaRunner := &actions.GithubActions{
			InstanceName:           config.ServerConf.InstanceName,
			ServerURL:              config.ServerConf.ServerURL,
			GithubOAuthIntegration: nil,
			GithubAppID:            config.GithubAppConf.AppID,
			GithubAppSecretPath:    config.GithubAppConf.SecretPath,
			GithubInstallationID:   request.GitRepoID,
			GitRepoName:            repoSplit[1],
			GitRepoOwner:           repoSplit[0],
			Repo:                   config.Repo,
			ProjectID:              projectID,
			ClusterID:              clusterID,
			ReleaseName:            name,
			ReleaseNamespace:       namespace,
			GitBranch:              request.GitBranch,
			DockerFilePath:         request.DockerfilePath,
			FolderPath:             request.FolderPath,
			ImageRepoURL:           request.ImageRepoURI,
			PorterToken:            encoded,
			Version:                "v0.1.0",
			ShouldCreateWorkflow:   request.ShouldCreateWorkflow,
			DryRun:                 release == nil,
		}

		// Save the github err for after creating the git action config. However, we
		// need to call Setup() in order to get the workflow file before writing the
		// action config, in the case of a dry run, since the dry run does not create
		// a git action config.
		workflowYAML, githubErr := gaRunner.Setup()

		if gaRunner.DryRun {
			if githubErr != nil {
				return nil, nil, githubErr
			}

			return nil, workflowYAML, nil
		}
	}

	// handle write to the database
	ga, err := config.Repo.GitActionConfig().CreateGitActionConfig(&models.GitActionConfig{
		ReleaseID:           release.ID,
		GitRepo:             request.GitRepo,
		GitBranch:           request.GitBranch,
		ImageRepoURI:        request.ImageRepoURI,
		GitRepoID:           request.GitRepoID,
		GitlabIntegrationID: request.GitlabIntegrationID,
		DockerfilePath:      request.DockerfilePath,
		FolderPath:          request.FolderPath,
		IsInstallation:      true,
		Version:             "v0.1.0",
	})

	if err != nil {
		return nil, nil, err
	}

	// update the release in the db with the image repo uri
	release.ImageRepoURI = ga.ImageRepoURI

	_, err = config.Repo.Release().UpdateRelease(release)

	if err != nil {
		return nil, nil, err
	}

	if gitErr != nil {
		return nil, nil, gitErr
	}

	return ga.ToGitActionConfigType(), workflowYAML, nil
}

func getToken(
	config *config.Config,
	proj *models.Project,
	userID, projectID, clusterID uint,
	request *types.CreateGitActionConfigRequest,
) (string, error) {
	// create a policy for the token
	policy := []*types.PolicyDocument{
		{
			Scope: types.ProjectScope,
			Verbs: types.ReadWriteVerbGroup(),
			Children: map[types.PermissionScope]*types.PolicyDocument{
				types.ClusterScope: {
					Scope: types.ClusterScope,
					Verbs: types.ReadWriteVerbGroup(),
				},
				types.RegistryScope: {
					Scope: types.RegistryScope,
					Verbs: types.ReadVerbGroup(),
				},
				types.HelmRepoScope: {
					Scope: types.HelmRepoScope,
					Verbs: types.ReadVerbGroup(),
				},
			},
		},
	}

	uid, err := encryption.GenerateRandomBytes(16)

	if err != nil {
		return "", err
	}

	policyBytes, err := json.Marshal(policy)

	if err != nil {
		return "", err
	}

	policyModel := &models.Policy{
		ProjectID:       projectID,
		UniqueID:        uid,
		CreatedByUserID: userID,
		Name:            strings.ToLower(fmt.Sprintf("repo-%s-token-policy", request.GitRepo)),
		PolicyBytes:     policyBytes,
	}

	policyModel, err = config.Repo.Policy().CreatePolicy(policyModel)

	if err != nil {
		return "", err
	}

	// create the token in the database
	tokenUID, err := encryption.GenerateRandomBytes(16)

	if err != nil {
		return "", err
	}

	secretKey, err := encryption.GenerateRandomBytes(16)

	if err != nil {
		return "", err
	}

	// hash the secret key for storage in the db
	hashedToken, err := bcrypt.GenerateFromPassword([]byte(secretKey), 8)

	if err != nil {
		return "", err
	}

	expiresAt := time.Now().Add(time.Hour * 24 * 365)

	apiToken := &models.APIToken{
		UniqueID:        tokenUID,
		ProjectID:       projectID,
		CreatedByUserID: userID,
		Expiry:          &expiresAt,
		Revoked:         false,
		PolicyUID:       policyModel.UniqueID,
		PolicyName:      policyModel.Name,
		Name:            strings.ToLower(fmt.Sprintf("repo-%s-token", request.GitRepo)),
		SecretKey:       hashedToken,
	}

	if !proj.APITokensEnabled {
		return "", fmt.Errorf("api tokens are not enabled for this project")
	}

	apiToken, err = config.Repo.APIToken().CreateAPIToken(apiToken)

	if err != nil {
		return "", err
	}

	// generate porter jwt token
	jwt, err := token.GetStoredTokenForAPI(userID, projectID, apiToken.UniqueID, secretKey)

	if err != nil {
		return "", err
	}

	return jwt.EncodeToken(config.TokenConf)
}

func createBuildConfig(
	config *config.Config,
	release *models.Release,
	bcRequest *types.CreateBuildConfigRequest,
) (*types.BuildConfig, error) {
	data, err := json.Marshal(bcRequest.Config)
	if err != nil {
		return nil, err
	}

	// handle write to the database
	bc, err := config.Repo.BuildConfig().CreateBuildConfig(&models.BuildConfig{
		Builder:    bcRequest.Builder,
		Buildpacks: strings.Join(bcRequest.Buildpacks, ","),
		Config:     data,
	})
	if err != nil {
		return nil, err
	}

	release.BuildConfig = bc.ID

	_, err = config.Repo.Release().UpdateRelease(release)
	if err != nil {
		return nil, err
	}

	return bc.ToBuildConfigType(), nil
}

type containerEnvConfig struct {
	Container struct {
		Env struct {
			Normal map[string]string `yaml:"normal"`
		} `yaml:"env"`
	} `yaml:"container"`
}

func getGARunner(
	config *config.Config,
	userID, projectID, clusterID uint,
	ga *models.GitActionConfig,
	name, namespace string,
	release *models.Release,
	helmRelease *release.Release,
) (*actions.GithubActions, error) {
	cEnv := &containerEnvConfig{}

	rawValues, err := yaml.Marshal(helmRelease.Config)

	if err == nil {
		err = yaml.Unmarshal(rawValues, cEnv)

		// if unmarshal error, just set to empty map
		if err != nil {
			cEnv.Container.Env.Normal = make(map[string]string)
		}
	}

	repoSplit := strings.Split(ga.GitRepo, "/")

	if len(repoSplit) != 2 {
		return nil, fmt.Errorf("invalid formatting of repo name")
	}

	// create the commit in the git repo
	return &actions.GithubActions{
		ServerURL:              config.ServerConf.ServerURL,
		GithubOAuthIntegration: nil,
		BuildEnv:               cEnv.Container.Env.Normal,
		GithubAppID:            config.GithubAppConf.AppID,
		GithubAppSecretPath:    config.GithubAppConf.SecretPath,
		GithubInstallationID:   ga.GitRepoID,
		GitRepoName:            repoSplit[1],
		GitRepoOwner:           repoSplit[0],
		Repo:                   config.Repo,
		ProjectID:              projectID,
		ClusterID:              clusterID,
		ReleaseName:            name,
		GitBranch:              ga.GitBranch,
		DockerFilePath:         ga.DockerfilePath,
		FolderPath:             ga.FolderPath,
		ImageRepoURL:           ga.ImageRepoURI,
		Version:                "v0.1.0",
	}, nil
}<|MERGE_RESOLUTION|>--- conflicted
+++ resolved
@@ -295,7 +295,6 @@
 		}
 	}
 
-<<<<<<< HEAD
 	var workflowYAML []byte
 	var gitErr error
 
@@ -316,38 +315,6 @@
 			FolderPath:       request.FolderPath,
 			PorterToken:      encoded,
 		}
-=======
-	// create the commit in the git repo
-	gaRunner := &actions.GithubActions{
-		InstanceName:           config.ServerConf.InstanceName,
-		ServerURL:              config.ServerConf.ServerURL,
-		GithubOAuthIntegration: nil,
-		GithubAppID:            config.GithubAppConf.AppID,
-		GithubAppSecretPath:    config.GithubAppConf.SecretPath,
-		GithubInstallationID:   request.GitRepoID,
-		GitRepoName:            repoSplit[1],
-		GitRepoOwner:           repoSplit[0],
-		Repo:                   config.Repo,
-		ProjectID:              projectID,
-		ClusterID:              clusterID,
-		ReleaseName:            name,
-		ReleaseNamespace:       namespace,
-		GitBranch:              request.GitBranch,
-		DockerFilePath:         request.DockerfilePath,
-		FolderPath:             request.FolderPath,
-		ImageRepoURL:           request.ImageRepoURI,
-		PorterToken:            encoded,
-		Version:                "v0.1.0",
-		ShouldCreateWorkflow:   request.ShouldCreateWorkflow,
-		DryRun:                 isDryRun,
-	}
-
-	// Save the github err for after creating the git action config. However, we
-	// need to call Setup() in order to get the workflow file before writing the
-	// action config, in the case of a dry run, since the dry run does not create
-	// a git action config.
-	workflowYAML, githubErr := gaRunner.Setup()
->>>>>>> 25f853d5
 
 		gitErr = giRunner.Setup()
 	} else {
