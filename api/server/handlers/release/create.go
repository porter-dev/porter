package release

import (
	"encoding/json"
	"errors"
	"fmt"
	"net/http"
	"strings"
	"time"

	"github.com/porter-dev/porter/api/server/authz"
	"github.com/porter-dev/porter/api/server/handlers"
	"github.com/porter-dev/porter/api/server/shared"
	"github.com/porter-dev/porter/api/server/shared/apierrors"
	"github.com/porter-dev/porter/api/server/shared/config"
	"github.com/porter-dev/porter/api/types"
	"github.com/porter-dev/porter/internal/analytics"
	"github.com/porter-dev/porter/internal/auth/token"
	"github.com/porter-dev/porter/internal/encryption"
	"github.com/porter-dev/porter/internal/helm"
	"github.com/porter-dev/porter/internal/helm/loader"
	"github.com/porter-dev/porter/internal/integrations/ci/actions"
	"github.com/porter-dev/porter/internal/integrations/ci/gitlab"
	"github.com/porter-dev/porter/internal/models"
	"github.com/porter-dev/porter/internal/oauth"
	"github.com/porter-dev/porter/internal/registry"
	"golang.org/x/crypto/bcrypt"
	"gopkg.in/yaml.v2"
	"helm.sh/helm/v3/pkg/release"
	v1 "k8s.io/api/core/v1"
)

type CreateReleaseHandler struct {
	handlers.PorterHandlerReadWriter
	authz.KubernetesAgentGetter
}

func NewCreateReleaseHandler(
	config *config.Config,
	decoderValidator shared.RequestDecoderValidator,
	writer shared.ResultWriter,
) *CreateReleaseHandler {
	return &CreateReleaseHandler{
		PorterHandlerReadWriter: handlers.NewDefaultPorterHandler(config, decoderValidator, writer),
		KubernetesAgentGetter:   authz.NewOutOfClusterAgentGetter(config),
	}
}

func (c *CreateReleaseHandler) ServeHTTP(w http.ResponseWriter, r *http.Request) {
	user, _ := r.Context().Value(types.UserScope).(*models.User)
	cluster, _ := r.Context().Value(types.ClusterScope).(*models.Cluster)
	namespace := r.Context().Value(types.NamespaceScope).(string)
	operationID := oauth.CreateRandomState()

	c.Config().AnalyticsClient.Track(analytics.ApplicationLaunchStartTrack(
		&analytics.ApplicationLaunchStartTrackOpts{
			ClusterScopedTrackOpts: analytics.GetClusterScopedTrackOpts(user.ID, cluster.ProjectID, cluster.ID),
			FlowID:                 operationID,
		},
	))

	helmAgent, err := c.GetHelmAgent(r, cluster, "")

	if err != nil {
		c.HandleAPIError(w, r, apierrors.NewErrInternal(err))
		return
	}

	request := &types.CreateReleaseRequest{}

	if ok := c.DecodeAndValidate(w, r, request); !ok {
		return
	}

	if request.RepoURL == "" {
		request.RepoURL = c.Config().ServerConf.DefaultApplicationHelmRepoURL
	}

	if request.TemplateVersion == "latest" {
		request.TemplateVersion = ""
	}

	chart, err := loader.LoadChartPublic(request.RepoURL, request.TemplateName, request.TemplateVersion)

	if err != nil {
		c.HandleAPIError(w, r, apierrors.NewErrInternal(err))
		return
	}

	registries, err := c.Repo().Registry().ListRegistriesByProjectID(cluster.ProjectID)

	if err != nil {
		c.HandleAPIError(w, r, apierrors.NewErrInternal(err))
		return
	}

	conf := &helm.InstallChartConfig{
		Chart:      chart,
		Name:       request.Name,
		Namespace:  namespace,
		Values:     request.Values,
		Cluster:    cluster,
		Repo:       c.Repo(),
		Registries: registries,
	}

	helmRelease, err := helmAgent.InstallChart(conf, c.Config().DOConf)

	if err != nil {
		c.HandleAPIError(w, r, apierrors.NewErrPassThroughToClient(
			fmt.Errorf("error installing a new chart: %s", err.Error()),
			http.StatusBadRequest,
		))

		return
	}

	k8sAgent, err := c.GetAgent(r, cluster, "")

	if err != nil {
		c.HandleAPIError(w, r, apierrors.NewErrInternal(err))
		return
	}

	configMaps := make([]*v1.ConfigMap, 0)

	if request.SyncedEnvGroups != nil && len(request.SyncedEnvGroups) > 0 {
		for _, envGroupName := range request.SyncedEnvGroups {
			// read the attached configmap
			cm, _, err := k8sAgent.GetLatestVersionedConfigMap(envGroupName, namespace)

			if err != nil {
				c.HandleAPIError(w, r, apierrors.NewErrPassThroughToClient(fmt.Errorf("Couldn't find the env group"), http.StatusNotFound))
				return
			}

			configMaps = append(configMaps, cm)
		}
	}

	release, err := CreateAppReleaseFromHelmRelease(c.Config(), cluster.ProjectID, cluster.ID, 0, helmRelease)

	if err != nil {
		c.HandleAPIError(w, r, apierrors.NewErrInternal(err))
		return
	}

	if len(configMaps) > 0 {
		for _, cm := range configMaps {

			_, err = k8sAgent.AddApplicationToVersionedConfigMap(cm, release.Name)

			if err != nil {
				c.HandleAPIErrorNoWrite(w, r, apierrors.NewErrInternal(fmt.Errorf("Couldn't add %s to the config map %s", release.Name, cm.Name)))
			}
		}
	}

	if request.Tags != nil {
		tags, err := c.Repo().Tag().LinkTagsToRelease(request.Tags, release)

		if err == nil {
			release.Tags = append(release.Tags, tags...)
		}
	}

<<<<<<< HEAD
=======
	if request.BuildConfig != nil {
		_, err = createBuildConfig(c.Config(), release, request.BuildConfig)
	}

	if err != nil {
		c.HandleAPIError(w, r, apierrors.NewErrInternal(err))
		return
	}

>>>>>>> afc76db7
	if request.GitActionConfig != nil {
		_, _, err := createGitAction(
			c.Config(),
			user.ID,
			cluster.ProjectID,
			cluster.ID,
			request.GitActionConfig,
			request.Name,
			namespace,
			release,
		)

		if err != nil {
			unwrappedErr := errors.Unwrap(err)

			if unwrappedErr != nil {
				if errors.Is(unwrappedErr, actions.ErrProtectedBranch) {
					c.HandleAPIError(w, r, apierrors.NewErrPassThroughToClient(err, http.StatusConflict))
				} else if errors.Is(unwrappedErr, actions.ErrCreatePRForProtectedBranch) {
					c.HandleAPIError(w, r, apierrors.NewErrPassThroughToClient(err, http.StatusPreconditionFailed))
				}
			} else {
				c.HandleAPIError(w, r, apierrors.NewErrInternal(err))
				return
			}
		}
	}

	c.Config().AnalyticsClient.Track(analytics.ApplicationLaunchSuccessTrack(
		&analytics.ApplicationLaunchSuccessTrackOpts{
			ApplicationScopedTrackOpts: analytics.GetApplicationScopedTrackOpts(
				user.ID,
				cluster.ProjectID,
				cluster.ID,
				release.Name,
				release.Namespace,
				chart.Metadata.Name,
			),
			FlowID: operationID,
		},
	))

	w.WriteHeader(http.StatusCreated)
}

func CreateAppReleaseFromHelmRelease(
	config *config.Config,
	projectID, clusterID, stackResourceID uint,
	helmRelease *release.Release,
) (*models.Release, error) {
	token, err := encryption.GenerateRandomBytes(16)

	if err != nil {
		return nil, err
	}

	// create release with webhook token in db
	image, ok := helmRelease.Config["image"].(map[string]interface{})

	if !ok {
		return nil, fmt.Errorf("Could not find field image in config")
	}

	repository := image["repository"]
	repoStr, ok := repository.(string)

	if !ok {
		return nil, fmt.Errorf("Could not find field repository in config")
	}

	release := &models.Release{
		ClusterID:       clusterID,
		ProjectID:       projectID,
		Namespace:       helmRelease.Namespace,
		Name:            helmRelease.Name,
		WebhookToken:    token,
		ImageRepoURI:    repoStr,
		StackResourceID: stackResourceID,
	}

	return config.Repo.Release().CreateRelease(release)
}

func CreateAddonReleaseFromHelmRelease(
	config *config.Config,
	projectID, clusterID, stackResourceID uint,
	helmRelease *release.Release,
) (*models.Release, error) {
	release := &models.Release{
		ClusterID:       clusterID,
		ProjectID:       projectID,
		Namespace:       helmRelease.Namespace,
		Name:            helmRelease.Name,
		StackResourceID: stackResourceID,
	}

	return config.Repo.Release().CreateRelease(release)
}

func createGitAction(
	config *config.Config,
	userID, projectID, clusterID uint,
	request *types.CreateGitActionConfigRequest,
	name, namespace string,
	release *models.Release,
) (*types.GitActionConfig, []byte, error) {
	// if the registry was provisioned through Porter, create a repository if necessary
	if release != nil && request.RegistryID != 0 {
		// read the registry
		reg, err := config.Repo.Registry().ReadRegistry(projectID, request.RegistryID)

		if err != nil {
			return nil, nil, err
		}

		_reg := registry.Registry(*reg)
		regAPI := &_reg

		// parse the name from the registry
		nameSpl := strings.Split(request.ImageRepoURI, "/")
		repoName := nameSpl[len(nameSpl)-1]

		err = regAPI.CreateRepository(config.Repo, repoName)

		if err != nil {
			return nil, nil, err
		}
	}

	isDryRun := release == nil

	repoSplit := strings.Split(request.GitRepo, "/")

	if len(repoSplit) != 2 {
		return nil, nil, fmt.Errorf("invalid formatting of repo name")
	}

	encoded := ""
	var err error

	// if this isn't a dry run, generate the token
	if !isDryRun {
		encoded, err = getToken(config, userID, projectID, clusterID, request)

		if err != nil {
			return nil, nil, err
		}
	}

	var workflowYAML []byte
	var gitErr error

	if request.GitlabIntegrationID != 0 {
		giRunner := &gitlab.GitlabCI{
			ServerURL:        config.ServerConf.ServerURL,
			GitRepoOwner:     repoSplit[0],
			GitRepoName:      repoSplit[1],
			GitBranch:        request.GitBranch,
			Repo:             config.Repo,
			ProjectID:        projectID,
			ClusterID:        clusterID,
			UserID:           userID,
			IntegrationID:    request.GitlabIntegrationID,
			PorterConf:       config,
			ReleaseName:      name,
			ReleaseNamespace: namespace,
			FolderPath:       request.FolderPath,
			PorterToken:      encoded,
		}

		gitErr = giRunner.Setup()
	} else {
		// create the commit in the git repo
		gaRunner := &actions.GithubActions{
			InstanceName:           config.ServerConf.InstanceName,
			ServerURL:              config.ServerConf.ServerURL,
			GithubOAuthIntegration: nil,
			GithubAppID:            config.GithubAppConf.AppID,
			GithubAppSecretPath:    config.GithubAppConf.SecretPath,
			GithubInstallationID:   request.GitRepoID,
			GitRepoName:            repoSplit[1],
			GitRepoOwner:           repoSplit[0],
			Repo:                   config.Repo,
			ProjectID:              projectID,
			ClusterID:              clusterID,
			ReleaseName:            name,
			ReleaseNamespace:       namespace,
			GitBranch:              request.GitBranch,
			DockerFilePath:         request.DockerfilePath,
			FolderPath:             request.FolderPath,
			ImageRepoURL:           request.ImageRepoURI,
			PorterToken:            encoded,
			Version:                "v0.1.0",
			ShouldCreateWorkflow:   request.ShouldCreateWorkflow,
			DryRun:                 release == nil,
		}

		// Save the github err for after creating the git action config. However, we
		// need to call Setup() in order to get the workflow file before writing the
		// action config, in the case of a dry run, since the dry run does not create
		// a git action config.
<<<<<<< HEAD
		workflowYAML, githubErr := gaRunner.Setup()

		if gaRunner.DryRun {
			if githubErr != nil {
				return nil, nil, githubErr
=======
		workflowYAML, gitErr = gaRunner.Setup()

		if gaRunner.DryRun {
			if gitErr != nil {
				return nil, nil, gitErr
>>>>>>> afc76db7
			}

			return nil, workflowYAML, nil
		}
	}

	// handle write to the database
	ga, err := config.Repo.GitActionConfig().CreateGitActionConfig(&models.GitActionConfig{
		ReleaseID:           release.ID,
		GitRepo:             request.GitRepo,
		GitBranch:           request.GitBranch,
		ImageRepoURI:        request.ImageRepoURI,
		GitRepoID:           request.GitRepoID,
		GitlabIntegrationID: request.GitlabIntegrationID,
		DockerfilePath:      request.DockerfilePath,
		FolderPath:          request.FolderPath,
		IsInstallation:      true,
		Version:             "v0.1.0",
	})

	if err != nil {
		return nil, nil, err
	}

	// update the release in the db with the image repo uri
	release.ImageRepoURI = ga.ImageRepoURI

	_, err = config.Repo.Release().UpdateRelease(release)

	if err != nil {
		return nil, nil, err
	}

<<<<<<< HEAD
	if gitErr != nil {
		return nil, nil, gitErr
	}

	return ga.ToGitActionConfigType(), workflowYAML, nil
=======
	return ga.ToGitActionConfigType(), workflowYAML, gitErr
>>>>>>> afc76db7
}

func getToken(
	config *config.Config,
	userID, projectID, clusterID uint,
	request *types.CreateGitActionConfigRequest,
) (string, error) {
	// create a policy for the token
	policy := []*types.PolicyDocument{
		{
			Scope: types.ProjectScope,
			Verbs: types.ReadWriteVerbGroup(),
			Children: map[types.PermissionScope]*types.PolicyDocument{
				types.ClusterScope: {
					Scope: types.ClusterScope,
					Verbs: types.ReadWriteVerbGroup(),
				},
				types.RegistryScope: {
					Scope: types.RegistryScope,
					Verbs: types.ReadVerbGroup(),
				},
				types.HelmRepoScope: {
					Scope: types.HelmRepoScope,
					Verbs: types.ReadVerbGroup(),
				},
			},
		},
	}

	uid, err := encryption.GenerateRandomBytes(16)

	if err != nil {
		return "", err
	}

	policyBytes, err := json.Marshal(policy)

	if err != nil {
		return "", err
	}

	policyModel := &models.Policy{
		ProjectID:       projectID,
		UniqueID:        uid,
		CreatedByUserID: userID,
		Name:            strings.ToLower(fmt.Sprintf("repo-%s-token-policy", request.GitRepo)),
		PolicyBytes:     policyBytes,
	}

	policyModel, err = config.Repo.Policy().CreatePolicy(policyModel)

	if err != nil {
		return "", err
	}

	// create the token in the database
	tokenUID, err := encryption.GenerateRandomBytes(16)

	if err != nil {
		return "", err
	}

	secretKey, err := encryption.GenerateRandomBytes(16)

	if err != nil {
		return "", err
	}

	// hash the secret key for storage in the db
	hashedToken, err := bcrypt.GenerateFromPassword([]byte(secretKey), 8)

	if err != nil {
		return "", err
	}

	expiresAt := time.Now().Add(time.Hour * 24 * 365)

	apiToken := &models.APIToken{
		UniqueID:        tokenUID,
		ProjectID:       projectID,
		CreatedByUserID: userID,
		Expiry:          &expiresAt,
		Revoked:         false,
		PolicyUID:       policyModel.UniqueID,
		PolicyName:      policyModel.Name,
		Name:            strings.ToLower(fmt.Sprintf("repo-%s-token", request.GitRepo)),
		SecretKey:       hashedToken,
	}

	apiToken, err = config.Repo.APIToken().CreateAPIToken(apiToken)

	if err != nil {
		return "", err
	}

	// generate porter jwt token
	jwt, err := token.GetStoredTokenForAPI(userID, projectID, apiToken.UniqueID, secretKey)

	if err != nil {
		return "", err
	}

	return jwt.EncodeToken(config.TokenConf)
}

func createBuildConfig(
	config *config.Config,
	release *models.Release,
	bcRequest *types.CreateBuildConfigRequest,
) (*types.BuildConfig, error) {
	data, err := json.Marshal(bcRequest.Config)
	if err != nil {
		return nil, err
	}

	// handle write to the database
	bc, err := config.Repo.BuildConfig().CreateBuildConfig(&models.BuildConfig{
		Builder:    bcRequest.Builder,
		Buildpacks: strings.Join(bcRequest.Buildpacks, ","),
		Config:     data,
	})
	if err != nil {
		return nil, err
	}

	release.BuildConfig = bc.ID

	_, err = config.Repo.Release().UpdateRelease(release)
	if err != nil {
		return nil, err
	}

	return bc.ToBuildConfigType(), nil
}

type containerEnvConfig struct {
	Container struct {
		Env struct {
			Normal map[string]string `yaml:"normal"`
		} `yaml:"env"`
	} `yaml:"container"`
}

func GetGARunner(
	config *config.Config,
	userID, projectID, clusterID uint,
	ga *models.GitActionConfig,
	name, namespace string,
	release *models.Release,
	helmRelease *release.Release,
) (*actions.GithubActions, error) {
	cEnv := &containerEnvConfig{}

	rawValues, err := yaml.Marshal(helmRelease.Config)

	if err == nil {
		err = yaml.Unmarshal(rawValues, cEnv)

		// if unmarshal error, just set to empty map
		if err != nil {
			cEnv.Container.Env.Normal = make(map[string]string)
		}
	}

	repoSplit := strings.Split(ga.GitRepo, "/")

	if len(repoSplit) != 2 {
		return nil, fmt.Errorf("invalid formatting of repo name")
	}

	// create the commit in the git repo
	return &actions.GithubActions{
		ServerURL:              config.ServerConf.ServerURL,
		GithubOAuthIntegration: nil,
		BuildEnv:               cEnv.Container.Env.Normal,
		GithubAppID:            config.GithubAppConf.AppID,
		GithubAppSecretPath:    config.GithubAppConf.SecretPath,
		GithubInstallationID:   ga.GitRepoID,
		GitRepoName:            repoSplit[1],
		GitRepoOwner:           repoSplit[0],
		Repo:                   config.Repo,
		ProjectID:              projectID,
		ClusterID:              clusterID,
		ReleaseName:            name,
		GitBranch:              ga.GitBranch,
		DockerFilePath:         ga.DockerfilePath,
		FolderPath:             ga.FolderPath,
		ImageRepoURL:           ga.ImageRepoURI,
		Version:                "v0.1.0",
	}, nil
}<|MERGE_RESOLUTION|>--- conflicted
+++ resolved
@@ -164,8 +164,6 @@
 		}
 	}
 
-<<<<<<< HEAD
-=======
 	if request.BuildConfig != nil {
 		_, err = createBuildConfig(c.Config(), release, request.BuildConfig)
 	}
@@ -175,7 +173,6 @@
 		return
 	}
 
->>>>>>> afc76db7
 	if request.GitActionConfig != nil {
 		_, _, err := createGitAction(
 			c.Config(),
@@ -377,19 +374,11 @@
 		// need to call Setup() in order to get the workflow file before writing the
 		// action config, in the case of a dry run, since the dry run does not create
 		// a git action config.
-<<<<<<< HEAD
-		workflowYAML, githubErr := gaRunner.Setup()
-
-		if gaRunner.DryRun {
-			if githubErr != nil {
-				return nil, nil, githubErr
-=======
 		workflowYAML, gitErr = gaRunner.Setup()
 
 		if gaRunner.DryRun {
 			if gitErr != nil {
 				return nil, nil, gitErr
->>>>>>> afc76db7
 			}
 
 			return nil, workflowYAML, nil
@@ -423,15 +412,7 @@
 		return nil, nil, err
 	}
 
-<<<<<<< HEAD
-	if gitErr != nil {
-		return nil, nil, gitErr
-	}
-
-	return ga.ToGitActionConfigType(), workflowYAML, nil
-=======
 	return ga.ToGitActionConfigType(), workflowYAML, gitErr
->>>>>>> afc76db7
 }
 
 func getToken(
