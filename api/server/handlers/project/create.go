package project

import (
	"net/http"

	"github.com/porter-dev/porter/api/server/handlers"
	"github.com/porter-dev/porter/api/server/shared"
	"github.com/porter-dev/porter/api/server/shared/apierrors"
	"github.com/porter-dev/porter/api/server/shared/config"
	"github.com/porter-dev/porter/api/types"
	"github.com/porter-dev/porter/internal/analytics"
	"github.com/porter-dev/porter/internal/models"
	"github.com/porter-dev/porter/internal/repository"
)

type ProjectCreateHandler struct {
	handlers.PorterHandlerReadWriter
}

func NewProjectCreateHandler(
	config *config.Config,
	decoderValidator shared.RequestDecoderValidator,
	writer shared.ResultWriter,
) *ProjectCreateHandler {
	return &ProjectCreateHandler{
		PorterHandlerReadWriter: handlers.NewDefaultPorterHandler(config, decoderValidator, writer),
	}
}

func (p *ProjectCreateHandler) ServeHTTP(w http.ResponseWriter, r *http.Request) {
	request := &types.CreateProjectRequest{}

	ok := p.DecodeAndValidate(w, r, request)

	if !ok {
		return
	}

	// read the user from context
	user, _ := r.Context().Value(types.UserScope).(*models.User)

	proj := &models.Project{
		Name: request.Name,
	}

	var err error
	proj, role, err := CreateProjectWithUser(p.Repo().Project(), proj, user)

	if err != nil {
		p.HandleAPIError(w, r, apierrors.NewErrInternal(err))
		return
	}

<<<<<<< HEAD
=======
	// create default project usage restriction
	_, err = p.Repo().ProjectUsage().CreateProjectUsage(&models.ProjectUsage{
		ProjectID:      proj.ID,
		ResourceCPU:    types.BasicPlan.ResourceCPU,
		ResourceMemory: types.BasicPlan.ResourceMemory,
		Clusters:       types.BasicPlan.Clusters,
		Users:          types.BasicPlan.Users,
	})

	if err != nil {
		p.HandleAPIError(w, r, apierrors.NewErrInternal(err))
		return
	}

>>>>>>> f07bb0a8
	p.WriteResult(w, r, proj.ToProjectType())

	// add project to billing team
	teamID, err := p.Config().BillingManager.CreateTeam(proj)

	if err != nil {
		// we do not write error response, since setting up billing error can be
		// resolved later and may not be fatal
		p.HandleAPIErrorNoWrite(w, r, apierrors.NewErrInternal(err))
	}

	if teamID != "" {
		err = p.Config().BillingManager.AddUserToTeam(teamID, user, role)

		if err != nil {
			// we do not write error response, since setting up billing error can be
			// resolved later and may not be fatal
			p.HandleAPIErrorNoWrite(w, r, apierrors.NewErrInternal(err))
		}
	}

	p.Config().AnalyticsClient.Track(analytics.ProjectCreateTrack(&analytics.ProjectCreateTrackOpts{
		ProjectScopedTrackOpts: analytics.GetProjectScopedTrackOpts(user.ID, proj.ID),
	}))
}

func CreateProjectWithUser(
	projectRepo repository.ProjectRepository,
	proj *models.Project,
	user *models.User,
) (*models.Project, *models.Role, error) {
	proj, err := projectRepo.CreateProject(proj)

	if err != nil {
		return nil, nil, err
	}

	// create a new Role with the user as the admin
	role, err := projectRepo.CreateProjectRole(proj, &models.Role{
		Role: types.Role{
			UserID:    user.ID,
			ProjectID: proj.ID,
			Kind:      types.RoleAdmin,
		},
	})

	if err != nil {
		return nil, nil, err
	}

	// read the project again to get the model with the role attached
	proj, err = projectRepo.ReadProject(proj.ID)

	if err != nil {
		return nil, nil, err
	}

	return proj, role, nil
}<|MERGE_RESOLUTION|>--- conflicted
+++ resolved
@@ -51,8 +51,6 @@
 		return
 	}
 
-<<<<<<< HEAD
-=======
 	// create default project usage restriction
 	_, err = p.Repo().ProjectUsage().CreateProjectUsage(&models.ProjectUsage{
 		ProjectID:      proj.ID,
@@ -67,7 +65,6 @@
 		return
 	}
 
->>>>>>> f07bb0a8
 	p.WriteResult(w, r, proj.ToProjectType())
 
 	// add project to billing team
