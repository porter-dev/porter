--- conflicted
+++ resolved
@@ -131,13 +131,6 @@
 	)
 
 	if len(request.SuccessfulResources) > 0 {
-<<<<<<< HEAD
-		commentBody += "#### Successfully deployed resources\n"
-
-		for _, res := range request.SuccessfulResources {
-			commentBody += fmt.Sprintf("- [`%s`](%s/applications/%s/%s/%s?project_id=%d)\n",
-				res, c.Config().ServerConf.ServerURL, cluster.Name, depl.Namespace, res, project.ID)
-=======
 		commentBody += "\n#### Successfully deployed resources\n"
 
 		for _, res := range request.SuccessfulResources {
@@ -150,7 +143,6 @@
 					res.ReleaseName, c.Config().ServerConf.ServerURL, cluster.Name, depl.Namespace,
 					res.ReleaseName, project.ID)
 			}
->>>>>>> 9bb19572
 		}
 	}
 
