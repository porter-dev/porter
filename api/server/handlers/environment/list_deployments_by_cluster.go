--- conflicted
+++ resolved
@@ -276,11 +276,7 @@
 
 	for _, pr := range openPRs {
 		if len(branchesMap) > 0 {
-<<<<<<< HEAD
-			if _, ok := branchesMap[pr.GetHead().GetRef()]; !ok {
-=======
 			if _, ok := branchesMap[pr.GetBase().GetRef()]; !ok {
->>>>>>> 7c770b9a
 				continue
 			}
 		}
