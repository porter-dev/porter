package porter_app

import (
	"fmt"
	"strconv"
	"strings"

	"github.com/porter-dev/porter/api/server/shared/config"
	"github.com/porter-dev/porter/api/types"
	"github.com/porter-dev/porter/internal/helm/loader"
	"github.com/porter-dev/porter/internal/integrations/powerdns"
	"github.com/porter-dev/porter/internal/kubernetes"
	"github.com/porter-dev/porter/internal/kubernetes/domain"
	"github.com/porter-dev/porter/internal/repository"
	"github.com/porter-dev/porter/internal/templater/utils"
	"github.com/stefanmcshane/helm/pkg/chart"

	"gopkg.in/yaml.v2"
)

type PorterStackYAML struct {
	Version   *string             `yaml:"version"`
	Build     *Build              `yaml:"build"`
	Env       map[string]string   `yaml:"env"`
	SyncedEnv []*SyncedEnvSection `yaml:"synced_env"`
	Apps      map[string]*App     `yaml:"apps"`
	Release   *App                `yaml:"release"`
}

type Build struct {
	Context    *string   `yaml:"context" validate:"dir"`
	Method     *string   `yaml:"method" validate:"required,oneof=pack docker registry"`
	Builder    *string   `yaml:"builder" validate:"required_if=Method pack"`
	Buildpacks []*string `yaml:"buildpacks"`
	Dockerfile *string   `yaml:"dockerfile" validate:"required_if=Method docker"`
	Image      *string   `yaml:"image" validate:"required_if=Method registry"`
}

type App struct {
	Run    *string                `yaml:"run" validate:"required"`
	Config map[string]interface{} `yaml:"config"`
	Type   *string                `yaml:"type" validate:"oneof=web worker job"`
}

type SubdomainCreateOpts struct {
	k8sAgent       *kubernetes.Agent
	dnsRepo        repository.DNSRecordRepository
	powerDnsClient *powerdns.Client
	appRootDomain  string
	stackName      string
}

type SyncedEnvSection struct {
	Name    string                `json:"name" yaml:"name"`
	Version uint                  `json:"version" yaml:"version"`
	Keys    []SyncedEnvSectionKey `json:"keys" yaml:"keys"`
}

type SyncedEnvSectionKey struct {
	Name   string `json:"name" yaml:"name"`
	Secret bool   `json:"secret" yaml:"secret"`
}

func parse(
	porterYaml []byte,
	imageInfo types.ImageInfo,
	config *config.Config,
	projectID uint,
	envGroups []string,
	namespace string,
	existingValues map[string]interface{},
	existingDependencies []*chart.Dependency,
	opts SubdomainCreateOpts,
	injectLauncher bool,
) (*chart.Chart, map[string]interface{}, map[string]interface{}, error) {
	parsed := &PorterStackYAML{}

	err := yaml.Unmarshal(porterYaml, parsed)
	if err != nil {
		return nil, nil, nil, fmt.Errorf("%s: %w", "error parsing porter.yaml", err)
	}
	synced_env := make([]*SyncedEnvSection, 0)

<<<<<<< HEAD
	for i := range envGroups {
		cm, _, err := opts.k8sAgent.GetLatestVersionedConfigMap(envGroups[i], namespace)
		if err != nil {
			return nil, nil, nil, fmt.Errorf("%s: %w", "error building values from porter.yaml", err)
		}

		versionStr, ok := cm.ObjectMeta.Labels["version"]
		if !ok {
			return nil, nil, nil, fmt.Errorf("error extracting version from config map")
		}
		versionInt, err := strconv.Atoi(versionStr)
		if err != nil {
			return nil, nil, nil, fmt.Errorf("error converting version to int: %w", err)
		}

		version := uint(versionInt)

		newSection := &SyncedEnvSection{
			Name:    envGroups[i],
			Version: version,
		}

		newSectionKeys := make([]SyncedEnvSectionKey, 0)

		for key, val := range cm.Data {
			newSectionKeys = append(newSectionKeys, SyncedEnvSectionKey{
				Name:   key,
				Secret: strings.Contains(val, "PORTERSECRET"),
			})
		}

		newSection.Keys = newSectionKeys
		synced_env = append(synced_env, newSection)
	}

	parsed.SyncedEnv = synced_env
	// 	fmt.Println("This is the config map:" ,cm)
	values, err := buildStackValues(parsed, imageInfo, existingValues, opts, injectLauncher)
=======
	values, err := buildUmbrellaChartValues(parsed, imageInfo, existingValues, opts, injectLauncher)
>>>>>>> 90a2f1df
	if err != nil {
		return nil, nil, nil, fmt.Errorf("%s: %w", "error building values from porter.yaml", err)
	}
	convertedValues := convertMap(values).(map[string]interface{})

	chart, err := buildUmbrellaChart(parsed, config, projectID, existingDependencies)
	if err != nil {
		return nil, nil, nil, fmt.Errorf("%s: %w", "error building chart from porter.yaml", err)
	}

	// return the parsed release values for the release job chart, if they exist
	var preDeployJobValues map[string]interface{}
	if parsed.Release != nil && parsed.Release.Run != nil {
<<<<<<< HEAD
		releaseJobValues = buildReleaseValues(parsed.Release, parsed.Env, synced_env, imageInfo, injectLauncher)
=======
		preDeployJobValues = buildPreDeployJobChartValues(parsed.Release, parsed.Env, imageInfo, injectLauncher)
>>>>>>> 90a2f1df
	}

	return chart, convertedValues, preDeployJobValues, nil
}

func buildUmbrellaChartValues(parsed *PorterStackYAML, imageInfo types.ImageInfo, existingValues map[string]interface{}, opts SubdomainCreateOpts, injectLauncher bool) (map[string]interface{}, error) {
	values := make(map[string]interface{})

	if parsed.Apps == nil {
		if existingValues == nil {
			return nil, fmt.Errorf("porter.yaml must contain at least one app, or release must exist and have values")
		}
	}

	for name, app := range parsed.Apps {
		appType := getType(name, app)

		defaultValues := getDefaultValues(app, parsed.Env, parsed.SyncedEnv, appType)
		convertedConfig := convertMap(app.Config).(map[string]interface{})
		helm_values := utils.DeepCoalesceValues(defaultValues, convertedConfig)

		// required to identify the chart type because of https://github.com/helm/helm/issues/9214
		helmName := getHelmName(name, appType)
		if existingValues != nil {
			if existingValues[helmName] != nil {
				existingValuesMap := existingValues[helmName].(map[string]interface{})
				helm_values = utils.DeepCoalesceValues(existingValuesMap, helm_values)
			}
		}

		validateErr := validateHelmValues(helm_values)
		if validateErr != "" {
			return nil, fmt.Errorf("error validating service \"%s\": %s", name, validateErr)
		}

		err := createSubdomainIfRequired(helm_values, opts) // modifies helm_values to add subdomains if necessary
		if err != nil {
			return nil, err
		}

		// just in case this slips by
		if appType == "web" {
			if helm_values["ingress"] == nil {
				helm_values["ingress"] = map[string]interface{}{
					"enabled": false,
				}
			}
		}

		values[helmName] = helm_values
	}

	// add back in the existing services that were not overwritten
	for k, v := range existingValues {
		if values[k] == nil {
			values[k] = v
		}
	}

	// prepend launcher to all start commands if we need to
	for _, v := range values {
		if serviceValues, ok := v.(map[string]interface{}); ok {
			if serviceValues["container"] != nil {
				containerMap := serviceValues["container"].(map[string]interface{})
				if containerMap["command"] != nil {
					command := containerMap["command"].(string)
					if injectLauncher && !strings.HasPrefix(command, "launcher") && !strings.HasPrefix(command, "/cnb/lifecycle/launcher") {
						containerMap["command"] = fmt.Sprintf("/cnb/lifecycle/launcher %s", command)
					}
				}
			}
		}
	}

	if imageInfo.Repository != "" && imageInfo.Tag != "" {
		values["global"] = map[string]interface{}{
			"image": map[string]interface{}{
				"repository": imageInfo.Repository,
				"tag":        imageInfo.Tag,
			},
		}
	}

	return values, nil
}

<<<<<<< HEAD
func buildReleaseValues(release *App, env map[string]string, synced_env []*SyncedEnvSection, imageInfo types.ImageInfo, injectLauncher bool) map[string]interface{} {
	defaultValues := getDefaultValues(release, env, synced_env, "job")
=======
// we can add to this function up later or use an alternative
func validateHelmValues(values map[string]interface{}) string {
	containerMap, err := getNestedMap(values, "container")
	if err != nil {
		return "error checking port: misformatted values"
	} else {
		portVal, portExists := containerMap["port"]
		if portExists {
			portStr, pOK := portVal.(string)
			if !pOK {
				return "error checking port: no port in container"
			}

			port, err := strconv.Atoi(portStr)
			if err != nil || port < 1024 || port > 65535 {
				return "port must be a number between 1024 and 65535"
			}
		} else {
			return "must specify port if choosing to expose service externally"
		}
	}
	return ""
}

func buildPreDeployJobChartValues(release *App, env map[string]string, imageInfo types.ImageInfo, injectLauncher bool) map[string]interface{} {
	defaultValues := getDefaultValues(release, env, "job")
>>>>>>> 90a2f1df
	convertedConfig := convertMap(release.Config).(map[string]interface{})
	helm_values := utils.DeepCoalesceValues(defaultValues, convertedConfig)

	if imageInfo.Repository != "" && imageInfo.Tag != "" {
		helm_values["image"] = map[string]interface{}{
			"repository": imageInfo.Repository,
			"tag":        imageInfo.Tag,
		}
	}

	// prepend launcher if we need to
	if helm_values["container"] != nil {
		containerMap := helm_values["container"].(map[string]interface{})
		if containerMap["command"] != nil {
			command := containerMap["command"].(string)
			if injectLauncher && !strings.HasPrefix(command, "launcher") && !strings.HasPrefix(command, "/cnb/lifecycle/launcher") {
				containerMap["command"] = fmt.Sprintf("/cnb/lifecycle/launcher %s", command)
			}
		}
	}

	return helm_values
}

// func populateSyncedEnvGroups(release *App, opts SubdomainCreateOpts) {
// 	// TODO
// 	cm, _, err := opts.k8sAgent.GetLatestVersionedConfigMap()
// 	fmt.Println("This is the config map:" ,cm)
// }

func getType(name string, app *App) string {
	if app.Type != nil {
		return *app.Type
	}
	if strings.Contains(name, "web") {
		return "web"
	}
	return "worker"
}

func getDefaultValues(app *App, env map[string]string, synced_env []*SyncedEnvSection, appType string) map[string]interface{} {
	var defaultValues map[string]interface{}
	var runCommand string
	if app.Run != nil {
		runCommand = *app.Run
	}
	defaultValues = map[string]interface{}{
		"container": map[string]interface{}{
			"command": runCommand,
			"env": map[string]interface{}{
				"normal": CopyEnv(env),
				"synced": deconstructSyncedEnvs(synced_env, env),
			},
		},
	}

	return defaultValues
}

<<<<<<< HEAD
func deconstructSyncedEnvs(synced_env []*SyncedEnvSection, env map[string]string) []map[string]interface{} {
	synced := make([]map[string]interface{}, 0)
	for _, group := range synced_env {
		keys := make([]map[string]interface{}, 0)
		for _, key := range group.Keys {
			if _, exists := env[key.Name]; !exists {
				// Only include keys not present in env
				keys = append(keys, map[string]interface{}{
					"name":   key.Name,
					"secret": key.Secret,
				})
			}
		}

		syncedGroup := map[string]interface{}{
			"keys":    keys,
			"name":    group.Name,
			"version": group.Version,
		}

		synced = append(synced, syncedGroup)
	}

	return synced
}

func buildStackChart(parsed *PorterStackYAML, config *config.Config, projectID uint, existingDependencies []*chart.Dependency) (*chart.Chart, error) {
=======
func buildUmbrellaChart(parsed *PorterStackYAML, config *config.Config, projectID uint, existingDependencies []*chart.Dependency) (*chart.Chart, error) {
>>>>>>> 90a2f1df
	deps := make([]*chart.Dependency, 0)
	for alias, app := range parsed.Apps {
		var appType string
		if existingDependencies != nil {
			for _, dep := range existingDependencies {
				// this condition checks that the dependency is of the form <alias>-web or <alias>-wkr or <alias>-job, meaning it already exists in the chart
				if strings.HasPrefix(dep.Alias, fmt.Sprintf("%s-", alias)) && (strings.HasSuffix(dep.Alias, "-web") || strings.HasSuffix(dep.Alias, "-wkr") || strings.HasSuffix(dep.Alias, "-job")) {
					appType = getChartTypeFromHelmName(dep.Alias)
					if appType == "" {
						return nil, fmt.Errorf("unable to determine type of existing dependency")
					}
				}
			}
			// this is a new app, so we need to get the type from the app name or type
			if appType == "" {
				appType = getType(alias, app)
			}
		} else {
			appType = getType(alias, app)
		}
		selectedRepo := config.ServerConf.DefaultApplicationHelmRepoURL
		selectedVersion, err := getLatestTemplateVersion(appType, config, projectID)
		if err != nil {
			return nil, err
		}
		helmName := getHelmName(alias, appType)
		deps = append(deps, &chart.Dependency{
			Name:       appType,
			Alias:      helmName,
			Version:    selectedVersion,
			Repository: selectedRepo,
		})
	}

	// add in the existing dependencies that were not overwritten
	for _, dep := range existingDependencies {
		if !dependencyExists(deps, dep) {
			// have to repair the dependency name because of https://github.com/helm/helm/issues/9214
			if strings.HasSuffix(dep.Name, "-web") || strings.HasSuffix(dep.Name, "-wkr") || strings.HasSuffix(dep.Name, "-job") {
				dep.Name = getChartTypeFromHelmName(dep.Name)
			}
			deps = append(deps, dep)
		}
	}

	chart, err := createChartFromDependencies(deps)
	if err != nil {
		return nil, err
	}

	return chart, nil
}

func dependencyExists(deps []*chart.Dependency, dep *chart.Dependency) bool {
	for _, d := range deps {
		if d.Alias == dep.Alias {
			return true
		}
	}
	return false
}

func createChartFromDependencies(deps []*chart.Dependency) (*chart.Chart, error) {
	metadata := &chart.Metadata{
		Name:        "umbrella",
		Description: "Web application that is exposed to external traffic.",
		Version:     "0.96.0",
		APIVersion:  "v2",
		Home:        "https://getporter.dev/",
		Icon:        "https://user-images.githubusercontent.com/65516095/111255214-07d3da80-85ed-11eb-99e2-fddcbdb99bdb.png",
		Keywords: []string{
			"porter",
			"application",
			"service",
			"umbrella",
		},
		Type:         "application",
		Dependencies: deps,
	}
	fmt.Println("This is dependencies:", deps)
	// create a new chart object with the metadata
	c := &chart.Chart{
		Metadata: metadata,
	}
	return c, nil
}

func getLatestTemplateVersion(templateName string, config *config.Config, projectID uint) (string, error) {
	repoIndex, err := loader.LoadRepoIndexPublic(config.ServerConf.DefaultApplicationHelmRepoURL)
	if err != nil {
		return "", fmt.Errorf("%s: %w", "unable to load porter chart repo", err)
	}
	templates := loader.RepoIndexToPorterChartList(repoIndex, config.ServerConf.DefaultApplicationHelmRepoURL)
	if err != nil {
		return "", fmt.Errorf("%s: %w", "unable to load porter chart list", err)
	}

	var version string
	// find the matching template name
	for _, template := range templates {
		if templateName == template.Name {
			version = template.Versions[0]
			break
		}
	}

	if version == "" {
		return "", fmt.Errorf("matching template version not found")
	}

	return version, nil
}

func convertMap(m interface{}) interface{} {
	switch m := m.(type) {
	case map[string]interface{}:
		for k, v := range m {
			m[k] = convertMap(v)
		}
	case map[interface{}]interface{}:
		result := map[string]interface{}{}
		for k, v := range m {
			result[k.(string)] = convertMap(v)
		}
		return result
	case []interface{}:
		for i, v := range m {
			m[i] = convertMap(v)
		}
	}
	return m
}

func CopyEnv(env map[string]string) map[string]interface{} {
	envCopy := make(map[string]interface{})
	if env == nil {
		return envCopy
	}

	for k, v := range env {
		if k == "" || v == "" {
			continue
		}
		envCopy[k] = v
	}
	fmt.Println("This is the env copy:", envCopy)
	return envCopy
}

func createSubdomainIfRequired(
	mergedValues map[string]interface{},
	opts SubdomainCreateOpts,
) error {
	// look for ingress.enabled and no custom domains set
	ingressMap, err := getNestedMap(mergedValues, "ingress")
	if err == nil {
		enabledVal, enabledExists := ingressMap["enabled"]
		if enabledExists {
			enabled, eOK := enabledVal.(bool)
			if eOK && enabled {
				// if custom domain, we don't need to create a subdomain
				customDomVal, customDomExists := ingressMap["custom_domain"]
				if customDomExists {
					customDomain, cOK := customDomVal.(bool)
					if cOK && customDomain {
						return nil
					}
				}

				// subdomain already exists, no need to create one
				if porterHosts, ok := ingressMap["porter_hosts"].([]interface{}); ok && len(porterHosts) > 0 {
					return nil
				}

				// in the case of ingress enabled but no custom domain, create subdomain
				dnsRecord, err := createDNSRecord(opts)
				if err != nil {
					return fmt.Errorf("error creating subdomain: %s", err.Error())
				}

				subdomain := dnsRecord.ExternalURL

				if ingressVal, ok := mergedValues["ingress"]; !ok {
					mergedValues["ingress"] = map[string]interface{}{
						"porter_hosts": []string{
							subdomain,
						},
					}
				} else {
					ingressValMap := ingressVal.(map[string]interface{})

					ingressValMap["porter_hosts"] = []string{
						subdomain,
					}
				}
			}
		}
	}

	return nil
}

func createDNSRecord(opts SubdomainCreateOpts) (*types.DNSRecord, error) {
	if opts.powerDnsClient == nil {
		return nil, fmt.Errorf("cannot create subdomain because powerdns client is nil")
	}

	endpoint, found, err := domain.GetNGINXIngressServiceIP(opts.k8sAgent.Clientset)
	if err != nil {
		return nil, err
	}
	if !found {
		return nil, fmt.Errorf("target cluster does not have nginx ingress")
	}

	createDomain := domain.CreateDNSRecordConfig{
		ReleaseName: opts.stackName,
		RootDomain:  opts.appRootDomain,
		Endpoint:    endpoint,
	}

	record := createDomain.NewDNSRecordForEndpoint()

	record, err = opts.dnsRepo.CreateDNSRecord(record)

	if err != nil {
		return nil, err
	}

	_record := domain.DNSRecord(*record)

	err = _record.CreateDomain(opts.powerDnsClient)

	if err != nil {
		return nil, err
	}

	return record.ToDNSRecordType(), nil
}

func getNestedMap(obj map[string]interface{}, fields ...string) (map[string]interface{}, error) {
	var res map[string]interface{}
	curr := obj

	for _, field := range fields {
		objField, ok := curr[field]

		if !ok {
			return nil, fmt.Errorf("%s not found", field)
		}

		res, ok = objField.(map[string]interface{})

		if !ok {
			return nil, fmt.Errorf("%s is not a nested object", field)
		}

		curr = res
	}

	return res, nil
}

func getHelmName(alias string, t string) string {
	var suffix string
	if t == "web" {
		suffix = "-web"
	} else if t == "worker" {
		suffix = "-wkr"
	} else if t == "job" {
		suffix = "-job"
	}
	return fmt.Sprintf("%s%s", alias, suffix)
}

func getChartTypeFromHelmName(name string) string {
	if strings.HasSuffix(name, "-web") {
		return "web"
	} else if strings.HasSuffix(name, "-wkr") {
		return "worker"
	} else if strings.HasSuffix(name, "-job") {
		return "job"
	}
	return ""
}

func attemptToGetImageInfoFromRelease(values map[string]interface{}) types.ImageInfo {
	imageInfo := types.ImageInfo{}

	if values == nil {
		return imageInfo
	}

	globalImage, err := getNestedMap(values, "global", "image")
	if err != nil {
		return imageInfo
	}

	repoVal, okRepo := globalImage["repository"]
	tagVal, okTag := globalImage["tag"]
	if okRepo && okTag {
		imageInfo.Repository = repoVal.(string)
		imageInfo.Tag = tagVal.(string)
	}

	return imageInfo
}<|MERGE_RESOLUTION|>--- conflicted
+++ resolved
@@ -81,7 +81,6 @@
 	}
 	synced_env := make([]*SyncedEnvSection, 0)
 
-<<<<<<< HEAD
 	for i := range envGroups {
 		cm, _, err := opts.k8sAgent.GetLatestVersionedConfigMap(envGroups[i], namespace)
 		if err != nil {
@@ -119,10 +118,7 @@
 
 	parsed.SyncedEnv = synced_env
 	// 	fmt.Println("This is the config map:" ,cm)
-	values, err := buildStackValues(parsed, imageInfo, existingValues, opts, injectLauncher)
-=======
 	values, err := buildUmbrellaChartValues(parsed, imageInfo, existingValues, opts, injectLauncher)
->>>>>>> 90a2f1df
 	if err != nil {
 		return nil, nil, nil, fmt.Errorf("%s: %w", "error building values from porter.yaml", err)
 	}
@@ -136,11 +132,7 @@
 	// return the parsed release values for the release job chart, if they exist
 	var preDeployJobValues map[string]interface{}
 	if parsed.Release != nil && parsed.Release.Run != nil {
-<<<<<<< HEAD
-		releaseJobValues = buildReleaseValues(parsed.Release, parsed.Env, synced_env, imageInfo, injectLauncher)
-=======
-		preDeployJobValues = buildPreDeployJobChartValues(parsed.Release, parsed.Env, imageInfo, injectLauncher)
->>>>>>> 90a2f1df
+		preDeployJobValues = buildPreDeployJobChartValues(parsed.Release, parsed.Env, synced_env, imageInfo, injectLauncher)
 	}
 
 	return chart, convertedValues, preDeployJobValues, nil
@@ -227,10 +219,6 @@
 	return values, nil
 }
 
-<<<<<<< HEAD
-func buildReleaseValues(release *App, env map[string]string, synced_env []*SyncedEnvSection, imageInfo types.ImageInfo, injectLauncher bool) map[string]interface{} {
-	defaultValues := getDefaultValues(release, env, synced_env, "job")
-=======
 // we can add to this function up later or use an alternative
 func validateHelmValues(values map[string]interface{}) string {
 	containerMap, err := getNestedMap(values, "container")
@@ -255,9 +243,8 @@
 	return ""
 }
 
-func buildPreDeployJobChartValues(release *App, env map[string]string, imageInfo types.ImageInfo, injectLauncher bool) map[string]interface{} {
-	defaultValues := getDefaultValues(release, env, "job")
->>>>>>> 90a2f1df
+func buildPreDeployJobChartValues(release *App, env map[string]string, synced_env []*SyncedEnvSection, imageInfo types.ImageInfo, injectLauncher bool) map[string]interface{} {
+	defaultValues := getDefaultValues(release, env, synced_env, "job")
 	convertedConfig := convertMap(release.Config).(map[string]interface{})
 	helm_values := utils.DeepCoalesceValues(defaultValues, convertedConfig)
 
@@ -317,7 +304,6 @@
 	return defaultValues
 }
 
-<<<<<<< HEAD
 func deconstructSyncedEnvs(synced_env []*SyncedEnvSection, env map[string]string) []map[string]interface{} {
 	synced := make([]map[string]interface{}, 0)
 	for _, group := range synced_env {
@@ -344,10 +330,7 @@
 	return synced
 }
 
-func buildStackChart(parsed *PorterStackYAML, config *config.Config, projectID uint, existingDependencies []*chart.Dependency) (*chart.Chart, error) {
-=======
 func buildUmbrellaChart(parsed *PorterStackYAML, config *config.Config, projectID uint, existingDependencies []*chart.Dependency) (*chart.Chart, error) {
->>>>>>> 90a2f1df
 	deps := make([]*chart.Dependency, 0)
 	for alias, app := range parsed.Apps {
 		var appType string
