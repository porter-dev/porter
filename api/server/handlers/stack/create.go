--- conflicted
+++ resolved
@@ -269,17 +269,10 @@
 			}
 
 			// If the source config had a source config ID then we need to copy it over
-<<<<<<< HEAD
-			if len(sourceConfig.SourceConfigID) != 0 {
-				newSourceConfig.SourceConfigID = sourceConfig.SourceConfigID
-			} else {
-				newSourceConfig.SourceConfigID = string(uid)
-=======
 			if sourceConfig.StableSourceConfigID != "" {
 				newSourceConfig.StableSourceConfigID = sourceConfig.StableSourceConfigID
 			} else {
 				newSourceConfig.StableSourceConfigID = string(uid)
->>>>>>> be660417
 			}
 
 			res = append(res, *newSourceConfig)
