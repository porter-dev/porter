package cluster

import (
	"net/http"

	"github.com/porter-dev/porter/api/server/authz"
	"github.com/porter-dev/porter/api/server/handlers"
	"github.com/porter-dev/porter/api/server/shared"
	"github.com/porter-dev/porter/api/server/shared/apierrors"
	"github.com/porter-dev/porter/api/server/shared/config"
	"github.com/porter-dev/porter/api/types"
	"github.com/porter-dev/porter/internal/models"
)

type ClusterUpdateHandler struct {
	handlers.PorterHandlerReadWriter
	authz.KubernetesAgentGetter
}

func NewClusterUpdateHandler(
	config *config.Config,
	decoderValidator shared.RequestDecoderValidator,
	writer shared.ResultWriter,
) *ClusterUpdateHandler {
	return &ClusterUpdateHandler{
		PorterHandlerReadWriter: handlers.NewDefaultPorterHandler(config, decoderValidator, writer),
		KubernetesAgentGetter:   authz.NewOutOfClusterAgentGetter(config),
	}
}

func (c *ClusterUpdateHandler) ServeHTTP(w http.ResponseWriter, r *http.Request) {
	cluster, _ := r.Context().Value(types.ClusterScope).(*models.Cluster)

	request := &types.UpdateClusterRequest{}

	if ok := c.DecodeAndValidate(w, r, request); !ok {
		return
	}

<<<<<<< HEAD
	// if the cluster has an AWS integration, make sure that the old cluster name is set
	if cluster.AWSIntegrationID != 0 {
=======
	// if the cluster has an AWS integration, and the request does not have a cluster name attached, make
	// sure that the old cluster name is set
	if cluster.AWSIntegrationID != 0 && request.AWSClusterID == "" {
>>>>>>> 89e3383b
		awsInt, err := c.Repo().AWSIntegration().ReadAWSIntegration(cluster.ProjectID, cluster.AWSIntegrationID)

		if err != nil {
			c.HandleAPIError(w, r, apierrors.NewErrInternal(err))
			return
		}

		if string(awsInt.AWSClusterID) == "" {
			awsInt.AWSClusterID = []byte(cluster.Name)

			awsInt, err = c.Repo().AWSIntegration().OverwriteAWSIntegration(awsInt)

			if err != nil {
				c.HandleAPIError(w, r, apierrors.NewErrInternal(err))
				return
			}
		}
<<<<<<< HEAD
=======
	} else if request.AWSClusterID != "" {
		cluster.AWSClusterID = request.AWSClusterID
>>>>>>> 89e3383b
	}

	cluster.Name = request.Name

	cluster, err := c.Repo().Cluster().UpdateCluster(cluster)

	if err != nil {
		c.HandleAPIError(w, r, apierrors.NewErrInternal(err))
		return
	}

	c.WriteResult(w, r, cluster.ToClusterType())
}<|MERGE_RESOLUTION|>--- conflicted
+++ resolved
@@ -37,14 +37,9 @@
 		return
 	}
 
-<<<<<<< HEAD
-	// if the cluster has an AWS integration, make sure that the old cluster name is set
-	if cluster.AWSIntegrationID != 0 {
-=======
 	// if the cluster has an AWS integration, and the request does not have a cluster name attached, make
 	// sure that the old cluster name is set
 	if cluster.AWSIntegrationID != 0 && request.AWSClusterID == "" {
->>>>>>> 89e3383b
 		awsInt, err := c.Repo().AWSIntegration().ReadAWSIntegration(cluster.ProjectID, cluster.AWSIntegrationID)
 
 		if err != nil {
@@ -62,11 +57,8 @@
 				return
 			}
 		}
-<<<<<<< HEAD
-=======
 	} else if request.AWSClusterID != "" {
 		cluster.AWSClusterID = request.AWSClusterID
->>>>>>> 89e3383b
 	}
 
 	cluster.Name = request.Name
