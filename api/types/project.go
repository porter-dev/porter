--- conflicted
+++ resolved
@@ -14,11 +14,8 @@
 	AzureEnabled           bool    `json:"azure_enabled"`
 	HelmValuesEnabled      bool    `json:"helm_values_enabled"`
 	MultiCluster           bool    `json:"multi_cluster"`
-<<<<<<< HEAD
 	FullAddOns             bool    `json:"full_add_ons"`
-=======
 	ValidateApplyV2        bool    `json:"validate_apply_v2"`
->>>>>>> 50706a5d
 }
 
 type FeatureFlags struct {
@@ -31,11 +28,8 @@
 	AzureEnabled               bool   `json:"azure_enabled,omitempty"`
 	HelmValuesEnabled          bool   `json:"helm_values_enabled,omitempty"`
 	MultiCluster               bool   `json:"multi_cluster,omitempty"`
-<<<<<<< HEAD
 	FullAddOns                 bool   `json:"full_add_ons,omitempty"`
-=======
 	ValidateApplyV2            bool   `json:"validate_apply_v2"`
->>>>>>> 50706a5d
 }
 
 type CreateProjectRequest struct {
