package types

import "time"

const (
	URLParamRegion URLParam = "region"
)

type Registry struct {
	// The ID of the registry
	// minimum: 1
	// example: 2
	ID uint `json:"id"`

	// The project that this integration belongs to
	// minimum: 1
	// example: 1
	ProjectID uint `json:"project_id"`

	// Name of the registry
	// example: my-ecr-reg
	Name string `json:"name"`

	// URL of the registry
	// example: 123456789.dkr.ecr.us-west-2.amazonaws.com
	URL string `json:"url"`

	// The integration service for this registry
	// enum: gcr,ecr,acr,docr,dockerhub
	// example: ecr
	Service string `json:"service"`

	// The infra id, if registry was provisioned with Porter
	// minimum: 1
	// example: 2
	InfraID uint `json:"infra_id"`

	// The AWS integration that was used to create or connect the registry
	// minimum: 1
	// example: 1
	AWSIntegrationID uint `json:"aws_integration_id,omitempty"`

	// The Azure integration that was used to create or connect the registry
	// minimum: 1
	// example: 0
	AzureIntegrationID uint `json:"azure_integration_id,omitempty"`

	// The GCP integration that was used to create or connect the registry
	// minimum: 1
	// example: 0
	GCPIntegrationID uint `json:"gcp_integration_id,omitempty"`

	// The DO integration that was used to create or connect the registry:
	// this points to an OAuthIntegrationID
	// minimum: 1
	// example: 0
	DOIntegrationID uint `json:"do_integration_id,omitempty"`

	// The basic integration that was used to connect the registry.
	// minimum: 1
	// example: 0
	BasicIntegrationID uint `json:"basic_integration_id,omitempty"`
}

// Repository is a collection of images
type RegistryRepository struct {
	// Name of the repository
	Name string `json:"name"`

	// When the repository was created
	CreatedAt time.Time `json:"created_at,omitempty"`

	// The URI of the repository
	URI string `json:"uri"`
}

// Image is a Docker image type
type Image struct {
	// The sha256 digest of the image manifest.
	Digest string `json:"digest"`

	// The tag used for the image.
	Tag string `json:"tag"`

	// The image manifest associated with the image.
	Manifest string `json:"manifest"`

	// The name of the repository associated with the image.
	RepositoryName string `json:"repository_name"`

	// When the image was pushed
	PushedAt *time.Time `json:"pushed_at"`
}

// Type of registry service
type RegistryService string

const (
	GCR       RegistryService = "gcr"
	ECR       RegistryService = "ecr"
	ACR       RegistryService = "acr"
	DOCR      RegistryService = "docr"
	DockerHub RegistryService = "dockerhub"
)

// swagger:model ListRegistriesResponse
type RegistryListResponse []Registry

// swagger:model
type CreateRegistryRequest struct {
	// URL of the container registry
	// example: 123456789.dkr.ecr.us-west-2.amazonaws.com
	URL string `json:"url"`

	// Name of the container registry
	// required: true
	// example: my-ecr-reg
	Name string `json:"name" form:"required"`

	// The GCP integration ID to be used for this registry
	// minimum: 1
	// example: 0
	GCPIntegrationID uint `json:"gcp_integration_id"`

	// The AWS integration ID to be used for this registry
	// minimum: 1
	// example: 1
	AWSIntegrationID uint `json:"aws_integration_id"`

	// The DigitalOcean integration ID to be used for this registry
	// minimum: 1
	// example: 0
	DOIntegrationID uint `json:"do_integration_id"`

	// The Basic integration ID to be used for this registry
	// minimum: 1
	// example: 0
	BasicIntegrationID uint `json:"basic_integration_id"`

	// The Azure integration ID to be used for this registry
	// minimum: 1
	// example: 0
	AzureIntegrationID uint `json:"azure_integration_id"`

	// Additional Azure-specific fields

	// ACR resource group name (**Azure only**)
	ACRResourceGroupName string `json:"acr_resource_group_name"`

	// ACR name (**Azure only**)
	ACRName string `json:"acr_name"`
}

// swagger:model
type CreateRegistryResponse Registry

// swagger:model
type GetRegistryResponse Registry

// swagger:model
type CreateRegistryRepositoryRequest struct {
	// The URL to the repository of a registry (**ECR only**)
	// required: true
	ImageRepoURI string `json:"image_repo_uri" form:"required"`
}

// UpdateRegistryRequest represents the accepted values for updating a
// registry (only name for now)
type UpdateRegistryRequest struct {
	Name string `json:"name" form:"required"`
}

type GetRegistryTokenResponse struct {
	Token     string     `json:"token"`
	ExpiresAt *time.Time `json:"expires_at"`
}

type GetRegistryGCRTokenRequest struct {
	ServerURL string `schema:"server_url"`
}

type GetRegistryECRTokenRequest struct {
	Region    string `schema:"region"`
	AccountID string `schema:"account_id"`
}

type GetRegistryDOCRTokenRequest struct {
	ServerURL string `schema:"server_url"`
}

// swagger:model ListRegistryRepositoriesResponse
type ListRegistryRepositoryResponse []*RegistryRepository

// swagger:model ListImagesResponse
<<<<<<< HEAD
type ListImageResponse []*Image
=======
type ListImageResponse []*Image

type V1ListImageRequest struct {
	Num  int64  `schema:"num"`
	Next string `schema:"next"`
	Page uint   `schema:"page"`
}

// swagger:model V1ListImageResponse
type V1ListImageResponse struct {
	// The list of repository images with tags
	Images []*Image `json:"images" form:"required"`

	// The next page number used for pagination (**DigitalOcean only**)
	NextPage uint `json:"next_page,omitempty"`

	// The next page cursor used for pagination
	Next string `json:"next,omitempty"`
}
>>>>>>> a60f50c3
<|MERGE_RESOLUTION|>--- conflicted
+++ resolved
@@ -192,9 +192,6 @@
 type ListRegistryRepositoryResponse []*RegistryRepository
 
 // swagger:model ListImagesResponse
-<<<<<<< HEAD
-type ListImageResponse []*Image
-=======
 type ListImageResponse []*Image
 
 type V1ListImageRequest struct {
@@ -213,5 +210,4 @@
 
 	// The next page cursor used for pagination
 	Next string `json:"next,omitempty"`
-}
->>>>>>> a60f50c3
+}