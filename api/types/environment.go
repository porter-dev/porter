package types

import "time"

type Environment struct {
	ID                uint   `json:"id"`
	ProjectID         uint   `json:"project_id"`
	ClusterID         uint   `json:"cluster_id"`
	GitInstallationID uint   `json:"git_installation_id"`
	GitRepoOwner      string `json:"git_repo_owner"`
	GitRepoName       string `json:"git_repo_name"`

	Name                 string `json:"name"`
	Mode                 string `json:"mode"`
	DeploymentCount      uint   `json:"deployment_count"`
	LastDeploymentStatus string `json:"last_deployment_status"`
}

type CreateEnvironmentRequest struct {
	Name string `json:"name" form:"required"`
	Mode string `json:"mode" form:"oneof=auto manual" default:"manual"`
}

type GitHubMetadata struct {
	DeploymentID     int64  `json:"gh_deployment_id"`
	PRName           string `json:"gh_pr_name"`
	RepoName         string `json:"gh_repo_name"`
	RepoOwner        string `json:"gh_repo_owner"`
	CommitSHA        string `json:"gh_commit_sha"`
	PRBranchFrom     string `json:"gh_pr_branch_from"`
	PRBranchInto     string `json:"gh_pr_branch_into"`
	WorkflowFilename string `json:"gh_workflow_filename"`
	InstallationID   uint   `json:"gh_installation_id"`
}

type DeploymentStatus string

const (
	DeploymentStatusCreated  DeploymentStatus = "created"
	DeploymentStatusCreating DeploymentStatus = "creating"
	DeploymentStatusUpdating DeploymentStatus = "updating"
	DeploymentStatusInactive DeploymentStatus = "inactive"
	DeploymentStatusTimedOut DeploymentStatus = "timed_out"
	DeploymentStatusFailed   DeploymentStatus = "failed"
)

type Deployment struct {
	*GitHubMetadata

	ID                 uint             `json:"id"`
	CreatedAt          time.Time        `json:"created_at"`
	UpdatedAt          time.Time        `json:"updated_at"`
<<<<<<< HEAD
	GitInstallationID  uint             `json:"git_installation_id"`
=======
>>>>>>> c2983990
	EnvironmentID      uint             `json:"environment_id"`
	Namespace          string           `json:"namespace"`
	Status             DeploymentStatus `json:"status"`
	Subdomain          string           `json:"subdomain"`
	PullRequestID      uint             `json:"pull_request_id"`
	LastWorkflowRunURL string           `json:"last_workflow_run_url"`
}

type CreateGHDeploymentRequest struct {
	ActionID uint `json:"action_id" form:"required"`
}

type CreateDeploymentRequest struct {
	*CreateGHDeploymentRequest
	*GitHubMetadata

	Namespace     string `json:"namespace" form:"required"`
	PullRequestID uint   `json:"pull_request_id" form:"required"`
}

type FinalizeDeploymentRequest struct {
	Namespace string `json:"namespace" form:"required"`
	Subdomain string `json:"subdomain" form:"required"`
}

type UpdateDeploymentRequest struct {
	*CreateGHDeploymentRequest

	PRBranchFrom string `json:"gh_pr_branch_from" form:"required"`
	CommitSHA    string `json:"commit_sha" form:"required"`
	Namespace    string `json:"namespace" form:"required"`
}

type ListDeploymentRequest struct {
	EnvironmentID uint `schema:"environment_id"`
}

type UpdateDeploymentStatusRequest struct {
	*CreateGHDeploymentRequest

	PRBranchFrom string `json:"gh_pr_branch_from" form:"required"`
	Status       string `json:"status" form:"required,oneof=created creating inactive failed"`
	Namespace    string `json:"namespace" form:"required"`
}

type DeleteDeploymentRequest struct {
	Namespace string `json:"namespace" form:"required"`
}

type GetDeploymentRequest struct {
	Namespace string `schema:"namespace" form:"required"`
}

type PullRequest struct {
	Title      string `json:"pr_title"`
	Number     uint   `json:"pr_number"`
	RepoOwner  string `json:"repo_owner"`
	RepoName   string `json:"repo_name"`
	BranchFrom string `json:"branch_from"`
	BranchInto string `json:"branch_into"`
}<|MERGE_RESOLUTION|>--- conflicted
+++ resolved
@@ -50,10 +50,6 @@
 	ID                 uint             `json:"id"`
 	CreatedAt          time.Time        `json:"created_at"`
 	UpdatedAt          time.Time        `json:"updated_at"`
-<<<<<<< HEAD
-	GitInstallationID  uint             `json:"git_installation_id"`
-=======
->>>>>>> c2983990
 	EnvironmentID      uint             `json:"environment_id"`
 	Namespace          string           `json:"namespace"`
 	Status             DeploymentStatus `json:"status"`
