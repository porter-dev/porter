--- conflicted
+++ resolved
@@ -3,7 +3,6 @@
 import "time"
 
 type Environment struct {
-<<<<<<< HEAD
 	ID                uint     `json:"id"`
 	ProjectID         uint     `json:"project_id"`
 	ClusterID         uint     `json:"cluster_id"`
@@ -11,14 +10,6 @@
 	GitRepoOwner      string   `json:"git_repo_owner"`
 	GitRepoName       string   `json:"git_repo_name"`
 	GitRepoBranches   []string `json:"git_repo_branches"`
-=======
-	ID                uint   `json:"id"`
-	ProjectID         uint   `json:"project_id"`
-	ClusterID         uint   `json:"cluster_id"`
-	GitInstallationID uint   `json:"git_installation_id"`
-	GitRepoOwner      string `json:"git_repo_owner"`
-	GitRepoName       string `json:"git_repo_name"`
->>>>>>> ecbefe7f
 
 	Name                 string            `json:"name"`
 	Mode                 string            `json:"mode"`
@@ -31,11 +22,8 @@
 type CreateEnvironmentRequest struct {
 	Name                 string            `json:"name" form:"required"`
 	Mode                 string            `json:"mode" form:"oneof=auto manual" default:"manual"`
-<<<<<<< HEAD
 	DisableNewComments   bool              `json:"disable_new_comments"`
 	GitRepoBranches      []string          `json:"git_repo_branches"`
-=======
->>>>>>> ecbefe7f
 	NamespaceAnnotations map[string]string `json:"namespace_annotations"`
 }
 
