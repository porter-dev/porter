--- conflicted
+++ resolved
@@ -20,10 +20,6 @@
 	StackScope              PermissionScope = "stack"
 	GitlabIntegrationScope  PermissionScope = "gitlab_integration"
 	PreviewEnvironmentScope PermissionScope = "preview_environment"
-<<<<<<< HEAD
-	EnvironmentScope        PermissionScope = "environment"
-=======
->>>>>>> ecbefe7f
 )
 
 type NameOrUInt struct {
@@ -62,9 +58,6 @@
 		},
 		SettingsScope: {
 			InviteScope: {},
-		},
-		PreviewEnvironmentScope: {
-			EnvironmentScope: {},
 		},
 		GitlabIntegrationScope: {},
 	},
