--- conflicted
+++ resolved
@@ -137,6 +137,55 @@
 	}
 }
 
+// HandleDeletePod deletes the pod given the name and namespace.
+func (app *App) HandleDeletePod(w http.ResponseWriter, r *http.Request) {
+	// get path parameters
+	namespace := chi.URLParam(r, "namespace")
+	name := chi.URLParam(r, "name")
+
+	vals, err := url.ParseQuery(r.URL.RawQuery)
+
+	if err != nil {
+		app.handleErrorFormDecoding(err, ErrReleaseDecode, w)
+		return
+	}
+
+	// get the filter options
+	form := &forms.K8sForm{
+		OutOfClusterConfig: &kubernetes.OutOfClusterConfig{
+			Repo:              app.Repo,
+			DigitalOceanOAuth: app.DOConf,
+		},
+	}
+
+	form.PopulateK8sOptionsFromQueryParams(vals, app.Repo.Cluster)
+
+	// validate the form
+	if err := app.validator.Struct(form); err != nil {
+		app.handleErrorFormValidation(err, ErrK8sValidate, w)
+		return
+	}
+
+	// create a new agent
+	var agent *kubernetes.Agent
+
+	if app.ServerConf.IsTesting {
+		agent = app.TestAgents.K8sAgent
+	} else {
+		agent, err = kubernetes.GetAgentOutOfClusterConfig(form.OutOfClusterConfig)
+	}
+
+	err = agent.DeletePod(namespace, name)
+
+	if err != nil {
+		app.handleErrorInternal(err, w)
+		return
+	}
+
+	w.WriteHeader(http.StatusOK)
+	return
+}
+
 // HandleGetIngress returns the ingress object given the name and namespace.
 func (app *App) HandleGetIngress(w http.ResponseWriter, r *http.Request) {
 
@@ -261,10 +310,6 @@
 	}
 }
 
-<<<<<<< HEAD
-// HandleDeletePod deletes the pod given the name and namespace.
-func (app *App) HandleDeletePod(w http.ResponseWriter, r *http.Request) {
-=======
 // HandleListJobsByChart lists all jobs belonging to a specific Helm chart
 func (app *App) HandleListJobsByChart(w http.ResponseWriter, r *http.Request) {
 	// get path parameters
@@ -325,7 +370,6 @@
 
 // HandleListJobPods lists all pods belonging to a specific job
 func (app *App) HandleListJobPods(w http.ResponseWriter, r *http.Request) {
->>>>>>> e8e42c26
 	// get path parameters
 	namespace := chi.URLParam(r, "namespace")
 	name := chi.URLParam(r, "name")
@@ -362,17 +406,6 @@
 		agent, err = kubernetes.GetAgentOutOfClusterConfig(form.OutOfClusterConfig)
 	}
 
-<<<<<<< HEAD
-	err = agent.DeletePod(namespace, name)
-
-	if err != nil {
-		app.handleErrorInternal(err, w)
-		return
-	}
-
-	w.WriteHeader(http.StatusOK)
-	return
-=======
 	pods, err := agent.GetJobPods(namespace, name)
 
 	if err != nil {
@@ -384,7 +417,6 @@
 		app.handleErrorFormDecoding(err, ErrK8sDecode, w)
 		return
 	}
->>>>>>> e8e42c26
 }
 
 // HandleStreamControllerStatus test calls
