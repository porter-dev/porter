package api

import (
	"encoding/base64"
	"encoding/json"
	"net/http"
	"strconv"
	"strings"
	"time"

	"github.com/porter-dev/porter/internal/oauth"

	"github.com/porter-dev/porter/internal/registry"

	"github.com/go-chi/chi"
	"github.com/porter-dev/porter/internal/forms"
	"github.com/porter-dev/porter/internal/models"

	"github.com/aws/aws-sdk-go/service/ecr"
)

// HandleCreateRegistry creates a new registry
func (app *App) HandleCreateRegistry(w http.ResponseWriter, r *http.Request) {
	projID, err := strconv.ParseUint(chi.URLParam(r, "project_id"), 0, 64)

	if err != nil || projID == 0 {
		app.handleErrorFormDecoding(err, ErrProjectDecode, w)
		return
	}

	form := &forms.CreateRegistry{
		ProjectID: uint(projID),
	}

	// decode from JSON to form value
	if err := json.NewDecoder(r.Body).Decode(form); err != nil {
		app.handleErrorFormDecoding(err, ErrProjectDecode, w)
		return
	}

	// validate the form
	if err := app.validator.Struct(form); err != nil {
		app.handleErrorFormValidation(err, ErrProjectValidateFields, w)
		return
	}

	// convert the form to a registry
	registry, err := form.ToRegistry(app.Repo)

	if err != nil {
		app.handleErrorFormDecoding(err, ErrProjectDecode, w)
		return
	}

	// handle write to the database
	registry, err = app.Repo.Registry().CreateRegistry(registry)

	if err != nil {
		app.handleErrorDataWrite(err, w)
		return
	}

	app.Logger.Info().Msgf("New registry created: %d", registry.ID)

	w.WriteHeader(http.StatusCreated)

	regExt := registry.Externalize()

	if err := json.NewEncoder(w).Encode(regExt); err != nil {
		app.handleErrorFormDecoding(err, ErrProjectDecode, w)
		return
	}
}

// HandleCreateRepository creates a new image repository in a registry, if the registry
// does not allow for create-on-push behavior
func (app *App) HandleCreateRepository(w http.ResponseWriter, r *http.Request) {
	projID, err := strconv.ParseUint(chi.URLParam(r, "project_id"), 0, 64)

	if err != nil || projID == 0 {
		app.handleErrorFormDecoding(err, ErrProjectDecode, w)
		return
	}

	regID, err := strconv.ParseUint(chi.URLParam(r, "registry_id"), 0, 64)

	if err != nil || projID == 0 {
		app.handleErrorFormDecoding(err, ErrProjectDecode, w)
		return
	}

	form := &forms.CreateRepository{}

	// decode from JSON to form value
	if err := json.NewDecoder(r.Body).Decode(form); err != nil {
		app.handleErrorFormDecoding(err, ErrProjectDecode, w)
		return
	}

	// validate the form
	if err := app.validator.Struct(form); err != nil {
		app.handleErrorFormValidation(err, ErrProjectValidateFields, w)
		return
	}

	// read the registry
	reg, err := app.Repo.Registry.ReadRegistry(uint(regID))

	if err != nil {
		app.handleErrorDataRead(err, w)
		return
	}

	_reg := registry.Registry(*reg)
	regAPI := &_reg

	// parse the name from the registry
	nameSpl := strings.Split(form.ImageRepoURI, "/")
	repoName := nameSpl[len(nameSpl)-1]

	err = regAPI.CreateRepository(*app.Repo, repoName)

	if err != nil {
		app.handleErrorInternal(err, w)
		return
	}

	w.WriteHeader(http.StatusCreated)
}

// HandleListProjectRegistries returns a list of registries for a project
func (app *App) HandleListProjectRegistries(w http.ResponseWriter, r *http.Request) {
	projID, err := strconv.ParseUint(chi.URLParam(r, "project_id"), 0, 64)

	if err != nil || projID == 0 {
		app.handleErrorFormDecoding(err, ErrProjectDecode, w)
		return
	}

	regs, err := app.Repo.Registry().ListRegistriesByProjectID(uint(projID))

	if err != nil {
		app.handleErrorRead(err, ErrProjectDataRead, w)
		return
	}

	extRegs := make([]*models.RegistryExternal, 0)

	for _, reg := range regs {
		extRegs = append(extRegs, reg.Externalize())
	}

	w.WriteHeader(http.StatusOK)

	if err := json.NewEncoder(w).Encode(extRegs); err != nil {
		app.handleErrorFormDecoding(err, ErrProjectDecode, w)
		return
	}
}

// temp -- token response
type RegTokenResponse struct {
	Token     string     `json:"token"`
	ExpiresAt *time.Time `json:"expires_at"`
}

// HandleGetProjectRegistryECRToken gets an ECR token for a registry
func (app *App) HandleGetProjectRegistryECRToken(w http.ResponseWriter, r *http.Request) {
	projID, err := strconv.ParseUint(chi.URLParam(r, "project_id"), 0, 64)

	if err != nil || projID == 0 {
		app.handleErrorFormDecoding(err, ErrProjectDecode, w)
		return
	}

	region := chi.URLParam(r, "region")

	if region == "" {
		app.handleErrorFormDecoding(err, ErrProjectDecode, w)
		return
	}

	// list registries and find one that matches the region
	regs, err := app.Repo.Registry().ListRegistriesByProjectID(uint(projID))
	var token string
	var expiresAt *time.Time

	for _, reg := range regs {
		if reg.AWSIntegrationID != 0 {
			awsInt, err := app.Repo.AWSIntegration().ReadAWSIntegration(reg.AWSIntegrationID)

			if err != nil {
				app.handleErrorDataRead(err, w)
				return
			}

			if awsInt.AWSRegion == region {
				// get the aws integration and session
				sess, err := awsInt.GetSession()

				if err != nil {
					app.handleErrorDataRead(err, w)
					return
				}

				ecrSvc := ecr.New(sess)

				output, err := ecrSvc.GetAuthorizationToken(&ecr.GetAuthorizationTokenInput{})

				if err != nil {
					app.handleErrorDataRead(err, w)
					return
				}

				token = *output.AuthorizationData[0].AuthorizationToken
				expiresAt = output.AuthorizationData[0].ExpiresAt
			}
		}
	}

	resp := &RegTokenResponse{
		Token:     token,
		ExpiresAt: expiresAt,
	}

	w.WriteHeader(http.StatusOK)

	if err := json.NewEncoder(w).Encode(resp); err != nil {
		app.handleErrorFormDecoding(err, ErrProjectDecode, w)
		return
	}
}

// HandleGetProjectRegistryDockerhubToken gets a Dockerhub token for a registry
func (app *App) HandleGetProjectRegistryDockerhubToken(w http.ResponseWriter, r *http.Request) {
	projID, err := strconv.ParseUint(chi.URLParam(r, "project_id"), 0, 64)

	if err != nil || projID == 0 {
		app.handleErrorFormDecoding(err, ErrProjectDecode, w)
		return
	}

	// list registries and find one that matches the region
	regs, err := app.Repo.Registry().ListRegistriesByProjectID(uint(projID))
	var token string
	var expiresAt *time.Time

	for _, reg := range regs {
		if reg.BasicIntegrationID != 0 && strings.Contains(reg.URL, "index.docker.io") {
			basic, err := app.Repo.BasicIntegration().ReadBasicIntegration(reg.BasicIntegrationID)

			if err != nil {
				app.handleErrorDataRead(err, w)
				return
			}

			token = base64.StdEncoding.EncodeToString([]byte(string(basic.Username) + ":" + string(basic.Password)))

			// we'll just set an arbitrary 30-day expiry time (this is not enforced)
			timeExpires := time.Now().Add(30 * 24 * 3600 * time.Second)
			expiresAt = &timeExpires
		}
	}

	resp := &RegTokenResponse{
		Token:     token,
		ExpiresAt: expiresAt,
	}

	w.WriteHeader(http.StatusOK)

	if err := json.NewEncoder(w).Encode(resp); err != nil {
		app.handleErrorFormDecoding(err, ErrProjectDecode, w)
		return
	}
}

type GCRTokenRequestBody struct {
	ServerURL string `json:"server_url"`
}

// HandleGetProjectRegistryGCRToken gets a GCR token for a registry
func (app *App) HandleGetProjectRegistryGCRToken(w http.ResponseWriter, r *http.Request) {
	projID, err := strconv.ParseUint(chi.URLParam(r, "project_id"), 0, 64)

	if err != nil || projID == 0 {
		app.handleErrorFormDecoding(err, ErrProjectDecode, w)
		return
	}

	reqBody := &GCRTokenRequestBody{}

	// decode from JSON to form value
	if err := json.NewDecoder(r.Body).Decode(reqBody); err != nil {
		app.handleErrorFormDecoding(err, ErrProjectDecode, w)
		return
	}

	// list registries and find one that matches the region
	regs, err := app.Repo.Registry().ListRegistriesByProjectID(uint(projID))
	var token string
	var expiresAt *time.Time

	for _, reg := range regs {
		if reg.GCPIntegrationID != 0 && strings.Contains(reg.URL, reqBody.ServerURL) {
			_reg := registry.Registry(*reg)

			tokenCache, err := _reg.GetGCRToken(app.Repo)

			if err != nil {
				app.handleErrorDataRead(err, w)
				return
			}

			token = string(tokenCache.Token)
			expiresAt = &tokenCache.Expiry
			break
		}
	}

	resp := &RegTokenResponse{
		Token:     token,
		ExpiresAt: expiresAt,
	}

	w.WriteHeader(http.StatusOK)

	if err := json.NewEncoder(w).Encode(resp); err != nil {
		app.handleErrorFormDecoding(err, ErrProjectDecode, w)
		return
	}
}

// HandleGetProjectRegistryDOCRToken gets a DOCR token for a registry
func (app *App) HandleGetProjectRegistryDOCRToken(w http.ResponseWriter, r *http.Request) {
	projID, err := strconv.ParseUint(chi.URLParam(r, "project_id"), 0, 64)

	if err != nil || projID == 0 {
		app.handleErrorFormDecoding(err, ErrProjectDecode, w)
		return
	}

	reqBody := &GCRTokenRequestBody{}

	// decode from JSON to form value
	if err := json.NewDecoder(r.Body).Decode(reqBody); err != nil {
		app.handleErrorFormDecoding(err, ErrProjectDecode, w)
		return
	}

	// list registries and find one that matches the region
	regs, err := app.Repo.Registry().ListRegistriesByProjectID(uint(projID))
	var token string
	var expiresAt *time.Time

	for _, reg := range regs {
		if reg.DOIntegrationID != 0 && strings.Contains(reg.URL, reqBody.ServerURL) {
			oauthInt, err := app.Repo.OAuthIntegration().ReadOAuthIntegration(reg.DOIntegrationID)

			if err != nil {
				app.handleErrorDataRead(err, w)
				return
			}

<<<<<<< HEAD
			tok, expiry, err := oauth.GetAccessToken(oauthInt, app.DOConf, app.Repo)
=======
			tok, expiry, err := oauth.GetAccessToken(oauthInt.SharedOAuthModel, app.DOConf, oauth.MakeUpdateOAuthIntegrationTokenFunction(oauthInt, *app.Repo))
>>>>>>> 556dd5fd

			if err != nil {
				app.handleErrorDataRead(err, w)
				return
			}

			token = tok
			expiresAt = expiry
			break
		}
	}

	resp := &RegTokenResponse{
		Token:     token,
		ExpiresAt: expiresAt,
	}

	w.WriteHeader(http.StatusOK)

	if err := json.NewEncoder(w).Encode(resp); err != nil {
		app.handleErrorFormDecoding(err, ErrProjectDecode, w)
		return
	}
}

// HandleUpdateProjectRegistry updates a registry
func (app *App) HandleUpdateProjectRegistry(w http.ResponseWriter, r *http.Request) {
	projID, err := strconv.ParseUint(chi.URLParam(r, "project_id"), 0, 64)

	if err != nil || projID == 0 {
		app.handleErrorFormDecoding(err, ErrProjectDecode, w)
		return
	}

	registryID, err := strconv.ParseUint(chi.URLParam(r, "registry_id"), 0, 64)

	if err != nil || registryID == 0 {
		app.handleErrorFormDecoding(err, ErrProjectDecode, w)
		return
	}

	form := &forms.UpdateRegistryForm{
		ID: uint(registryID),
	}

	// decode from JSON to form value
	if err := json.NewDecoder(r.Body).Decode(form); err != nil {
		app.handleErrorFormDecoding(err, ErrProjectDecode, w)
		return
	}

	// validate the form
	if err := app.validator.Struct(form); err != nil {
		app.handleErrorFormValidation(err, ErrProjectValidateFields, w)
		return
	}

	// convert the form to a registry
	registry, err := form.ToRegistry(app.Repo.Registry())

	if err != nil {
		app.handleErrorFormDecoding(err, ErrProjectDecode, w)
		return
	}

	// handle write to the database
	registry, err = app.Repo.Registry().UpdateRegistry(registry)

	if err != nil {
		app.handleErrorDataWrite(err, w)
		return
	}

	w.WriteHeader(http.StatusOK)

	regExt := registry.Externalize()

	if err := json.NewEncoder(w).Encode(regExt); err != nil {
		app.handleErrorFormDecoding(err, ErrProjectDecode, w)
		return
	}
}

// HandleDeleteProjectRegistry handles the deletion of a Registry via the registry ID
func (app *App) HandleDeleteProjectRegistry(w http.ResponseWriter, r *http.Request) {
	id, err := strconv.ParseUint(chi.URLParam(r, "registry_id"), 0, 64)

	if err != nil || id == 0 {
		app.handleErrorFormDecoding(err, ErrProjectDecode, w)
		return
	}

	reg, err := app.Repo.Registry().ReadRegistry(uint(id))

	if err != nil {
		app.handleErrorRead(err, ErrProjectDataRead, w)
		return
	}

	err = app.Repo.Registry().DeleteRegistry(reg)

	if err != nil {
		app.handleErrorRead(err, ErrProjectDataRead, w)
		return
	}

	w.WriteHeader(http.StatusOK)
}

// HandleListRepositories returns a list of repositories for a given registry
func (app *App) HandleListRepositories(w http.ResponseWriter, r *http.Request) {
	regID, err := strconv.ParseUint(chi.URLParam(r, "registry_id"), 0, 64)

	if err != nil || regID == 0 {
		app.handleErrorFormDecoding(err, ErrProjectDecode, w)
		return
	}

	reg, err := app.Repo.Registry().ReadRegistry(uint(regID))

	if err != nil {
		app.handleErrorRead(err, ErrProjectDataRead, w)
		return
	}

	// cast to a registry from registry package
	_reg := registry.Registry(*reg)
	regAPI := &_reg

	repos, err := regAPI.ListRepositories(app.Repo, app.DOConf)

	if err != nil {
		app.handleErrorRead(err, ErrProjectDataRead, w)
		return
	}

	w.WriteHeader(http.StatusOK)

	if err := json.NewEncoder(w).Encode(repos); err != nil {
		app.handleErrorFormDecoding(err, ErrProjectDecode, w)
		return
	}
}

// HandleListImages retrieves a list of repo names
func (app *App) HandleListImages(w http.ResponseWriter, r *http.Request) {
	regID, err := strconv.ParseUint(chi.URLParam(r, "registry_id"), 0, 64)

	if err != nil || regID == 0 {
		app.handleErrorFormDecoding(err, ErrProjectDecode, w)
		return
	}

	repoName := chi.URLParam(r, "*")

	reg, err := app.Repo.Registry().ReadRegistry(uint(regID))

	if err != nil {
		app.handleErrorRead(err, ErrProjectDataRead, w)
		return
	}

	// cast to a registry from registry package
	_reg := registry.Registry(*reg)
	regAPI := &_reg

	imgs, err := regAPI.ListImages(repoName, app.Repo, app.DOConf)

	if err != nil {
		app.handleErrorRead(err, ErrProjectDataRead, w)
		return
	}

	w.WriteHeader(http.StatusOK)

	if err := json.NewEncoder(w).Encode(imgs); err != nil {
		app.handleErrorFormDecoding(err, ErrProjectDecode, w)
		return
	}
}<|MERGE_RESOLUTION|>--- conflicted
+++ resolved
@@ -362,11 +362,7 @@
 				return
 			}
 
-<<<<<<< HEAD
-			tok, expiry, err := oauth.GetAccessToken(oauthInt, app.DOConf, app.Repo)
-=======
 			tok, expiry, err := oauth.GetAccessToken(oauthInt.SharedOAuthModel, app.DOConf, oauth.MakeUpdateOAuthIntegrationTokenFunction(oauthInt, *app.Repo))
->>>>>>> 556dd5fd
 
 			if err != nil {
 				app.handleErrorDataRead(err, w)
