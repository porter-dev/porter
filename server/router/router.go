package router

import (
	"net/http"
	"os"

	"github.com/go-chi/chi"
	"github.com/porter-dev/porter/server/api"
	"github.com/porter-dev/porter/server/requestlog"
	mw "github.com/porter-dev/porter/server/router/middleware"
)

// New creates a new Chi router instance and registers all routes supported by the
// API
func New(a *api.App) *chi.Mux {
	l := a.Logger
	r := chi.NewRouter()

	auth := mw.NewAuth(a.Store, a.ServerConf.CookieName, a.Repo)

	r.Route("/api", func(r chi.Router) {
		r.Use(mw.ContentTypeJSON)

		// health checks
		r.Method("GET", "/livez", http.HandlerFunc(a.HandleLive))
		r.Method("GET", "/readyz", http.HandlerFunc(a.HandleReady))

		// /api/users routes
		r.Method(
			"GET",
			"/users/{user_id}",
			auth.DoesUserIDMatch(
				requestlog.NewHandler(a.HandleReadUser, l),
				mw.URLParam,
			),
		)

		r.Method(
			"GET",
			"/users/{user_id}/projects",
			auth.DoesUserIDMatch(
				requestlog.NewHandler(a.HandleListUserProjects, l),
				mw.URLParam,
			),
		)

		r.Method(
			"POST",
			"/users",
			requestlog.NewHandler(a.HandleCreateUser, l),
		)

		r.Method(
			"DELETE",
			"/users/{user_id}",
			auth.DoesUserIDMatch(
				requestlog.NewHandler(a.HandleDeleteUser, l),
				mw.URLParam,
			),
		)

		r.Method(
			"POST",
			"/login",
			requestlog.NewHandler(a.HandleLoginUser, l),
		)

		r.Method(
			"GET",
			"/auth/check",
			auth.BasicAuthenticate(
				requestlog.NewHandler(a.HandleAuthCheck, l),
			),
		)

		r.Method(
			"POST",
			"/logout",
			auth.BasicAuthenticate(
				requestlog.NewHandler(a.HandleLogoutUser, l),
			),
		)

		// /api/integrations routes
		r.Method(
			"GET",
			"/integrations/cluster",
			auth.BasicAuthenticate(
				requestlog.NewHandler(a.HandleListClusterIntegrations, l),
			),
		)

		r.Method(
			"GET",
			"/integrations/registry",
			auth.BasicAuthenticate(
				requestlog.NewHandler(a.HandleListRegistryIntegrations, l),
			),
		)

		r.Method(
			"GET",
			"/integrations/helm",
			auth.BasicAuthenticate(
				requestlog.NewHandler(a.HandleListHelmRepoIntegrations, l),
			),
		)

		r.Method(
			"GET",
			"/integrations/repo",
			auth.BasicAuthenticate(
				requestlog.NewHandler(a.HandleListRepoIntegrations, l),
			),
		)

		// /api/templates routes
		r.Method(
			"GET",
			"/templates",
			auth.BasicAuthenticate(
				requestlog.NewHandler(a.HandleListTemplates, l),
			),
		)

		r.Method(
			"GET",
			"/templates/{name}/{version}",
			auth.BasicAuthenticate(
				requestlog.NewHandler(a.HandleReadTemplate, l),
			),
		)

		// /api/oauth routes
		r.Method(
			"GET",
			"/oauth/projects/{project_id}/github",
			auth.DoesUserHaveProjectAccess(
				requestlog.NewHandler(a.HandleGithubOAuthStartProject, l),
				mw.URLParam,
				mw.WriteAccess,
			),
		)

		r.Method(
			"GET",
			"/oauth/github/callback",
			requestlog.NewHandler(a.HandleGithubOAuthCallback, l),
		)

		r.Method(
			"GET",
			"/oauth/projects/{project_id}/digitalocean",
			auth.DoesUserHaveProjectAccess(
				requestlog.NewHandler(a.HandleDOOAuthStartProject, l),
				mw.URLParam,
				mw.WriteAccess,
			),
		)

		r.Method(
			"GET",
			"/oauth/digitalocean/callback",
			requestlog.NewHandler(a.HandleDOOAuthCallback, l),
		)

		// /api/projects routes
		r.Method(
			"GET",
			"/projects/{project_id}",
			auth.DoesUserHaveProjectAccess(
				requestlog.NewHandler(a.HandleReadProject, l),
				mw.URLParam,
				mw.ReadAccess,
			),
		)

		r.Method(
			"POST",
			"/projects",
			auth.BasicAuthenticate(
				requestlog.NewHandler(a.HandleCreateProject, l),
			),
		)

		r.Method(
			"DELETE",
			"/projects/{project_id}",
			auth.DoesUserHaveProjectAccess(
				requestlog.NewHandler(a.HandleDeleteProject, l),
				mw.URLParam,
				mw.WriteAccess,
			),
		)

		// /api/projects/{project_id}/invites routes
		r.Method(
			"POST",
			"/projects/{project_id}/invites",
			auth.DoesUserHaveProjectAccess(
				requestlog.NewHandler(a.HandleCreateInvite, l),
				mw.URLParam,
				mw.WriteAccess,
			),
		)

		r.Method(
			"GET",
			"/projects/{project_id}/invites",
			auth.DoesUserHaveProjectAccess(
				requestlog.NewHandler(a.HandleListProjectInvites, l),
				mw.URLParam,
				mw.ReadAccess,
			),
		)

		r.Method(
			"GET",
			"/projects/{project_id}/invites/{token}",
			auth.BasicAuthenticateWithRedirect(
				requestlog.NewHandler(a.HandleAcceptInvite, l),
			),
		)

		r.Method(
			"DELETE",
			"/projects/{project_id}/invites/{invite_id}",
			auth.DoesUserHaveProjectAccess(
				auth.DoesUserHaveInviteAccess(
					requestlog.NewHandler(a.HandleDeleteProjectInvite, l),
					mw.URLParam,
					mw.URLParam,
				),
				mw.URLParam,
				mw.WriteAccess,
			),
		)

		// /api/projects/{project_id}/infra routes
		r.Method(
			"GET",
			"/projects/{project_id}/infra",
			auth.DoesUserHaveProjectAccess(
				requestlog.NewHandler(a.HandleListProjectInfra, l),
				mw.URLParam,
				mw.ReadAccess,
			),
		)

		// /api/projects/{project_id}/provision routes
		r.Method(
			"POST",
			"/projects/{project_id}/provision/test",
			auth.DoesUserHaveProjectAccess(
				requestlog.NewHandler(a.HandleProvisionTestInfra, l),
				mw.URLParam,
				mw.ReadAccess,
			),
		)

		r.Method(
			"POST",
			"/projects/{project_id}/provision/ecr",
			auth.DoesUserHaveProjectAccess(
				auth.DoesUserHaveAWSIntegrationAccess(
					requestlog.NewHandler(a.HandleProvisionAWSECRInfra, l),
					mw.URLParam,
					mw.BodyParam,
					false,
				),
				mw.URLParam,
				mw.ReadAccess,
			),
		)

		r.Method(
			"POST",
			"/projects/{project_id}/provision/eks",
			auth.DoesUserHaveProjectAccess(
				auth.DoesUserHaveAWSIntegrationAccess(
					requestlog.NewHandler(a.HandleProvisionAWSEKSInfra, l),
					mw.URLParam,
					mw.BodyParam,
					false,
				),
				mw.URLParam,
				mw.ReadAccess,
			),
		)

		r.Method(
			"POST",
			"/projects/{project_id}/provision/gcr",
			auth.DoesUserHaveProjectAccess(
				auth.DoesUserHaveGCPIntegrationAccess(
					requestlog.NewHandler(a.HandleProvisionGCPGCRInfra, l),
					mw.URLParam,
					mw.BodyParam,
					false,
				),
				mw.URLParam,
				mw.ReadAccess,
			),
		)

		r.Method(
			"POST",
			"/projects/{project_id}/provision/gke",
			auth.DoesUserHaveProjectAccess(
				auth.DoesUserHaveGCPIntegrationAccess(
					requestlog.NewHandler(a.HandleProvisionGCPGKEInfra, l),
					mw.URLParam,
					mw.BodyParam,
					false,
				),
				mw.URLParam,
				mw.ReadAccess,
			),
		)

		r.Method(
			"POST",
			"/projects/{project_id}/provision/docr",
			auth.DoesUserHaveProjectAccess(
				auth.DoesUserHaveDOIntegrationAccess(
					requestlog.NewHandler(a.HandleProvisionDODOCRInfra, l),
					mw.URLParam,
					mw.BodyParam,
					false,
				),
				mw.URLParam,
				mw.ReadAccess,
			),
		)

		r.Method(
			"POST",
			"/projects/{project_id}/provision/doks",
			auth.DoesUserHaveProjectAccess(
				auth.DoesUserHaveDOIntegrationAccess(
					requestlog.NewHandler(a.HandleProvisionDODOKSInfra, l),
					mw.URLParam,
					mw.BodyParam,
					false,
				),
				mw.URLParam,
				mw.ReadAccess,
			),
		)

		r.Method(
			"POST",
			"/projects/{project_id}/provision/gcr",
			auth.DoesUserHaveProjectAccess(
				auth.DoesUserHaveGCPIntegrationAccess(
					requestlog.NewHandler(a.HandleProvisionGCPGCRInfra, l),
					mw.URLParam,
					mw.BodyParam,
					true,
				),
				mw.URLParam,
				mw.ReadAccess,
			),
		)

		r.Method(
			"POST",
			"/projects/{project_id}/provision/gke",
			auth.DoesUserHaveProjectAccess(
				auth.DoesUserHaveGCPIntegrationAccess(
					requestlog.NewHandler(a.HandleProvisionGCPGKEInfra, l),
					mw.URLParam,
					mw.BodyParam,
					true,
				),
				mw.URLParam,
				mw.ReadAccess,
			),
		)

		r.Method(
			"GET",
			"/projects/{project_id}/provision/{kind}/{infra_id}/logs",
			auth.DoesUserHaveProjectAccess(
				auth.DoesUserHaveInfraAccess(
					requestlog.NewHandler(a.HandleGetProvisioningLogs, l),
					mw.URLParam,
					mw.URLParam,
				),
				mw.URLParam,
				mw.ReadAccess,
			),
		)

		r.Method(
			"POST",
			"/projects/{project_id}/provision/{kind}/{infra_id}/logs",
			auth.DoesUserHaveProjectAccess(
				auth.DoesUserHaveInfraAccess(
					requestlog.NewHandler(a.HandleGetProvisioningLogs, l),
					mw.URLParam,
					mw.URLParam,
				),
				mw.URLParam,
				mw.ReadAccess,
			),
		)

		r.Method(
			"POST",
			"/projects/{project_id}/infra/{infra_id}/ecr/destroy",
			auth.DoesUserHaveProjectAccess(
				auth.DoesUserHaveInfraAccess(
					requestlog.NewHandler(a.HandleDestroyAWSECRInfra, l),
					mw.URLParam,
					mw.URLParam,
				),
				mw.URLParam,
				mw.ReadAccess,
			),
		)

		r.Method(
			"POST",
			"/projects/{project_id}/infra/{infra_id}/test/destroy",
			auth.DoesUserHaveProjectAccess(
				auth.DoesUserHaveInfraAccess(
					requestlog.NewHandler(a.HandleDestroyTestInfra, l),
					mw.URLParam,
					mw.URLParam,
				),
				mw.URLParam,
				mw.ReadAccess,
			),
		)

		r.Method(
			"POST",
			"/projects/{project_id}/infra/{infra_id}/eks/destroy",
			auth.DoesUserHaveProjectAccess(
				auth.DoesUserHaveInfraAccess(
					requestlog.NewHandler(a.HandleDestroyAWSEKSInfra, l),
					mw.URLParam,
					mw.URLParam,
				),
				mw.URLParam,
				mw.ReadAccess,
			),
		)

		r.Method(
			"POST",
			"/projects/{project_id}/infra/{infra_id}/gke/destroy",
			auth.DoesUserHaveProjectAccess(
				auth.DoesUserHaveInfraAccess(
					requestlog.NewHandler(a.HandleDestroyGCPGKEInfra, l),
					mw.URLParam,
					mw.URLParam,
				),
				mw.URLParam,
				mw.ReadAccess,
			),
		)

<<<<<<< HEAD
=======
		r.Method(
			"POST",
			"/projects/{project_id}/infra/{infra_id}/docr/destroy",
			auth.DoesUserHaveProjectAccess(
				auth.DoesUserHaveInfraAccess(
					requestlog.NewHandler(a.HandleDestroyDODOCRInfra, l),
					mw.URLParam,
					mw.URLParam,
				),
				mw.URLParam,
				mw.ReadAccess,
			),
		)

		r.Method(
			"POST",
			"/projects/{project_id}/infra/{infra_id}/doks/destroy",
			auth.DoesUserHaveProjectAccess(
				auth.DoesUserHaveInfraAccess(
					requestlog.NewHandler(a.HandleDestroyDODOKSInfra, l),
					mw.URLParam,
					mw.URLParam,
				),
				mw.URLParam,
				mw.ReadAccess,
			),
		)

>>>>>>> 16cb2230
		// /api/projects/{project_id}/clusters routes
		r.Method(
			"GET",
			"/projects/{project_id}/clusters",
			auth.DoesUserHaveProjectAccess(
				requestlog.NewHandler(a.HandleListProjectClusters, l),
				mw.URLParam,
				mw.ReadAccess,
			),
		)

		r.Method(
			"POST",
			"/projects/{project_id}/clusters",
			auth.DoesUserHaveProjectAccess(
				auth.DoesUserHaveAWSIntegrationAccess(
					auth.DoesUserHaveGCPIntegrationAccess(
						requestlog.NewHandler(a.HandleCreateProjectCluster, l),
						mw.URLParam,
						mw.BodyParam,
						true,
					),
					mw.URLParam,
					mw.BodyParam,
					true,
				),
				mw.URLParam,
				mw.WriteAccess,
			),
		)

		r.Method(
			"GET",
			"/projects/{project_id}/clusters/{cluster_id}",
			auth.DoesUserHaveProjectAccess(
				auth.DoesUserHaveClusterAccess(
					requestlog.NewHandler(a.HandleReadProjectCluster, l),
					mw.URLParam,
					mw.URLParam,
				),
				mw.URLParam,
				mw.ReadAccess,
			),
		)

		r.Method(
			"POST",
			"/projects/{project_id}/clusters/{cluster_id}",
			auth.DoesUserHaveProjectAccess(
				auth.DoesUserHaveClusterAccess(
					requestlog.NewHandler(a.HandleUpdateProjectCluster, l),
					mw.URLParam,
					mw.URLParam,
				),
				mw.URLParam,
				mw.WriteAccess,
			),
		)

		r.Method(
			"DELETE",
			"/projects/{project_id}/clusters/{cluster_id}",
			auth.DoesUserHaveProjectAccess(
				auth.DoesUserHaveClusterAccess(
					requestlog.NewHandler(a.HandleDeleteProjectCluster, l),
					mw.URLParam,
					mw.URLParam,
				),
				mw.URLParam,
				mw.WriteAccess,
			),
		)

		// /api/projects/{project_id}/clusters/candidates routes
		r.Method(
			"POST",
			"/projects/{project_id}/clusters/candidates",
			auth.DoesUserHaveProjectAccess(
				requestlog.NewHandler(a.HandleCreateProjectClusterCandidates, l),
				mw.URLParam,
				mw.WriteAccess,
			),
		)

		r.Method(
			"GET",
			"/projects/{project_id}/clusters/candidates",
			auth.DoesUserHaveProjectAccess(
				requestlog.NewHandler(a.HandleListProjectClusterCandidates, l),
				mw.URLParam,
				mw.WriteAccess,
			),
		)

		r.Method(
			"POST",
			"/projects/{project_id}/clusters/candidates/{candidate_id}/resolve",
			auth.DoesUserHaveProjectAccess(
				requestlog.NewHandler(a.HandleResolveClusterCandidate, l),
				mw.URLParam,
				mw.WriteAccess,
			),
		)

		// /api/projects/{project_id}/integrations routes
		r.Method(
			"POST",
			"/projects/{project_id}/integrations/gcp",
			auth.DoesUserHaveProjectAccess(
				requestlog.NewHandler(a.HandleCreateGCPIntegration, l),
				mw.URLParam,
				mw.WriteAccess,
			),
		)

		r.Method(
			"POST",
			"/projects/{project_id}/integrations/aws",
			auth.DoesUserHaveProjectAccess(
				requestlog.NewHandler(a.HandleCreateAWSIntegration, l),
				mw.URLParam,
				mw.WriteAccess,
			),
		)

		r.Method(
			"POST",
			"/projects/{project_id}/integrations/basic",
			auth.DoesUserHaveProjectAccess(
				requestlog.NewHandler(a.HandleCreateBasicAuthIntegration, l),
				mw.URLParam,
				mw.WriteAccess,
			),
		)

		r.Method(
			"GET",
			"/projects/{project_id}/integrations/oauth",
			auth.DoesUserHaveProjectAccess(
				requestlog.NewHandler(a.HandleListProjectOAuthIntegrations, l),
				mw.URLParam,
				mw.WriteAccess,
			),
		)

		// /api/projects/{project_id}/helmrepos routes
		r.Method(
			"POST",
			"/projects/{project_id}/helmrepos",
			auth.DoesUserHaveProjectAccess(
				auth.DoesUserHaveAWSIntegrationAccess(
					auth.DoesUserHaveGCPIntegrationAccess(
						requestlog.NewHandler(a.HandleCreateHelmRepo, l),
						mw.URLParam,
						mw.BodyParam,
						true,
					),
					mw.URLParam,
					mw.BodyParam,
					true,
				),
				mw.URLParam,
				mw.WriteAccess,
			),
		)

		r.Method(
			"GET",
			"/projects/{project_id}/helmrepos",
			auth.DoesUserHaveProjectAccess(
				requestlog.NewHandler(a.HandleListProjectHelmRepos, l),
				mw.URLParam,
				mw.WriteAccess,
			),
		)

		r.Method(
			"GET",
			"/projects/{project_id}/helmrepos/{helm_id}/charts",
			auth.DoesUserHaveProjectAccess(
				requestlog.NewHandler(a.HandleListHelmRepoCharts, l),
				mw.URLParam,
				mw.WriteAccess,
			),
		)

		// /api/projects/{project_id}/registries routes
		r.Method(
			"POST",
			"/projects/{project_id}/registries",
			auth.DoesUserHaveProjectAccess(
				auth.DoesUserHaveAWSIntegrationAccess(
					auth.DoesUserHaveGCPIntegrationAccess(
						auth.DoesUserHaveDOIntegrationAccess(
							requestlog.NewHandler(a.HandleCreateRegistry, l),
							mw.URLParam,
							mw.BodyParam,
							true,
						),
						mw.URLParam,
						mw.BodyParam,
						true,
					),
					mw.URLParam,
					mw.BodyParam,
					true,
				),
				mw.URLParam,
				mw.WriteAccess,
			),
		)

		r.Method(
			"GET",
			"/projects/{project_id}/registries",
			auth.DoesUserHaveProjectAccess(
				requestlog.NewHandler(a.HandleListProjectRegistries, l),
				mw.URLParam,
				mw.WriteAccess,
			),
		)

		r.Method(
			"POST",
			"/projects/{project_id}/registries/{registry_id}",
			auth.DoesUserHaveProjectAccess(
				auth.DoesUserHaveRegistryAccess(
					requestlog.NewHandler(a.HandleUpdateProjectRegistry, l),
					mw.URLParam,
					mw.URLParam,
				),
				mw.URLParam,
				mw.WriteAccess,
			),
		)

		r.Method(
			"GET",
			"/projects/{project_id}/registries/ecr/{region}/token",
			auth.DoesUserHaveProjectAccess(
				requestlog.NewHandler(a.HandleGetProjectRegistryECRToken, l),
				mw.URLParam,
				mw.WriteAccess,
			),
		)

		r.Method(
			"GET",
			"/projects/{project_id}/registries/gcr/token",
			auth.DoesUserHaveProjectAccess(
				requestlog.NewHandler(a.HandleGetProjectRegistryGCRToken, l),
				mw.URLParam,
				mw.WriteAccess,
			),
		)

		r.Method(
			"GET",
			"/projects/{project_id}/registries/docr/token",
			auth.DoesUserHaveProjectAccess(
				requestlog.NewHandler(a.HandleGetProjectRegistryDOCRToken, l),
				mw.URLParam,
				mw.WriteAccess,
			),
		)

		r.Method(
			"DELETE",
			"/projects/{project_id}/registries/{registry_id}",
			auth.DoesUserHaveProjectAccess(
				auth.DoesUserHaveRegistryAccess(
					requestlog.NewHandler(a.HandleDeleteProjectRegistry, l),
					mw.URLParam,
					mw.URLParam,
				),
				mw.URLParam,
				mw.WriteAccess,
			),
		)

		// /api/projects/{project_id}/registries/{registry_id}/repositories routes
		r.Method(
			"GET",
			"/projects/{project_id}/registries/{registry_id}/repositories",
			auth.DoesUserHaveProjectAccess(
				auth.DoesUserHaveRegistryAccess(
					requestlog.NewHandler(a.HandleListRepositories, l),
					mw.URLParam,
					mw.URLParam,
				),
				mw.URLParam,
				mw.WriteAccess,
			),
		)

		r.Method(
			"GET",
			// * is the repo name, which can itself be nested
			// for example, for GCR this is project-id/repo
			// need to use wildcard, see https://github.com/go-chi/chi/issues/243
			"/projects/{project_id}/registries/{registry_id}/repositories/*",
			auth.DoesUserHaveProjectAccess(
				auth.DoesUserHaveRegistryAccess(
					requestlog.NewHandler(a.HandleListImages, l),
					mw.URLParam,
					mw.URLParam,
				),
				mw.URLParam,
				mw.WriteAccess,
			),
		)

		// /api/projects/{project_id}/releases routes
		r.Method(
			"GET",
			"/projects/{project_id}/releases",
			auth.DoesUserHaveProjectAccess(
				auth.DoesUserHaveClusterAccess(
					requestlog.NewHandler(a.HandleListReleases, l),
					mw.URLParam,
					mw.QueryParam,
				),
				mw.URLParam,
				mw.ReadAccess,
			),
		)

		r.Method(
			"GET",
			"/projects/{project_id}/releases/{name}/{revision}/components",
			auth.DoesUserHaveProjectAccess(
				auth.DoesUserHaveClusterAccess(
					requestlog.NewHandler(a.HandleGetReleaseComponents, l),
					mw.URLParam,
					mw.QueryParam,
				),
				mw.URLParam,
				mw.ReadAccess,
			),
		)

		r.Method(
			"GET",
			"/projects/{project_id}/releases/{name}/{revision}/controllers",
			auth.DoesUserHaveProjectAccess(
				auth.DoesUserHaveClusterAccess(
					requestlog.NewHandler(a.HandleGetReleaseControllers, l),
					mw.URLParam,
					mw.QueryParam,
				),
				mw.URLParam,
				mw.ReadAccess,
			),
		)

		r.Method(
			"GET",
			"/projects/{project_id}/releases/{name}/history",
			auth.DoesUserHaveProjectAccess(
				auth.DoesUserHaveClusterAccess(
					requestlog.NewHandler(a.HandleListReleaseHistory, l),
					mw.URLParam,
					mw.QueryParam,
				),
				mw.URLParam,
				mw.ReadAccess,
			),
		)

		r.Method(
			"GET",
			"/projects/{project_id}/releases/{name}/webhook_token",
			auth.DoesUserHaveProjectAccess(
				auth.DoesUserHaveClusterAccess(
					requestlog.NewHandler(a.HandleGetReleaseToken, l),
					mw.URLParam,
					mw.QueryParam,
				),
				mw.URLParam,
				mw.ReadAccess,
			),
		)

		r.Method(
			"POST",
			"/projects/{project_id}/releases/{name}/upgrade",
			auth.DoesUserHaveProjectAccess(
				auth.DoesUserHaveClusterAccess(
					requestlog.NewHandler(a.HandleUpgradeRelease, l),
					mw.URLParam,
					mw.QueryParam,
				),
				mw.URLParam,
				mw.ReadAccess,
			),
		)

		r.Method(
			"GET",
			"/projects/{project_id}/releases/{name}/{revision}",
			auth.DoesUserHaveProjectAccess(
				auth.DoesUserHaveClusterAccess(
					requestlog.NewHandler(a.HandleGetRelease, l),
					mw.URLParam,
					mw.QueryParam,
				),
				mw.URLParam,
				mw.ReadAccess,
			),
		)

		r.Method(
			"POST",
			"/projects/{project_id}/releases/{name}/rollback",
			auth.DoesUserHaveProjectAccess(
				auth.DoesUserHaveClusterAccess(
					requestlog.NewHandler(a.HandleRollbackRelease, l),
					mw.URLParam,
					mw.QueryParam,
				),
				mw.URLParam,
				mw.ReadAccess,
			),
		)

		// r.Method(
		// 	"POST",
		// 	"/projects/{project_id}/releases/{name}/upgrade/hook",
		// 	requestlog.NewHandler(a.HandleReleaseDeployHook, l),
		// )

		r.Method(
			"POST",
			"/webhooks/deploy/{token}",
			requestlog.NewHandler(a.HandleReleaseDeployWebhook, l),
		)

		// /api/projects/{project_id}/gitrepos routes
		r.Method(
			"GET",
			"/projects/{project_id}/gitrepos",
			auth.DoesUserHaveProjectAccess(
				requestlog.NewHandler(a.HandleListProjectGitRepos, l),
				mw.URLParam,
				mw.ReadAccess,
			),
		)

		r.Method(
			"GET",
			"/projects/{project_id}/gitrepos/{git_repo_id}/repos",
			auth.DoesUserHaveProjectAccess(
				auth.DoesUserHaveGitRepoAccess(
					requestlog.NewHandler(a.HandleListRepos, l),
					mw.URLParam,
					mw.QueryParam,
				),
				mw.URLParam,
				mw.ReadAccess,
			),
		)

		r.Method(
			"GET",
			"/projects/{project_id}/gitrepos/{git_repo_id}/repos/{kind}/{name}/branches",
			auth.DoesUserHaveProjectAccess(
				auth.DoesUserHaveGitRepoAccess(
					requestlog.NewHandler(a.HandleGetBranches, l),
					mw.URLParam,
					mw.QueryParam,
				),
				mw.URLParam,
				mw.ReadAccess,
			),
		)

		r.Method(
			"GET",
			"/projects/{project_id}/gitrepos/{git_repo_id}/repos/{kind}/{name}/{branch}/contents",
			auth.DoesUserHaveProjectAccess(
				auth.DoesUserHaveGitRepoAccess(
					requestlog.NewHandler(a.HandleGetBranchContents, l),
					mw.URLParam,
					mw.QueryParam,
				),
				mw.URLParam,
				mw.ReadAccess,
			),
		)

		// /api/projects/{project_id}/deploy routes
		r.Method(
			"POST",
			"/projects/{project_id}/deploy/{name}/{version}",
			auth.DoesUserHaveProjectAccess(
				auth.DoesUserHaveClusterAccess(
					requestlog.NewHandler(a.HandleDeployTemplate, l),
					mw.URLParam,
					mw.QueryParam,
				),
				mw.URLParam,
				mw.ReadAccess,
			),
		)

		// /api/projects/{project_id}/deploy routes
		r.Method(
			"POST",
			"/projects/{project_id}/deploy/{name}",
			auth.DoesUserHaveProjectAccess(
				auth.DoesUserHaveClusterAccess(
					requestlog.NewHandler(a.HandleUninstallTemplate, l),
					mw.URLParam,
					mw.QueryParam,
				),
				mw.URLParam,
				mw.ReadAccess,
			),
		)

		// /api/projects/{project_id}/k8s routes
		r.Method(
			"GET",
			"/projects/{project_id}/k8s/namespaces",
			auth.DoesUserHaveProjectAccess(
				auth.DoesUserHaveClusterAccess(
					requestlog.NewHandler(a.HandleListNamespaces, l),
					mw.URLParam,
					mw.QueryParam,
				),
				mw.URLParam,
				mw.ReadAccess,
			),
		)

		r.Method(
			"GET",
			"/projects/{project_id}/k8s/{namespace}/pod/{name}/logs",
			auth.DoesUserHaveProjectAccess(
				auth.DoesUserHaveClusterAccess(
					requestlog.NewHandler(a.HandleGetPodLogs, l),
					mw.URLParam,
					mw.QueryParam,
				),
				mw.URLParam,
				mw.ReadAccess,
			),
		)

		r.Method(
			"GET",
			"/projects/{project_id}/k8s/{namespace}/ingress/{name}",
			auth.DoesUserHaveProjectAccess(
				auth.DoesUserHaveClusterAccess(
					requestlog.NewHandler(a.HandleGetIngress, l),
					mw.URLParam,
					mw.QueryParam,
				),
				mw.URLParam,
				mw.ReadAccess,
			),
		)

		r.Method(
			"GET",
			"/projects/{project_id}/k8s/{kind}/status",
			auth.DoesUserHaveProjectAccess(
				auth.DoesUserHaveClusterAccess(
					requestlog.NewHandler(a.HandleStreamControllerStatus, l),
					mw.URLParam,
					mw.QueryParam,
				),
				mw.URLParam,
				mw.ReadAccess,
			),
		)

		r.Method(
			"GET",
			"/projects/{project_id}/k8s/pods",
			auth.DoesUserHaveProjectAccess(
				auth.DoesUserHaveClusterAccess(
					requestlog.NewHandler(a.HandleListPods, l),
					mw.URLParam,
					mw.QueryParam,
				),
				mw.URLParam,
				mw.ReadAccess,
			),
		)
	})

	staticFilePath := a.ServerConf.StaticFilePath

	fs := http.FileServer(http.Dir(staticFilePath))

	r.Get("/*", func(w http.ResponseWriter, r *http.Request) {
		if _, err := os.Stat(staticFilePath + r.RequestURI); os.IsNotExist(err) {
			http.StripPrefix(r.URL.Path, fs).ServeHTTP(w, r)
		} else {
			fs.ServeHTTP(w, r)
		}
	})

	return r
}<|MERGE_RESOLUTION|>--- conflicted
+++ resolved
@@ -349,36 +349,6 @@
 		)
 
 		r.Method(
-			"POST",
-			"/projects/{project_id}/provision/gcr",
-			auth.DoesUserHaveProjectAccess(
-				auth.DoesUserHaveGCPIntegrationAccess(
-					requestlog.NewHandler(a.HandleProvisionGCPGCRInfra, l),
-					mw.URLParam,
-					mw.BodyParam,
-					true,
-				),
-				mw.URLParam,
-				mw.ReadAccess,
-			),
-		)
-
-		r.Method(
-			"POST",
-			"/projects/{project_id}/provision/gke",
-			auth.DoesUserHaveProjectAccess(
-				auth.DoesUserHaveGCPIntegrationAccess(
-					requestlog.NewHandler(a.HandleProvisionGCPGKEInfra, l),
-					mw.URLParam,
-					mw.BodyParam,
-					true,
-				),
-				mw.URLParam,
-				mw.ReadAccess,
-			),
-		)
-
-		r.Method(
 			"GET",
 			"/projects/{project_id}/provision/{kind}/{infra_id}/logs",
 			auth.DoesUserHaveProjectAccess(
@@ -462,8 +432,6 @@
 			),
 		)
 
-<<<<<<< HEAD
-=======
 		r.Method(
 			"POST",
 			"/projects/{project_id}/infra/{infra_id}/docr/destroy",
@@ -492,7 +460,6 @@
 			),
 		)
 
->>>>>>> 16cb2230
 		// /api/projects/{project_id}/clusters routes
 		r.Method(
 			"GET",
