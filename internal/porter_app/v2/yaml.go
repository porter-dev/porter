package v2

import (
	"context"
	"errors"
	"fmt"
	"strings"

	porterv1 "github.com/porter-dev/api-contracts/generated/go/porter/v1"
	"github.com/porter-dev/porter/internal/telemetry"
	"gopkg.in/yaml.v2"
)

// AppProtoWithEnv is a struct containing a PorterApp proto object and its environment variables
type AppProtoWithEnv struct {
	AppProto     *porterv1.PorterApp
	EnvVariables map[string]string
}

// AppWithPreviewOverrides is a porter app definition with its preview app definition, if it exists
type AppWithPreviewOverrides struct {
	AppProtoWithEnv
	PreviewApp *AppProtoWithEnv
}

// AppProtoFromYaml converts a Porter YAML file into a PorterApp proto object
func AppProtoFromYaml(ctx context.Context, porterYamlBytes []byte) (AppWithPreviewOverrides, error) {
	ctx, span := telemetry.NewSpan(ctx, "v2-app-proto-from-yaml")
	defer span.End()

	var out AppWithPreviewOverrides

	if porterYamlBytes == nil {
		return out, telemetry.Error(ctx, span, nil, "porter yaml is nil")
	}

	porterYaml := &PorterYAML{}
	err := yaml.Unmarshal(porterYamlBytes, porterYaml)
	if err != nil {
		return out, telemetry.Error(ctx, span, err, "error unmarshaling porter yaml")
	}

	appProto, envVariables, err := ProtoFromApp(ctx, porterYaml.PorterApp)
	if err != nil {
		return out, telemetry.Error(ctx, span, err, "error converting porter yaml to proto")
	}
	out.AppProto = appProto
	out.EnvVariables = envVariables

	if porterYaml.Previews != nil {
		previewAppProto, previewEnvVariables, err := ProtoFromApp(ctx, *porterYaml.Previews)
		if err != nil {
			return out, telemetry.Error(ctx, span, err, "error converting preview porter yaml to proto")
		}
		out.PreviewApp = &AppProtoWithEnv{
			AppProto:     previewAppProto,
			EnvVariables: previewEnvVariables,
		}
	}

	return out, nil
}

// ServiceType is the type of a service in a Porter YAML file
type ServiceType string

const (
	// ServiceType_Web is type for web services specified in Porter YAML
	ServiceType_Web ServiceType = "web"
	// ServiceType_Worker is type for worker services specified in Porter YAML
	ServiceType_Worker ServiceType = "worker"
	// ServiceType_Job is type for job services specified in Porter YAML
	ServiceType_Job ServiceType = "job"
)

// EnvGroup is a struct containing the name and version of an environment group
type EnvGroup struct {
	Name    string `yaml:"name"`
	Version int    `yaml:"version"`
}

// PorterApp represents all the possible fields in a Porter YAML file
type PorterApp struct {
	Version  string            `yaml:"version,omitempty"`
	Name     string            `yaml:"name"`
	Services []Service         `yaml:"services"`
	Image    *Image            `yaml:"image,omitempty"`
	Build    *Build            `yaml:"build,omitempty"`
	Env      map[string]string `yaml:"env,omitempty"`

	Predeploy *Service   `yaml:"predeploy,omitempty"`
	EnvGroups []EnvGroup `yaml:"envGroups,omitempty"`
}

// PorterYAML represents all the possible fields in a Porter YAML file
type PorterYAML struct {
	PorterApp `yaml:",inline"`
	Previews  *PorterApp `yaml:"previews,omitempty"`
}

// Build represents the build settings for a Porter app
type Build struct {
	Context    string   `yaml:"context" validate:"dir"`
	Method     string   `yaml:"method" validate:"required,oneof=pack docker registry"`
	Builder    string   `yaml:"builder" validate:"required_if=Method pack"`
	Buildpacks []string `yaml:"buildpacks"`
	Dockerfile string   `yaml:"dockerfile" validate:"required_if=Method docker"`
	CommitSHA  string   `yaml:"commitSha"`
}

// Image is the repository and tag for an app's build image
type Image struct {
	Repository string `yaml:"repository"`
	Tag        string `yaml:"tag"`
}

// Service represents a single service in a porter app
type Service struct {
<<<<<<< HEAD
	Run               *string      `yaml:"run,omitempty"`
	Type              string       `yaml:"type,omitempty" validate:"required, oneof=web worker job"`
	Instances         int          `yaml:"instances,omitempty"`
	CpuCores          float32      `yaml:"cpuCores,omitempty"`
	RamMegabytes      int          `yaml:"ramMegabytes,omitempty"`
	SmartOptimization *bool        `yaml:"smartOptimization,omitempty"`
	GpuCoresNvidia    float32      `yaml:"gpuCoresNvidia,omitempty"`
	Port              int          `yaml:"port,omitempty"`
	Autoscaling       *AutoScaling `yaml:"autoscaling,omitempty" validate:"excluded_if=Type job"`
	Domains           []Domains    `yaml:"domains,omitempty" validate:"excluded_unless=Type web"`
	HealthCheck       *HealthCheck `yaml:"healthCheck,omitempty" validate:"excluded_unless=Type web"`
	AllowConcurrent   *bool        `yaml:"allowConcurrent,omitempty" validate:"excluded_unless=Type job"`
	Cron              string       `yaml:"cron,omitempty" validate:"excluded_unless=Type job"`
	SuspendCron       *bool        `yaml:"suspendCron,omitempty" validate:"excluded_unless=Type job"`
	TimeoutSeconds    int          `yaml:"timeoutSeconds,omitempty" validate:"excluded_unless=Type job"`
	Private           *bool        `yaml:"private,omitempty" validate:"excluded_unless=Type web"`
=======
	Name               string            `yaml:"name,omitempty"`
	Run                *string           `yaml:"run,omitempty"`
	Type               ServiceType       `yaml:"type,omitempty" validate:"required, oneof=web worker job"`
	Instances          int               `yaml:"instances,omitempty"`
	CpuCores           float32           `yaml:"cpuCores,omitempty"`
	RamMegabytes       int               `yaml:"ramMegabytes,omitempty"`
	SmartOptimization  *bool             `yaml:"smartOptimization,omitempty"`
	Port               int               `yaml:"port,omitempty"`
	Autoscaling        *AutoScaling      `yaml:"autoscaling,omitempty" validate:"excluded_if=Type job"`
	Domains            []Domains         `yaml:"domains,omitempty" validate:"excluded_unless=Type web"`
	HealthCheck        *HealthCheck      `yaml:"healthCheck,omitempty" validate:"excluded_unless=Type web"`
	AllowConcurrent    *bool             `yaml:"allowConcurrent,omitempty" validate:"excluded_unless=Type job"`
	Cron               string            `yaml:"cron,omitempty" validate:"excluded_unless=Type job"`
	SuspendCron        *bool             `yaml:"suspendCron,omitempty" validate:"excluded_unless=Type job"`
	TimeoutSeconds     int               `yaml:"timeoutSeconds,omitempty" validate:"excluded_unless=Type job"`
	Private            *bool             `yaml:"private,omitempty" validate:"excluded_unless=Type web"`
	IngressAnnotations map[string]string `yaml:"ingressAnnotations,omitempty" validate:"excluded_unless=Type web"`
>>>>>>> 63a6a94e
}

// AutoScaling represents the autoscaling settings for web services
type AutoScaling struct {
	Enabled                bool `yaml:"enabled"`
	MinInstances           int  `yaml:"minInstances"`
	MaxInstances           int  `yaml:"maxInstances"`
	CpuThresholdPercent    int  `yaml:"cpuThresholdPercent"`
	MemoryThresholdPercent int  `yaml:"memoryThresholdPercent"`
}

// Domains are the custom domains for a web service
type Domains struct {
	Name string `yaml:"name"`
}

// HealthCheck is the health check settings for a web service
type HealthCheck struct {
	Enabled  bool   `yaml:"enabled"`
	HttpPath string `yaml:"httpPath"`
}

// ProtoFromApp converts a PorterApp type to a base PorterApp proto type and returns env variables
func ProtoFromApp(ctx context.Context, porterApp PorterApp) (*porterv1.PorterApp, map[string]string, error) {
	ctx, span := telemetry.NewSpan(ctx, "build-app-proto")
	defer span.End()

	appProto := &porterv1.PorterApp{
		Name: porterApp.Name,
	}

	if porterApp.Build != nil {
		appProto.Build = &porterv1.Build{
			Context:    porterApp.Build.Context,
			Method:     porterApp.Build.Method,
			Builder:    porterApp.Build.Builder,
			Buildpacks: porterApp.Build.Buildpacks,
			Dockerfile: porterApp.Build.Dockerfile,
			CommitSha:  porterApp.Build.CommitSHA,
		}
	}

	if porterApp.Image != nil {
		appProto.Image = &porterv1.AppImage{
			Repository: porterApp.Image.Repository,
			Tag:        porterApp.Image.Tag,
		}
	}

	if porterApp.Services == nil {
		return appProto, nil, telemetry.Error(ctx, span, nil, "porter yaml is missing services")
	}

	// service map is only needed for backwards compatibility at this time
	serviceMap := make(map[string]*porterv1.Service)
	var services []*porterv1.Service

	for _, service := range porterApp.Services {
		serviceType := protoEnumFromType(service.Name, service)

		serviceProto, err := serviceProtoFromConfig(service, serviceType)
		if err != nil {
			return appProto, nil, telemetry.Error(ctx, span, err, "error casting service config")
		}
		if service.Name == "" {
			return appProto, nil, telemetry.Error(ctx, span, nil, "service found with no name")
		}

		services = append(services, serviceProto)
		serviceMap[service.Name] = serviceProto
	}
	appProto.ServiceList = services
	appProto.Services = serviceMap // nolint:staticcheck // temporarily using deprecated field for backwards compatibility

	if porterApp.Predeploy != nil {
		predeployProto, err := serviceProtoFromConfig(*porterApp.Predeploy, porterv1.ServiceType_SERVICE_TYPE_JOB)
		if err != nil {
			return appProto, nil, telemetry.Error(ctx, span, err, "error casting predeploy config")
		}
		appProto.Predeploy = predeployProto
	}

	envGroups := make([]*porterv1.EnvGroup, 0)
	if porterApp.EnvGroups != nil {
		for _, envGroup := range porterApp.EnvGroups {
			envGroups = append(envGroups, &porterv1.EnvGroup{
				Name:    envGroup.Name,
				Version: int64(envGroup.Version),
			})
		}
	}
	appProto.EnvGroups = envGroups

	return appProto, porterApp.Env, nil
}

func protoEnumFromType(name string, service Service) porterv1.ServiceType {
	serviceType := porterv1.ServiceType_SERVICE_TYPE_WORKER

	if strings.Contains(name, "web") {
		serviceType = porterv1.ServiceType_SERVICE_TYPE_WEB
	}
	if strings.Contains(name, "wkr") || strings.Contains(name, "worker") {
		serviceType = porterv1.ServiceType_SERVICE_TYPE_WORKER
	}
	if strings.Contains(name, "job") {
		serviceType = porterv1.ServiceType_SERVICE_TYPE_JOB
	}

	switch service.Type {
	case "web":
		serviceType = porterv1.ServiceType_SERVICE_TYPE_WEB
	case "worker":
		serviceType = porterv1.ServiceType_SERVICE_TYPE_WORKER
	case "job":
		serviceType = porterv1.ServiceType_SERVICE_TYPE_JOB
	}

	return serviceType
}

func serviceProtoFromConfig(service Service, serviceType porterv1.ServiceType) (*porterv1.Service, error) {
	serviceProto := &porterv1.Service{
		Name:              service.Name,
		RunOptional:       service.Run,
		Instances:         int32(service.Instances),
		CpuCores:          service.CpuCores,
		RamMegabytes:      int32(service.RamMegabytes),
		Port:              int32(service.Port),
		SmartOptimization: service.SmartOptimization,
		Type:              serviceType,
	}

	switch serviceType {
	default:
		return nil, fmt.Errorf("invalid service type '%s'", serviceType)
	case porterv1.ServiceType_SERVICE_TYPE_UNSPECIFIED:
		return nil, errors.New("Service type unspecified")
	case porterv1.ServiceType_SERVICE_TYPE_WEB:
		webConfig := &porterv1.WebServiceConfig{}

		var autoscaling *porterv1.Autoscaling
		if service.Autoscaling != nil {
			autoscaling = &porterv1.Autoscaling{
				Enabled:                service.Autoscaling.Enabled,
				MinInstances:           int32(service.Autoscaling.MinInstances),
				MaxInstances:           int32(service.Autoscaling.MaxInstances),
				CpuThresholdPercent:    int32(service.Autoscaling.CpuThresholdPercent),
				MemoryThresholdPercent: int32(service.Autoscaling.MemoryThresholdPercent),
			}
		}
		webConfig.Autoscaling = autoscaling

		var healthCheck *porterv1.HealthCheck
		if service.HealthCheck != nil {
			healthCheck = &porterv1.HealthCheck{
				Enabled:  service.HealthCheck.Enabled,
				HttpPath: service.HealthCheck.HttpPath,
			}
		}
		webConfig.HealthCheck = healthCheck

		domains := make([]*porterv1.Domain, 0)
		for _, domain := range service.Domains {
			domains = append(domains, &porterv1.Domain{
				Name: domain.Name,
			})
		}
		webConfig.Domains = domains

		webConfig.IngressAnnotations = service.IngressAnnotations

		if service.Private != nil {
			webConfig.Private = service.Private
		}

		serviceProto.Config = &porterv1.Service_WebConfig{
			WebConfig: webConfig,
		}
	case porterv1.ServiceType_SERVICE_TYPE_WORKER:
		workerConfig := &porterv1.WorkerServiceConfig{}

		var autoscaling *porterv1.Autoscaling
		if service.Autoscaling != nil {
			autoscaling = &porterv1.Autoscaling{
				Enabled:                service.Autoscaling.Enabled,
				MinInstances:           int32(service.Autoscaling.MinInstances),
				MaxInstances:           int32(service.Autoscaling.MaxInstances),
				CpuThresholdPercent:    int32(service.Autoscaling.CpuThresholdPercent),
				MemoryThresholdPercent: int32(service.Autoscaling.MemoryThresholdPercent),
			}
		}
		workerConfig.Autoscaling = autoscaling

		serviceProto.Config = &porterv1.Service_WorkerConfig{
			WorkerConfig: workerConfig,
		}
	case porterv1.ServiceType_SERVICE_TYPE_JOB:
		jobConfig := &porterv1.JobServiceConfig{
			AllowConcurrentOptional: service.AllowConcurrent,
			Cron:                    service.Cron,
		}
		if service.SuspendCron != nil {
			jobConfig.SuspendCron = service.SuspendCron
		}
		if service.TimeoutSeconds != 0 {
			jobConfig.TimeoutSeconds = int64(service.TimeoutSeconds)
		}

		serviceProto.Config = &porterv1.Service_JobConfig{
			JobConfig: jobConfig,
		}
	}

	return serviceProto, nil
}

// AppFromProto converts a PorterApp proto object into a PorterApp struct
func AppFromProto(appProto *porterv1.PorterApp) (PorterApp, error) {
	porterApp := PorterApp{
		Version: "v2",
		Name:    appProto.Name,
	}

	if appProto.Build != nil {
		porterApp.Build = &Build{
			Context:    appProto.Build.Context,
			Method:     appProto.Build.Method,
			Builder:    appProto.Build.Builder,
			Buildpacks: appProto.Build.Buildpacks,
			Dockerfile: appProto.Build.Dockerfile,
			CommitSHA:  appProto.Build.CommitSha,
		}
	}

	if appProto.Image != nil {
		porterApp.Image = &Image{
			Repository: appProto.Image.Repository,
			Tag:        appProto.Image.Tag,
		}
	}

	uniqueServices := uniqueServices(appProto.Services, appProto.ServiceList) // nolint:staticcheck // temporarily using deprecated field for backwards compatibility
	for _, service := range uniqueServices {
		appService, err := appServiceFromProto(service)
		if err != nil {
			return porterApp, err
		}
		porterApp.Services = append(porterApp.Services, appService)
	}

	if appProto.Predeploy != nil {
		appPredeploy, err := appServiceFromProto(appProto.Predeploy)
		if err != nil {
			return porterApp, err
		}

		porterApp.Predeploy = &appPredeploy
	}

	porterApp.EnvGroups = make([]EnvGroup, 0)
	for _, envGroup := range appProto.EnvGroups {
		porterApp.EnvGroups = append(porterApp.EnvGroups, EnvGroup{
			Name:    envGroup.Name,
			Version: int(envGroup.Version),
		})
	}

	return porterApp, nil
}

func appServiceFromProto(service *porterv1.Service) (Service, error) {
	appService := Service{
		Name:              service.Name,
		Run:               service.RunOptional,
		Instances:         int(service.Instances),
		CpuCores:          service.CpuCores,
		RamMegabytes:      int(service.RamMegabytes),
		GpuCoresNvidia:    service.GpuCoresNvidia,
		Port:              int(service.Port),
		SmartOptimization: service.SmartOptimization,
	}

	switch service.Type {
	default:
		return appService, fmt.Errorf("invalid service type '%s'", service.Type)
	case porterv1.ServiceType_SERVICE_TYPE_UNSPECIFIED:
		return appService, errors.New("Service type unspecified")
	case porterv1.ServiceType_SERVICE_TYPE_WEB:
		webConfig := service.GetWebConfig()
		appService.Type = "web"

		var autoscaling *AutoScaling
		if webConfig.Autoscaling != nil {
			autoscaling = &AutoScaling{
				Enabled:                webConfig.Autoscaling.Enabled,
				MinInstances:           int(webConfig.Autoscaling.MinInstances),
				MaxInstances:           int(webConfig.Autoscaling.MaxInstances),
				CpuThresholdPercent:    int(webConfig.Autoscaling.CpuThresholdPercent),
				MemoryThresholdPercent: int(webConfig.Autoscaling.MemoryThresholdPercent),
			}
		}
		appService.Autoscaling = autoscaling

		var healthCheck *HealthCheck
		if webConfig.HealthCheck != nil {
			healthCheck = &HealthCheck{
				Enabled:  webConfig.HealthCheck.Enabled,
				HttpPath: webConfig.HealthCheck.HttpPath,
			}
		}
		appService.HealthCheck = healthCheck

		domains := make([]Domains, 0)
		for _, domain := range webConfig.Domains {
			domains = append(domains, Domains{
				Name: domain.Name,
			})
		}
		appService.Domains = domains

		appService.IngressAnnotations = webConfig.IngressAnnotations

		if webConfig.Private != nil {
			appService.Private = webConfig.Private
		}
	case porterv1.ServiceType_SERVICE_TYPE_WORKER:
		workerConfig := service.GetWorkerConfig()
		appService.Type = "worker"

		var autoscaling *AutoScaling
		if workerConfig.Autoscaling != nil {
			autoscaling = &AutoScaling{
				Enabled:                workerConfig.Autoscaling.Enabled,
				MinInstances:           int(workerConfig.Autoscaling.MinInstances),
				MaxInstances:           int(workerConfig.Autoscaling.MaxInstances),
				CpuThresholdPercent:    int(workerConfig.Autoscaling.CpuThresholdPercent),
				MemoryThresholdPercent: int(workerConfig.Autoscaling.MemoryThresholdPercent),
			}
		}
		appService.Autoscaling = autoscaling
	case porterv1.ServiceType_SERVICE_TYPE_JOB:
		jobConfig := service.GetJobConfig()
		appService.Type = "job"

		appService.AllowConcurrent = jobConfig.AllowConcurrentOptional
		appService.Cron = jobConfig.Cron
		appService.SuspendCron = jobConfig.SuspendCron
		appService.TimeoutSeconds = int(jobConfig.TimeoutSeconds)
	}

	return appService, nil
}

func uniqueServices(serviceMap map[string]*porterv1.Service, serviceList []*porterv1.Service) []*porterv1.Service {
	if serviceList != nil {
		return serviceList
	}

	// deduplicate services by name, favoring whatever was defined first
	uniqueServices := make(map[string]*porterv1.Service)
	for name, service := range serviceMap {
		service.Name = name
		uniqueServices[service.Name] = service
	}

	mergedServiceList := make([]*porterv1.Service, 0)
	for _, service := range uniqueServices {
		mergedServiceList = append(mergedServiceList, service)
	}

	return mergedServiceList
}<|MERGE_RESOLUTION|>--- conflicted
+++ resolved
@@ -116,30 +116,13 @@
 
 // Service represents a single service in a porter app
 type Service struct {
-<<<<<<< HEAD
-	Run               *string      `yaml:"run,omitempty"`
-	Type              string       `yaml:"type,omitempty" validate:"required, oneof=web worker job"`
-	Instances         int          `yaml:"instances,omitempty"`
-	CpuCores          float32      `yaml:"cpuCores,omitempty"`
-	RamMegabytes      int          `yaml:"ramMegabytes,omitempty"`
-	SmartOptimization *bool        `yaml:"smartOptimization,omitempty"`
-	GpuCoresNvidia    float32      `yaml:"gpuCoresNvidia,omitempty"`
-	Port              int          `yaml:"port,omitempty"`
-	Autoscaling       *AutoScaling `yaml:"autoscaling,omitempty" validate:"excluded_if=Type job"`
-	Domains           []Domains    `yaml:"domains,omitempty" validate:"excluded_unless=Type web"`
-	HealthCheck       *HealthCheck `yaml:"healthCheck,omitempty" validate:"excluded_unless=Type web"`
-	AllowConcurrent   *bool        `yaml:"allowConcurrent,omitempty" validate:"excluded_unless=Type job"`
-	Cron              string       `yaml:"cron,omitempty" validate:"excluded_unless=Type job"`
-	SuspendCron       *bool        `yaml:"suspendCron,omitempty" validate:"excluded_unless=Type job"`
-	TimeoutSeconds    int          `yaml:"timeoutSeconds,omitempty" validate:"excluded_unless=Type job"`
-	Private           *bool        `yaml:"private,omitempty" validate:"excluded_unless=Type web"`
-=======
 	Name               string            `yaml:"name,omitempty"`
 	Run                *string           `yaml:"run,omitempty"`
 	Type               ServiceType       `yaml:"type,omitempty" validate:"required, oneof=web worker job"`
 	Instances          int               `yaml:"instances,omitempty"`
 	CpuCores           float32           `yaml:"cpuCores,omitempty"`
 	RamMegabytes       int               `yaml:"ramMegabytes,omitempty"`
+  GpuCoresNvidia    float32      `yaml:"gpuCoresNvidia,omitempty"`
 	SmartOptimization  *bool             `yaml:"smartOptimization,omitempty"`
 	Port               int               `yaml:"port,omitempty"`
 	Autoscaling        *AutoScaling      `yaml:"autoscaling,omitempty" validate:"excluded_if=Type job"`
@@ -151,7 +134,6 @@
 	TimeoutSeconds     int               `yaml:"timeoutSeconds,omitempty" validate:"excluded_unless=Type job"`
 	Private            *bool             `yaml:"private,omitempty" validate:"excluded_unless=Type web"`
 	IngressAnnotations map[string]string `yaml:"ingressAnnotations,omitempty" validate:"excluded_unless=Type web"`
->>>>>>> 63a6a94e
 }
 
 // AutoScaling represents the autoscaling settings for web services
