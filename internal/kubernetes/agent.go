--- conflicted
+++ resolved
@@ -1540,96 +1540,6 @@
 	return a.RunWebsocketTask(run)
 }
 
-<<<<<<< HEAD
-=======
-func (a *Agent) Provision(
-	opts *provisioner.ProvisionOpts,
-) error {
-	// get the provisioner job template
-	job, err := provisioner.GetProvisionerJobTemplate(opts)
-	if err != nil {
-		return err
-	}
-
-	// clearExistingJob with the same name
-	// this is required in case of a job retry
-	err = a.clearExistingJobs(job)
-	if err != nil {
-		return err
-	}
-
-	// apply the provisioner job template
-	_, err = a.Clientset.BatchV1().Jobs(opts.ProvJobNamespace).Create(
-		context.TODO(),
-		job,
-		metav1.CreateOptions{},
-	)
-
-	return err
-}
-
-func (a *Agent) clearExistingJobs(j *batchv1.Job) error {
-	// find if existingJob already exists
-	existingJob, err := a.Clientset.BatchV1().Jobs(j.Namespace).Get(
-		context.TODO(),
-		j.Name,
-		metav1.GetOptions{},
-	)
-
-	if err != nil {
-		// job not found, no further action needed
-		return nil
-	}
-
-	ctx, cancel := context.WithTimeout(context.Background(), 30*time.Second)
-	defer cancel()
-
-	w, err := a.Clientset.BatchV1().Jobs(existingJob.Namespace).Watch(
-		context.TODO(),
-		metav1.ListOptions{
-			ResourceVersion: existingJob.ResourceVersion,
-			// ResourceVersionMatch: metav1.ResourceVersionMatchNotOlderThan,
-		},
-	)
-
-	if err != nil {
-		// most probably the job has already been deleted
-		return nil
-	}
-
-	deleteErrorChan := make(chan error)
-
-	go func(errChan chan<- error) {
-		// job exists, delete it and wait for its deletion
-		// delete job if it already exists
-		err = a.Clientset.BatchV1().Jobs(existingJob.Namespace).Delete(
-			context.TODO(),
-			j.Name,
-			metav1.DeleteOptions{},
-		)
-
-		if err != nil {
-			// unable to delete job
-			errChan <- err
-		}
-	}(deleteErrorChan)
-
-	for {
-		select {
-		case <-ctx.Done():
-			return fmt.Errorf("timedout waiting for existing job deletion")
-		case event := <-w.ResultChan():
-			switch event.Type {
-			case watch.Deleted:
-				// job has been successfully delete
-				// return without error
-				return nil
-			}
-		}
-	}
-}
-
->>>>>>> a7c50733
 // CreateImagePullSecrets will create the required image pull secrets and
 // return a map from the registry name to the name of the secret.
 func (a *Agent) CreateImagePullSecrets(
