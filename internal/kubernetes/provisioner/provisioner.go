--- conflicted
+++ resolved
@@ -52,204 +52,7 @@
 		"app": "provisioner",
 	}
 
-<<<<<<< HEAD
-	args := make([]string, 0)
-
-	switch conf.Kind {
-	case Test:
-		args = []string{operation, "test", "hello"}
-	case ECR:
-		args = []string{operation, "ecr"}
-
-		if len(conf.LastApplied) > 0 {
-			inputConf, err := input.GetECRInput(conf.LastApplied)
-
-			if err != nil {
-				return nil, err
-			}
-
-			conf.AWS.AWSAccessKeyID = inputConf.AWSAccessKey
-			conf.AWS.AWSSecretAccessKey = inputConf.AWSSecretKey
-			conf.AWS.AWSRegion = inputConf.AWSRegion
-			conf.ECR.ECRName = inputConf.ECRName
-		} else {
-			inputConf := &input.ECR{
-				AWSRegion:    conf.AWS.AWSRegion,
-				AWSAccessKey: conf.AWS.AWSAccessKeyID,
-				AWSSecretKey: conf.AWS.AWSSecretAccessKey,
-				ECRName:      conf.ECR.ECRName,
-			}
-
-			lastApplied, err := inputConf.GetInput()
-
-			if err != nil {
-				return nil, err
-			}
-
-			conf.LastApplied = lastApplied
-		}
-
-		env = conf.AWS.AttachAWSEnv(env)
-		env = conf.ECR.AttachECREnv(env)
-	case EKS:
-		args = []string{operation, "eks"}
-
-		if len(conf.LastApplied) > 0 {
-			inputConf, err := input.GetEKSInput(conf.LastApplied)
-
-			if err != nil {
-				return nil, err
-			}
-
-			conf.AWS.AWSAccessKeyID = inputConf.AWSAccessKey
-			conf.AWS.AWSSecretAccessKey = inputConf.AWSSecretKey
-			conf.AWS.AWSRegion = inputConf.AWSRegion
-			conf.EKS.ClusterName = inputConf.ClusterName
-		} else {
-			inputConf := &input.EKS{
-				AWSRegion:    conf.AWS.AWSRegion,
-				AWSAccessKey: conf.AWS.AWSAccessKeyID,
-				AWSSecretKey: conf.AWS.AWSSecretAccessKey,
-				ClusterName:  conf.EKS.ClusterName,
-				MachineType:  conf.EKS.MachineType,
-			}
-
-			lastApplied, err := inputConf.GetInput()
-
-			if err != nil {
-				return nil, err
-			}
-
-			conf.LastApplied = lastApplied
-		}
-
-		env = conf.AWS.AttachAWSEnv(env)
-		env = conf.EKS.AttachEKSEnv(env)
-	case GCR:
-		args = []string{operation, "gcr"}
-
-		if len(conf.LastApplied) > 0 {
-			inputConf, err := input.GetGCRInput(conf.LastApplied)
-
-			if err != nil {
-				return nil, err
-			}
-
-			conf.GCP.GCPKeyData = inputConf.GCPCredentials
-			conf.GCP.GCPRegion = inputConf.GCPRegion
-			conf.GCP.GCPProjectID = inputConf.GCPProjectID
-		} else {
-			inputConf := &input.GCR{
-				GCPCredentials: conf.GCP.GCPKeyData,
-				GCPRegion:      conf.GCP.GCPRegion,
-				GCPProjectID:   conf.GCP.GCPProjectID,
-			}
-
-			lastApplied, err := inputConf.GetInput()
-
-			if err != nil {
-				return nil, err
-			}
-
-			conf.LastApplied = lastApplied
-		}
-
-		env = conf.GCP.AttachGCPEnv(env)
-	case GKE:
-		args = []string{operation, "gke"}
-
-		if len(conf.LastApplied) > 0 {
-			inputConf, err := input.GetGKEInput(conf.LastApplied)
-
-			if err != nil {
-				return nil, err
-			}
-
-			conf.GCP.GCPKeyData = inputConf.GCPCredentials
-			conf.GCP.GCPRegion = inputConf.GCPRegion
-			conf.GCP.GCPProjectID = inputConf.GCPProjectID
-			conf.GKE.ClusterName = inputConf.ClusterName
-		} else {
-			inputConf := &input.GKE{
-				GCPCredentials: conf.GCP.GCPKeyData,
-				GCPRegion:      conf.GCP.GCPRegion,
-				GCPProjectID:   conf.GCP.GCPProjectID,
-				ClusterName:    conf.GKE.ClusterName,
-			}
-
-			lastApplied, err := inputConf.GetInput()
-
-			if err != nil {
-				return nil, err
-			}
-
-			conf.LastApplied = lastApplied
-		}
-
-		env = conf.GCP.AttachGCPEnv(env)
-		env = conf.GKE.AttachGKEEnv(env)
-	case DOCR:
-		args = []string{operation, "docr"}
-
-		if len(conf.LastApplied) > 0 {
-			inputConf, err := input.GetDOCRInput(conf.LastApplied)
-
-			if err != nil {
-				return nil, err
-			}
-
-			conf.DO.DOToken = inputConf.DOToken
-			conf.DOCR.DOCRSubscriptionTier = inputConf.DOCRSubscriptionTier
-			conf.DOCR.DOCRName = inputConf.DOCRName
-		} else {
-			inputConf := &input.DOCR{
-				DOToken:              conf.DO.DOToken,
-				DOCRSubscriptionTier: conf.DOCR.DOCRSubscriptionTier,
-				DOCRName:             conf.DOCR.DOCRName,
-			}
-
-			lastApplied, err := inputConf.GetInput()
-
-			if err != nil {
-				return nil, err
-			}
-
-			conf.LastApplied = lastApplied
-		}
-
-		env = conf.DO.AttachDOEnv(env)
-		env = conf.DOCR.AttachDOCREnv(env)
-	case DOKS:
-		args = []string{operation, "doks"}
-
-		if len(conf.LastApplied) > 0 {
-			inputConf, err := input.GetDOKSInput(conf.LastApplied)
-
-			if err != nil {
-				return nil, err
-			}
-
-			conf.DO.DOToken = inputConf.DOToken
-			conf.DOKS.DORegion = inputConf.DORegion
-			conf.DOKS.DOKSClusterName = inputConf.ClusterName
-		} else {
-			inputConf := &input.DOKS{
-				DOToken:     conf.DO.DOToken,
-				DORegion:    conf.DOKS.DORegion,
-				ClusterName: conf.DOKS.DOKSClusterName,
-			}
-
-			lastApplied, err := inputConf.GetInput()
-
-			if err != nil {
-				return nil, err
-			}
-
-			conf.LastApplied = lastApplied
-		}
-=======
 	ttl := int32(3600)
->>>>>>> f50e8638
 
 	backoffLimit := int32(1)
 
