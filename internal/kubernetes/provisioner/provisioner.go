--- conflicted
+++ resolved
@@ -13,10 +13,7 @@
 	"github.com/porter-dev/porter/internal/kubernetes/provisioner/do"
 	"github.com/porter-dev/porter/internal/kubernetes/provisioner/do/docr"
 	"github.com/porter-dev/porter/internal/kubernetes/provisioner/do/doks"
-<<<<<<< HEAD
-=======
 	"github.com/porter-dev/porter/internal/kubernetes/provisioner/input"
->>>>>>> cc925c96
 
 	"github.com/porter-dev/porter/internal/kubernetes/provisioner/gcp"
 	"github.com/porter-dev/porter/internal/kubernetes/provisioner/gcp/gke"
@@ -47,10 +44,7 @@
 	Postgres            *config.DBConf
 	Operation           ProvisionerOperation
 	ProvisionerImageTag string
-<<<<<<< HEAD
-=======
 	LastApplied         []byte
->>>>>>> cc925c96
 
 	// provider-specific configurations
 
@@ -166,21 +160,6 @@
 
 		env = conf.AWS.AttachAWSEnv(env)
 		env = conf.EKS.AttachEKSEnv(env)
-<<<<<<< HEAD
-	} else if conf.Kind == GCR {
-		args = []string{operation, "gcr"}
-		env = conf.GCP.AttachGCPEnv(env)
-	} else if conf.Kind == GKE {
-		args = []string{operation, "gke"}
-		env = conf.GCP.AttachGCPEnv(env)
-		env = conf.GKE.AttachGKEEnv(env)
-	} else if conf.Kind == DOCR {
-		args = []string{operation, "docr"}
-		env = conf.DO.AttachDOEnv(env)
-		env = conf.DOCR.AttachDOCREnv(env)
-	} else if conf.Kind == GKE {
-		args = []string{operation, "doks"}
-=======
 	case GCR:
 		args = []string{operation, "gcr"}
 
@@ -304,7 +283,6 @@
 			conf.LastApplied = lastApplied
 		}
 
->>>>>>> cc925c96
 		env = conf.DO.AttachDOEnv(env)
 		env = conf.DOKS.AttachDOKSEnv(env)
 	}
