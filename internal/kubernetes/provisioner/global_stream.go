--- conflicted
+++ resolved
@@ -258,8 +258,6 @@
 					if err != nil {
 						continue
 					}
-<<<<<<< HEAD
-=======
 				} else if kind == string(models.InfraDOCR) {
 					reg := &models.Registry{
 						ProjectID:       projID,
@@ -313,7 +311,6 @@
 					if err != nil {
 						continue
 					}
->>>>>>> 88f139fe
 				}
 			} else if fmt.Sprintf("%v", msg.Values["status"]) == "error" {
 				infra, err := repo.Infra.ReadInfra(infraID)
