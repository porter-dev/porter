package config

import (
	"log"
	"time"

	"github.com/joeshaw/envdecode"
)

// Conf is the configuration for the Go server
type Conf struct {
	Debug  bool `env:"DEBUG,default=false"`
	Server ServerConf
	Db     DBConf
	K8s    K8sConf
	Redis  RedisConf
}

// ServerConf is the server configuration
type ServerConf struct {
	ServerURL      string        `env:"SERVER_URL,default=http://localhost:8080"`
	Port           int           `env:"SERVER_PORT,default=8080"`
	StaticFilePath string        `env:"STATIC_FILE_PATH,default=/porter/static"`
	CookieName     string        `env:"COOKIE_NAME,default=porter"`
	CookieSecret   []byte        `env:"COOKIE_SECRET,default=secret"`
	TimeoutRead    time.Duration `env:"SERVER_TIMEOUT_READ,default=5s"`
	TimeoutWrite   time.Duration `env:"SERVER_TIMEOUT_WRITE,default=10s"`
	TimeoutIdle    time.Duration `env:"SERVER_TIMEOUT_IDLE,default=15s"`
	IsLocal        bool          `env:"IS_LOCAL,default=false"`
	IsTesting      bool          `env:"IS_TESTING,default=false"`

	DefaultHelmRepoURL string `env:"HELM_REPO_URL,default=https://s2011r2593.github.io/test-porter-chart-repo/"`

	GithubClientID     string `env:"GITHUB_CLIENT_ID"`
	GithubClientSecret string `env:"GITHUB_CLIENT_SECRET"`

<<<<<<< HEAD
	DOClientID     string `env:"DO_CLIENT_ID"`
	DOClientSecret string `env:"DO_CLIENT_SECRET"`
=======
	ProvisionerImageTag string `env:"PROV_IMAGE_TAG,default-latest"`
>>>>>>> 7f57b613
}

// DBConf is the database configuration: if generated from environment variables,
// it assumes the default docker-compose configuration is used
type DBConf struct {
	// EncryptionKey is the key to use for sensitive values that are encrypted at rest
	EncryptionKey string `env:"ENCRYPTION_KEY,default=__random_strong_encryption_key__"`

	Host     string `env:"DB_HOST,default=postgres"`
	Port     int    `env:"DB_PORT,default=5432"`
	Username string `env:"DB_USER,default=porter"`
	Password string `env:"DB_PASS,default=porter"`
	DbName   string `env:"DB_NAME,default=porter"`

	SQLLite     bool   `env:"SQL_LITE,default=false"`
	SQLLitePath string `env:"SQL_LITE_PATH,default=/porter/porter.db"`
}

// K8sConf is the global configuration for the k8s agents
type K8sConf struct {
	IsTesting bool `env:"K8S_IS_TESTING,default=false"`
}

// FromEnv generates a configuration from environment variables
func FromEnv() *Conf {
	var c Conf

	if err := envdecode.StrictDecode(&c); err != nil {
		log.Fatalf("Failed to decode: %s", err)
	}

	return &c
}<|MERGE_RESOLUTION|>--- conflicted
+++ resolved
@@ -34,12 +34,9 @@
 	GithubClientID     string `env:"GITHUB_CLIENT_ID"`
 	GithubClientSecret string `env:"GITHUB_CLIENT_SECRET"`
 
-<<<<<<< HEAD
-	DOClientID     string `env:"DO_CLIENT_ID"`
-	DOClientSecret string `env:"DO_CLIENT_SECRET"`
-=======
+	DOClientID          string `env:"DO_CLIENT_ID"`
+	DOClientSecret      string `env:"DO_CLIENT_SECRET"`
 	ProvisionerImageTag string `env:"PROV_IMAGE_TAG,default-latest"`
->>>>>>> 7f57b613
 }
 
 // DBConf is the database configuration: if generated from environment variables,
