package test

import (
	"github.com/porter-dev/porter/internal/repository"
)

type TestRepository struct {
	user                      repository.UserRepository
	session                   repository.SessionRepository
	project                   repository.ProjectRepository
	cluster                   repository.ClusterRepository
	helmRepo                  repository.HelmRepoRepository
	registry                  repository.RegistryRepository
	gitRepo                   repository.GitRepoRepository
	gitActionConfig           repository.GitActionConfigRepository
	invite                    repository.InviteRepository
	release                   repository.ReleaseRepository
	environment               repository.EnvironmentRepository
	authCode                  repository.AuthCodeRepository
	dnsRecord                 repository.DNSRecordRepository
	pwResetToken              repository.PWResetTokenRepository
	infra                     repository.InfraRepository
	kubeIntegration           repository.KubeIntegrationRepository
	basicIntegration          repository.BasicIntegrationRepository
	oidcIntegration           repository.OIDCIntegrationRepository
	oauthIntegration          repository.OAuthIntegrationRepository
	gcpIntegration            repository.GCPIntegrationRepository
	awsIntegration            repository.AWSIntegrationRepository
	azIntegration             repository.AzureIntegrationRepository
	githubAppInstallation     repository.GithubAppInstallationRepository
	githubAppOAuthIntegration repository.GithubAppOAuthIntegrationRepository
	gitlabIntegration         repository.GitlabIntegrationRepository
	gitlabAppOAuthIntegration repository.GitlabAppOAuthIntegrationRepository
	slackIntegration          repository.SlackIntegrationRepository
	notificationConfig        repository.NotificationConfigRepository
	jobNotificationConfig     repository.JobNotificationConfigRepository
	buildEvent                repository.BuildEventRepository
	kubeEvent                 repository.KubeEventRepository
	projectUsage              repository.ProjectUsageRepository
	onboarding                repository.ProjectOnboardingRepository
	ceToken                   repository.CredentialsExchangeTokenRepository
	buildConfig               repository.BuildConfigRepository
	database                  repository.DatabaseRepository
	allowlist                 repository.AllowlistRepository
	apiToken                  repository.APITokenRepository
	policy                    repository.PolicyRepository
	tag                       repository.TagRepository
	stack                     repository.StackRepository
	monitor                   repository.MonitorTestResultRepository
	apiContractRevision       repository.APIContractRevisioner
	awsAssumeRoleChainer      repository.AWSAssumeRoleChainer
	porterApp                 repository.PorterAppRepository
	porterAppEvent            repository.PorterAppEventRepository
	deploymentTarget          repository.DeploymentTargetRepository
	appRevision               repository.AppRevisionRepository
	appTemplate               repository.AppTemplateRepository
	githubWebhook             repository.GithubWebhookRepository
	datastore                 repository.DatastoreRepository
<<<<<<< HEAD
=======
	appInstance               repository.AppInstanceRepository
>>>>>>> 855e42c8
}

func (t *TestRepository) User() repository.UserRepository {
	return t.user
}

func (t *TestRepository) Session() repository.SessionRepository {
	return t.session
}

func (t *TestRepository) Project() repository.ProjectRepository {
	return t.project
}

func (t *TestRepository) Cluster() repository.ClusterRepository {
	return t.cluster
}

func (t *TestRepository) HelmRepo() repository.HelmRepoRepository {
	return t.helmRepo
}

func (t *TestRepository) Registry() repository.RegistryRepository {
	return t.registry
}

func (t *TestRepository) GitRepo() repository.GitRepoRepository {
	return t.gitRepo
}

func (t *TestRepository) GitActionConfig() repository.GitActionConfigRepository {
	return t.gitActionConfig
}

func (t *TestRepository) Invite() repository.InviteRepository {
	return t.invite
}

func (t *TestRepository) Release() repository.ReleaseRepository {
	return t.release
}

func (t *TestRepository) Environment() repository.EnvironmentRepository {
	return t.environment
}

func (t *TestRepository) AuthCode() repository.AuthCodeRepository {
	return t.authCode
}

func (t *TestRepository) DNSRecord() repository.DNSRecordRepository {
	return t.dnsRecord
}

func (t *TestRepository) PWResetToken() repository.PWResetTokenRepository {
	return t.pwResetToken
}

func (t *TestRepository) Infra() repository.InfraRepository {
	return t.infra
}

func (t *TestRepository) KubeIntegration() repository.KubeIntegrationRepository {
	return t.kubeIntegration
}

func (t *TestRepository) BasicIntegration() repository.BasicIntegrationRepository {
	return t.basicIntegration
}

func (t *TestRepository) OIDCIntegration() repository.OIDCIntegrationRepository {
	return t.oidcIntegration
}

func (t *TestRepository) OAuthIntegration() repository.OAuthIntegrationRepository {
	return t.oauthIntegration
}

func (t *TestRepository) GCPIntegration() repository.GCPIntegrationRepository {
	return t.gcpIntegration
}

func (t *TestRepository) AWSIntegration() repository.AWSIntegrationRepository {
	return t.awsIntegration
}

func (t *TestRepository) AzureIntegration() repository.AzureIntegrationRepository {
	return t.azIntegration
}

func (t *TestRepository) GithubAppInstallation() repository.GithubAppInstallationRepository {
	return t.githubAppInstallation
}

func (t *TestRepository) GithubAppOAuthIntegration() repository.GithubAppOAuthIntegrationRepository {
	return t.githubAppOAuthIntegration
}

func (t *TestRepository) GitlabIntegration() repository.GitlabIntegrationRepository {
	return t.gitlabIntegration
}

func (t *TestRepository) GitlabAppOAuthIntegration() repository.GitlabAppOAuthIntegrationRepository {
	return t.gitlabAppOAuthIntegration
}

func (t *TestRepository) SlackIntegration() repository.SlackIntegrationRepository {
	return t.slackIntegration
}

func (t *TestRepository) NotificationConfig() repository.NotificationConfigRepository {
	return t.notificationConfig
}

func (t *TestRepository) JobNotificationConfig() repository.JobNotificationConfigRepository {
	return t.jobNotificationConfig
}

func (t *TestRepository) BuildEvent() repository.BuildEventRepository {
	return t.buildEvent
}

func (t *TestRepository) KubeEvent() repository.KubeEventRepository {
	return t.kubeEvent
}

func (t *TestRepository) ProjectUsage() repository.ProjectUsageRepository {
	return t.projectUsage
}

func (t *TestRepository) Onboarding() repository.ProjectOnboardingRepository {
	return t.onboarding
}

func (t *TestRepository) CredentialsExchangeToken() repository.CredentialsExchangeTokenRepository {
	return t.ceToken
}

func (t *TestRepository) BuildConfig() repository.BuildConfigRepository {
	return t.buildConfig
}

func (t *TestRepository) Database() repository.DatabaseRepository {
	return t.database
}

func (t *TestRepository) Allowlist() repository.AllowlistRepository {
	return t.allowlist
}

func (t *TestRepository) APIToken() repository.APITokenRepository {
	return t.apiToken
}

func (t *TestRepository) Policy() repository.PolicyRepository {
	return t.policy
}

func (t *TestRepository) Tag() repository.TagRepository {
	return t.tag
}

func (t *TestRepository) Stack() repository.StackRepository {
	return t.stack
}

func (t *TestRepository) MonitorTestResult() repository.MonitorTestResultRepository {
	return t.monitor
}

func (t *TestRepository) APIContractRevisioner() repository.APIContractRevisioner {
	return t.apiContractRevision
}

func (t *TestRepository) AWSAssumeRoleChainer() repository.AWSAssumeRoleChainer {
	return t.awsAssumeRoleChainer
}

func (t *TestRepository) PorterApp() repository.PorterAppRepository {
	return t.porterApp
}

func (t *TestRepository) PorterAppEvent() repository.PorterAppEventRepository {
	return t.porterAppEvent
}

// DeploymentTarget returns a test DeploymentTargetRepository
func (t *TestRepository) DeploymentTarget() repository.DeploymentTargetRepository {
	return t.deploymentTarget
}

// AppRevision returns a test AppRevisionRepository
func (t *TestRepository) AppRevision() repository.AppRevisionRepository {
	return t.appRevision
}

// AppTemplate returns a test AppTemplateRepository
func (t *TestRepository) AppTemplate() repository.AppTemplateRepository {
	return t.appTemplate
}

// GithubWebhook returns a test GithubWebhookRepository
func (t *TestRepository) GithubWebhook() repository.GithubWebhookRepository {
	return t.githubWebhook
}

// Datastore returns a test DatastoreRepository
func (t *TestRepository) Datastore() repository.DatastoreRepository {
	return t.datastore
}

<<<<<<< HEAD
=======
// AppInstance returns a test AppInstanceRepository
func (t *TestRepository) AppInstance() repository.AppInstanceRepository {
	return t.appInstance
}

>>>>>>> 855e42c8
// NewRepository returns a Repository which persists users in memory
// and accepts a parameter that can trigger read/write errors
func NewRepository(canQuery bool, failingMethods ...string) repository.Repository {
	return &TestRepository{
		user:                      NewUserRepository(canQuery, failingMethods...),
		session:                   NewSessionRepository(canQuery, failingMethods...),
		project:                   NewProjectRepository(canQuery, failingMethods...),
		cluster:                   NewClusterRepository(canQuery),
		helmRepo:                  NewHelmRepoRepository(canQuery),
		registry:                  NewRegistryRepository(canQuery),
		gitRepo:                   NewGitRepoRepository(canQuery),
		gitActionConfig:           NewGitActionConfigRepository(canQuery),
		invite:                    NewInviteRepository(canQuery),
		release:                   NewReleaseRepository(canQuery),
		environment:               NewEnvironmentRepository(),
		authCode:                  NewAuthCodeRepository(canQuery),
		dnsRecord:                 NewDNSRecordRepository(canQuery),
		pwResetToken:              NewPWResetTokenRepository(canQuery),
		infra:                     NewInfraRepository(canQuery),
		kubeIntegration:           NewKubeIntegrationRepository(canQuery),
		basicIntegration:          NewBasicIntegrationRepository(canQuery),
		oidcIntegration:           NewOIDCIntegrationRepository(canQuery),
		oauthIntegration:          NewOAuthIntegrationRepository(canQuery),
		gcpIntegration:            NewGCPIntegrationRepository(canQuery),
		awsIntegration:            NewAWSIntegrationRepository(canQuery),
		azIntegration:             NewAzureIntegrationRepository(),
		githubAppInstallation:     NewGithubAppInstallationRepository(canQuery),
		githubAppOAuthIntegration: NewGithubAppOAuthIntegrationRepository(canQuery),
		gitlabIntegration:         NewGitlabIntegrationRepository(canQuery),
		gitlabAppOAuthIntegration: NewGitlabAppOAuthIntegrationRepository(canQuery),
		slackIntegration:          NewSlackIntegrationRepository(canQuery),
		notificationConfig:        NewNotificationConfigRepository(canQuery),
		jobNotificationConfig:     NewJobNotificationConfigRepository(canQuery),
		buildEvent:                NewBuildEventRepository(canQuery),
		kubeEvent:                 NewKubeEventRepository(canQuery),
		projectUsage:              NewProjectUsageRepository(canQuery),
		onboarding:                NewProjectOnboardingRepository(canQuery),
		ceToken:                   NewCredentialsExchangeTokenRepository(canQuery),
		buildConfig:               NewBuildConfigRepository(canQuery),
		database:                  NewDatabaseRepository(),
		allowlist:                 NewAllowlistRepository(canQuery),
		apiToken:                  NewAPITokenRepository(canQuery),
		policy:                    NewPolicyRepository(canQuery),
		tag:                       NewTagRepository(),
		stack:                     NewStackRepository(),
		monitor:                   NewMonitorTestResultRepository(canQuery),
		apiContractRevision:       NewAPIContractRevisioner(),
		awsAssumeRoleChainer:      NewAWSAssumeRoleChainer(),
		porterApp:                 NewPorterAppRepository(canQuery, failingMethods...),
		porterAppEvent:            NewPorterAppEventRepository(canQuery),
		deploymentTarget:          NewDeploymentTargetRepository(),
		appRevision:               NewAppRevisionRepository(),
		appTemplate:               NewAppTemplateRepository(),
		githubWebhook:             NewGithubWebhookRepository(),
		datastore:                 NewDatastoreRepository(),
<<<<<<< HEAD
=======
		appInstance:               NewAppInstanceRepository(),
>>>>>>> 855e42c8
	}
}<|MERGE_RESOLUTION|>--- conflicted
+++ resolved
@@ -56,10 +56,7 @@
 	appTemplate               repository.AppTemplateRepository
 	githubWebhook             repository.GithubWebhookRepository
 	datastore                 repository.DatastoreRepository
-<<<<<<< HEAD
-=======
 	appInstance               repository.AppInstanceRepository
->>>>>>> 855e42c8
 }
 
 func (t *TestRepository) User() repository.UserRepository {
@@ -271,14 +268,11 @@
 	return t.datastore
 }
 
-<<<<<<< HEAD
-=======
 // AppInstance returns a test AppInstanceRepository
 func (t *TestRepository) AppInstance() repository.AppInstanceRepository {
 	return t.appInstance
 }
 
->>>>>>> 855e42c8
 // NewRepository returns a Repository which persists users in memory
 // and accepts a parameter that can trigger read/write errors
 func NewRepository(canQuery bool, failingMethods ...string) repository.Repository {
@@ -334,9 +328,6 @@
 		appTemplate:               NewAppTemplateRepository(),
 		githubWebhook:             NewGithubWebhookRepository(),
 		datastore:                 NewDatastoreRepository(),
-<<<<<<< HEAD
-=======
 		appInstance:               NewAppInstanceRepository(),
->>>>>>> 855e42c8
 	}
 }