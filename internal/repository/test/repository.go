--- conflicted
+++ resolved
@@ -39,12 +39,9 @@
 	buildConfig               repository.BuildConfigRepository
 	database                  repository.DatabaseRepository
 	allowlist                 repository.AllowlistRepository
-<<<<<<< HEAD
 	tag                       repository.TagRepository
-=======
 	apiToken                  repository.APITokenRepository
 	policy                    repository.PolicyRepository
->>>>>>> 26b706f4
 }
 
 func (t *TestRepository) User() repository.UserRepository {
@@ -183,17 +180,16 @@
 	return t.allowlist
 }
 
-<<<<<<< HEAD
 func (t *TestRepository) Tag() repository.TagRepository {
 	return t.tag
-=======
+}
+
 func (t *TestRepository) APIToken() repository.APITokenRepository {
 	return t.apiToken
 }
 
 func (t *TestRepository) Policy() repository.PolicyRepository {
 	return t.policy
->>>>>>> 26b706f4
 }
 
 // NewRepository returns a Repository which persists users in memory
@@ -234,11 +230,8 @@
 		buildConfig:               NewBuildConfigRepository(canQuery),
 		database:                  NewDatabaseRepository(),
 		allowlist:                 NewAllowlistRepository(canQuery),
-<<<<<<< HEAD
 		tag:                       NewTagRepository(),
-=======
 		apiToken:                  NewAPITokenRepository(canQuery),
 		policy:                    NewPolicyRepository(canQuery),
->>>>>>> 26b706f4
 	}
 }