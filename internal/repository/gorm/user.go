package gorm

import (
	"github.com/porter-dev/porter/internal/models"
	"github.com/porter-dev/porter/internal/repository"
	"golang.org/x/crypto/bcrypt"
	"gorm.io/gorm"
)

// UserRepository uses gorm.DB for querying the database
type UserRepository struct {
	db *gorm.DB
}

// NewUserRepository returns a DefaultUserRepository which uses
// gorm.DB for querying the database
func NewUserRepository(db *gorm.DB) repository.UserRepository {
	return &UserRepository{db}
}

// CreateUser adds a new User row to the Users table in the database
func (repo *UserRepository) CreateUser(user *models.User) (*models.User, error) {
	if err := repo.db.Create(user).Error; err != nil {
		return nil, err
	}
	return user, nil
}

// ReadUser finds a single user based on their unique id
func (repo *UserRepository) ReadUser(id uint) (*models.User, error) {
	user := &models.User{}
	if err := repo.db.Where("id = ?", id).First(&user).Error; err != nil {
		return nil, err
	}
	return user, nil
}

<<<<<<< HEAD
// ReadUserByEmail finds a single user based on their unique email
func (repo *UserRepository) ReadUserByEmail(email string) (*models.User, error) {
	user := &models.User{}
	if err := repo.db.Where("email = ?", email).First(&user).Error; err != nil {
		return nil, err
	}
	return user, nil
=======
// ReadUserByEmail finds a single user based on their Email. Used primarily for Login.
func (repo *UserRepository) ReadUserByEmail(email string) (*models.User, error) {
	u := &models.User{}
	if err := repo.db.Where("email = ?", email).First(&u).Error; err != nil {
		return nil, err
	}
	return u, nil
>>>>>>> 8d582ac8
}

// UpdateUser modifies an existing User in the database
func (repo *UserRepository) UpdateUser(user *models.User) (*models.User, error) {
	if err := repo.db.First(&models.User{}, user.ID).Updates(user).Error; err != nil {
		return nil, err
	}

	return user, nil
}

// DeleteUser deletes a single user using their unique id
func (repo *UserRepository) DeleteUser(user *models.User) (*models.User, error) {
	if err := repo.db.First(&models.User{}, user.ID).Delete(&user).Error; err != nil {
		return nil, err
	}
	return user, nil
}

// CheckPassword checks the input password is correct for the provided user id.
func (repo *UserRepository) CheckPassword(id int, pwd string) (bool, error) {
	u := &models.User{}

	if err := repo.db.First(u, id).Error; err != nil {
		return false, err
	}

	if err := bcrypt.CompareHashAndPassword([]byte(u.Password), []byte(pwd)); err != nil {
		return false, err
	}

	return true, nil
}<|MERGE_RESOLUTION|>--- conflicted
+++ resolved
@@ -35,7 +35,6 @@
 	return user, nil
 }
 
-<<<<<<< HEAD
 // ReadUserByEmail finds a single user based on their unique email
 func (repo *UserRepository) ReadUserByEmail(email string) (*models.User, error) {
 	user := &models.User{}
@@ -43,15 +42,6 @@
 		return nil, err
 	}
 	return user, nil
-=======
-// ReadUserByEmail finds a single user based on their Email. Used primarily for Login.
-func (repo *UserRepository) ReadUserByEmail(email string) (*models.User, error) {
-	u := &models.User{}
-	if err := repo.db.Where("email = ?", email).First(&u).Error; err != nil {
-		return nil, err
-	}
-	return u, nil
->>>>>>> 8d582ac8
 }
 
 // UpdateUser modifies an existing User in the database
