package gorm

import (
	"github.com/porter-dev/porter/internal/repository"
	"gorm.io/gorm"
)

type GormRepository struct {
	user                      repository.UserRepository
	session                   repository.SessionRepository
	project                   repository.ProjectRepository
	cluster                   repository.ClusterRepository
	helmRepo                  repository.HelmRepoRepository
	registry                  repository.RegistryRepository
	gitRepo                   repository.GitRepoRepository
	gitActionConfig           repository.GitActionConfigRepository
	invite                    repository.InviteRepository
	release                   repository.ReleaseRepository
	authCode                  repository.AuthCodeRepository
	dnsRecord                 repository.DNSRecordRepository
	pwResetToken              repository.PWResetTokenRepository
	infra                     repository.InfraRepository
	kubeIntegration           repository.KubeIntegrationRepository
	basicIntegration          repository.BasicIntegrationRepository
	oidcIntegration           repository.OIDCIntegrationRepository
	oauthIntegration          repository.OAuthIntegrationRepository
	gcpIntegration            repository.GCPIntegrationRepository
	awsIntegration            repository.AWSIntegrationRepository
	githubAppInstallation     repository.GithubAppInstallationRepository
	githubAppOAuthIntegration repository.GithubAppOAuthIntegrationRepository
	slackIntegration          repository.SlackIntegrationRepository
	notificationConfig        repository.NotificationConfigRepository
	event                     repository.EventRepository
	projectUsage              repository.ProjectUsageRepository
<<<<<<< HEAD
=======
	onboarding                repository.ProjectOnboardingRepository
>>>>>>> f07bb0a8
}

func (t *GormRepository) User() repository.UserRepository {
	return t.user
}

func (t *GormRepository) Session() repository.SessionRepository {
	return t.session
}

func (t *GormRepository) Project() repository.ProjectRepository {
	return t.project
}

func (t *GormRepository) Cluster() repository.ClusterRepository {
	return t.cluster
}

func (t *GormRepository) HelmRepo() repository.HelmRepoRepository {
	return t.helmRepo
}

func (t *GormRepository) Registry() repository.RegistryRepository {
	return t.registry
}

func (t *GormRepository) GitRepo() repository.GitRepoRepository {
	return t.gitRepo
}

func (t *GormRepository) GitActionConfig() repository.GitActionConfigRepository {
	return t.gitActionConfig
}

func (t *GormRepository) Invite() repository.InviteRepository {
	return t.invite
}

func (t *GormRepository) Release() repository.ReleaseRepository {
	return t.release
}

func (t *GormRepository) AuthCode() repository.AuthCodeRepository {
	return t.authCode
}

func (t *GormRepository) DNSRecord() repository.DNSRecordRepository {
	return t.dnsRecord
}

func (t *GormRepository) PWResetToken() repository.PWResetTokenRepository {
	return t.pwResetToken
}

func (t *GormRepository) Infra() repository.InfraRepository {
	return t.infra
}

func (t *GormRepository) KubeIntegration() repository.KubeIntegrationRepository {
	return t.kubeIntegration
}

func (t *GormRepository) BasicIntegration() repository.BasicIntegrationRepository {
	return t.basicIntegration
}

func (t *GormRepository) OIDCIntegration() repository.OIDCIntegrationRepository {
	return t.oidcIntegration
}

func (t *GormRepository) OAuthIntegration() repository.OAuthIntegrationRepository {
	return t.oauthIntegration
}

func (t *GormRepository) GCPIntegration() repository.GCPIntegrationRepository {
	return t.gcpIntegration
}

func (t *GormRepository) AWSIntegration() repository.AWSIntegrationRepository {
	return t.awsIntegration
}

func (t *GormRepository) GithubAppInstallation() repository.GithubAppInstallationRepository {
	return t.githubAppInstallation
}

func (t *GormRepository) GithubAppOAuthIntegration() repository.GithubAppOAuthIntegrationRepository {
	return t.githubAppOAuthIntegration
}

func (t *GormRepository) SlackIntegration() repository.SlackIntegrationRepository {
	return t.slackIntegration
}

func (t *GormRepository) NotificationConfig() repository.NotificationConfigRepository {
	return t.notificationConfig
}

func (t *GormRepository) Event() repository.EventRepository {
	return t.event
}

func (t *GormRepository) ProjectUsage() repository.ProjectUsageRepository {
	return t.projectUsage
}

<<<<<<< HEAD
=======
func (t *GormRepository) Onboarding() repository.ProjectOnboardingRepository {
	return t.onboarding
}

>>>>>>> f07bb0a8
// NewRepository returns a Repository which persists users in memory
// and accepts a parameter that can trigger read/write errors
func NewRepository(db *gorm.DB, key *[32]byte) repository.Repository {
	return &GormRepository{
		user:                      NewUserRepository(db),
		session:                   NewSessionRepository(db),
		project:                   NewProjectRepository(db),
		cluster:                   NewClusterRepository(db, key),
		helmRepo:                  NewHelmRepoRepository(db, key),
		registry:                  NewRegistryRepository(db, key),
		gitRepo:                   NewGitRepoRepository(db, key),
		gitActionConfig:           NewGitActionConfigRepository(db),
		invite:                    NewInviteRepository(db),
		release:                   NewReleaseRepository(db),
		authCode:                  NewAuthCodeRepository(db),
		dnsRecord:                 NewDNSRecordRepository(db),
		pwResetToken:              NewPWResetTokenRepository(db),
		infra:                     NewInfraRepository(db, key),
		kubeIntegration:           NewKubeIntegrationRepository(db, key),
		basicIntegration:          NewBasicIntegrationRepository(db, key),
		oidcIntegration:           NewOIDCIntegrationRepository(db, key),
		oauthIntegration:          NewOAuthIntegrationRepository(db, key),
		gcpIntegration:            NewGCPIntegrationRepository(db, key),
		awsIntegration:            NewAWSIntegrationRepository(db, key),
		githubAppInstallation:     NewGithubAppInstallationRepository(db),
		githubAppOAuthIntegration: NewGithubAppOAuthIntegrationRepository(db),
		slackIntegration:          NewSlackIntegrationRepository(db, key),
		notificationConfig:        NewNotificationConfigRepository(db),
		event:                     NewEventRepository(db),
		projectUsage:              NewProjectUsageRepository(db),
<<<<<<< HEAD
=======
		onboarding:                NewProjectOnboardingRepository(db),
>>>>>>> f07bb0a8
	}
}<|MERGE_RESOLUTION|>--- conflicted
+++ resolved
@@ -32,10 +32,7 @@
 	notificationConfig        repository.NotificationConfigRepository
 	event                     repository.EventRepository
 	projectUsage              repository.ProjectUsageRepository
-<<<<<<< HEAD
-=======
 	onboarding                repository.ProjectOnboardingRepository
->>>>>>> f07bb0a8
 }
 
 func (t *GormRepository) User() repository.UserRepository {
@@ -142,13 +139,10 @@
 	return t.projectUsage
 }
 
-<<<<<<< HEAD
-=======
 func (t *GormRepository) Onboarding() repository.ProjectOnboardingRepository {
 	return t.onboarding
 }
 
->>>>>>> f07bb0a8
 // NewRepository returns a Repository which persists users in memory
 // and accepts a parameter that can trigger read/write errors
 func NewRepository(db *gorm.DB, key *[32]byte) repository.Repository {
@@ -179,9 +173,6 @@
 		notificationConfig:        NewNotificationConfigRepository(db),
 		event:                     NewEventRepository(db),
 		projectUsage:              NewProjectUsageRepository(db),
-<<<<<<< HEAD
-=======
 		onboarding:                NewProjectOnboardingRepository(db),
->>>>>>> f07bb0a8
 	}
 }