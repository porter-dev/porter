--- conflicted
+++ resolved
@@ -36,76 +36,7 @@
 
 // List returns a list of api contract revisions sorted by created date for a given projectID.
 // If clusterID is not specified (set to 0), this will return all revisions for a given project
-<<<<<<< HEAD
-// func (cr APIContractRepository) List(ctx context.Context, projectID uint, filters ...repository.APIContractRevisionFilters) ([]*models.APIContractRevision, error) {
-// 	ctx, span := telemetry.NewSpan(ctx, "list-api-contract-revisions")
-// 	defer span.End()
-
-// 	var opts repository.APIContractRevisionFilter
-// 	for _, opt := range filters {
-// 		opt(&opts)
-// 	}
-
-// 	telemetry.WithAttributes(span,
-// 		telemetry.AttributeKV{Key: "project-id", Value: projectID},
-// 		telemetry.AttributeKV{Key: "cluster-id", Value: opts.ClusterID},
-// 		telemetry.AttributeKV{Key: "latest", Value: opts.Latest},
-// 	)
-
-// 	var confs []*models.APIContractRevision
-
-// 	if projectID == 0 {
-// 		return confs, telemetry.Error(ctx, span, nil, "project id cannot be 0")
-// 	}
-
-// 	if opts.ClusterID == 0 {
-// 		if opts.Latest {
-// 			// Define the custom SQL query string
-// 			queryString := `
-// 	SELECT DISTINCT ON (cluster_id) *
-// 	FROM api_contract_revisions
-// 	WHERE project_id = ?
-// 	ORDER BY cluster_id, created_at DESC
-// `
-
-// 			// Execute the custom SQL query
-// 			tx := cr.db.Raw(queryString, projectID).Scan(&confs)
-// 			if tx.Error != nil {
-// 				return nil, tx.Error
-// 			}
-// 			return confs, nil
-// 		}
-// 		tx := cr.db.Where("project_id = ?", projectID).Order("created_at desc").Find(&confs)
-// 		if tx.Error != nil {
-// 			return nil, tx.Error
-// 		}
-// 		return confs, nil
-// 	}
-// 	if opts.Latest {
-// 		// Define the custom SQL query string
-// 		queryString := `
-// 	SELECT DISTINCT ON (cluster_id) *
-// 	FROM api_contract_revisions
-// 	WHERE project_id = ? AND cluster_id = ?
-// 	ORDER BY cluster_id, created_at DESC
-// `
-// 		// Execute the custom SQL query
-// 		tx := cr.db.Raw(queryString, projectID).Scan(&confs)
-// 		if tx.Error != nil {
-// 			return nil, tx.Error
-// 		}
-// 		return confs, nil
-// 	}
-// 	tx := cr.db.Where("project_id = ? and cluster_id = ?", projectID, opts.ClusterID).Order("created_at desc").Find(&confs)
-// 	if tx.Error != nil {
-// 		return nil, tx.Error
-// 	}
-
-//		return confs, nil
-//	}
-=======
 // If latest is true, it will only return the latest revision for each contract
->>>>>>> 3f06db3a
 func (cr APIContractRepository) List(ctx context.Context, projectID uint, filters ...repository.APIContractRevisionFilters) ([]*models.APIContractRevision, error) {
 	ctx, span := telemetry.NewSpan(ctx, "list-api-contract-revisions")
 	defer span.End()
@@ -176,11 +107,7 @@
 	return acr, nil
 }
 
-<<<<<<< HEAD
-// Latest returns the latest APIContractRevisions for all clusters in a project
-=======
 // Latest returns the latest version for each contract specified by filters
->>>>>>> 3f06db3a
 func (cr APIContractRepository) Latest(ctx context.Context, projectID uint, filters ...repository.APIContractRevisionFilters) ([]*models.APIContractRevision, error) {
 	var confs []*models.APIContractRevision
 
