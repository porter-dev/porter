package gorm

import (
	"github.com/porter-dev/porter/internal/models"
	ints "github.com/porter-dev/porter/internal/models/integrations"

	"gorm.io/gorm"
)

func AutoMigrate(db *gorm.DB) error {
	return db.AutoMigrate(
		&models.Project{},
		&models.Role{},
		&models.User{},
		&models.Release{},
		&models.Session{},
		&models.GitRepo{},
		&models.Registry{},
		&models.HelmRepo{},
		&models.Cluster{},
		&models.ClusterCandidate{},
		&models.ClusterResolver{},
		&models.Infra{},
		&models.GitActionConfig{},
		&models.Invite{},
		&models.AuthCode{},
		&models.DNSRecord{},
		&models.PWResetToken{},
<<<<<<< HEAD
		&models.Event{},
=======
		&models.NotificationConfig{},
>>>>>>> 833c5515
		&ints.KubeIntegration{},
		&ints.BasicIntegration{},
		&ints.OIDCIntegration{},
		&ints.OAuthIntegration{},
		&ints.GCPIntegration{},
		&ints.AWSIntegration{},
		&ints.TokenCache{},
		&ints.ClusterTokenCache{},
		&ints.RegTokenCache{},
		&ints.HelmRepoTokenCache{},
		&ints.GithubAppInstallation{},
		&ints.GithubAppOAuthIntegration{},
		&ints.SlackIntegration{},
	)
}<|MERGE_RESOLUTION|>--- conflicted
+++ resolved
@@ -26,11 +26,8 @@
 		&models.AuthCode{},
 		&models.DNSRecord{},
 		&models.PWResetToken{},
-<<<<<<< HEAD
 		&models.Event{},
-=======
 		&models.NotificationConfig{},
->>>>>>> 833c5515
 		&ints.KubeIntegration{},
 		&ints.BasicIntegration{},
 		&ints.OIDCIntegration{},
