package registry

import (
	"context"
	"encoding/base64"
	"encoding/json"
	"fmt"
	"net/http"
<<<<<<< HEAD
=======
	"net/url"
>>>>>>> 7f57b613
	"strings"
	"time"

	"github.com/aws/aws-sdk-go/service/ecr"
	"github.com/porter-dev/porter/internal/models"
	"github.com/porter-dev/porter/internal/oauth"
	"github.com/porter-dev/porter/internal/repository"
	"golang.org/x/oauth2"

	ints "github.com/porter-dev/porter/internal/models/integrations"

	"github.com/digitalocean/godo"
	"github.com/docker/cli/cli/config/configfile"
	"github.com/docker/cli/cli/config/types"
)

// Registry wraps the gorm Registry model
type Registry models.Registry

// Repository is a collection of images
type Repository struct {
	// Name of the repository
	Name string `json:"name"`

	// When the repository was created
	CreatedAt time.Time `json:"created_at,omitempty"`

	// The URI of the repository
	URI string `json:"uri"`
}

// Image is a Docker image type
type Image struct {
	// The sha256 digest of the image manifest.
	Digest string `json:"digest"`

	// The tag used for the image.
	Tag string `json:"tag"`

	// The image manifest associated with the image.
	Manifest string `json:"manifest"`

	// The name of the repository associated with the image.
	RepositoryName string `json:"repository_name"`
}

// ListRepositories lists the repositories for a registry
func (r *Registry) ListRepositories(
	repo repository.Repository,
	doAuth *oauth2.Config, // only required if using DOCR
) ([]*Repository, error) {
	// switch on the auth mechanism to get a token
	if r.AWSIntegrationID != 0 {
		return r.listECRRepositories(repo)
	}

	if r.GCPIntegrationID != 0 {
		return r.listGCRRepositories(repo)
	}

	if r.DOIntegrationID != 0 {
		return r.listDOCRRepositories(repo, doAuth)
	}

	return nil, fmt.Errorf("error listing repositories")
}

type gcrJWT struct {
	AccessToken  string `json:"token"`
	ExpiresInSec int    `json:"expires_in"`
}

type gcrRepositoryResp struct {
	Repositories []string `json:"repositories"`
}

func (r *Registry) GetGCRToken(repo repository.Repository) (*ints.TokenCache, error) {
	gcp, err := repo.GCPIntegration.ReadGCPIntegration(
		r.GCPIntegrationID,
	)

	if err != nil {
		return nil, err
	}

	// get oauth2 access token
	_, err = gcp.GetBearerToken(r.getTokenCache, r.setTokenCacheFunc(repo))

	if err != nil {
		return nil, err
	}

	// it's now written to the token cache, so return
	cache, err := r.getTokenCache()

	if err != nil {
		return nil, err
	}

	return cache, nil
}

func (r *Registry) listGCRRepositories(
	repo repository.Repository,
) ([]*Repository, error) {
	gcp, err := repo.GCPIntegration.ReadGCPIntegration(
		r.GCPIntegrationID,
	)

	if err != nil {
		return nil, err
	}

	// Just use service account key to authenticate, since scopes may not be in place
	// for oauth. This also prevents us from making more requests.
	client := &http.Client{}

	req, err := http.NewRequest(
		"GET",
		"https://gcr.io/v2/_catalog",
		nil,
	)

	if err != nil {
		return nil, err
	}

	req.SetBasicAuth("_json_key", string(gcp.GCPKeyData))

	resp, err := client.Do(req)

	if err != nil {
		return nil, err
	}

	gcrResp := gcrRepositoryResp{}

	if err := json.NewDecoder(resp.Body).Decode(&gcrResp); err != nil {
		return nil, fmt.Errorf("Could not read GCR repositories: %v", err)
	}

	res := make([]*Repository, 0)

	parsedURL, err := url.Parse("https://" + r.URL)

	if err != nil {
		return nil, err
	}

	for _, repo := range gcrResp.Repositories {
		res = append(res, &Repository{
			Name: repo,
			URI:  parsedURL.Host + "/" + repo,
		})
	}

	return res, nil
}

func (r *Registry) listECRRepositories(repo repository.Repository) ([]*Repository, error) {
	aws, err := repo.AWSIntegration.ReadAWSIntegration(
		r.AWSIntegrationID,
	)

	if err != nil {
		return nil, err
	}

	sess, err := aws.GetSession()

	if err != nil {
		return nil, err
	}

	svc := ecr.New(sess)

	resp, err := svc.DescribeRepositories(&ecr.DescribeRepositoriesInput{})

	if err != nil {
		return nil, err
	}

	res := make([]*Repository, 0)

	for _, repo := range resp.Repositories {
		res = append(res, &Repository{
			Name:      *repo.RepositoryName,
			CreatedAt: *repo.CreatedAt,
			URI:       *repo.RepositoryUri,
		})
	}

	return res, nil
}

func (r *Registry) listDOCRRepositories(
	repo repository.Repository,
	doAuth *oauth2.Config,
) ([]*Repository, error) {
	oauthInt, err := repo.OAuthIntegration.ReadOAuthIntegration(
		r.DOIntegrationID,
	)

	if err != nil {
		return nil, err
	}

	tok, _, err := oauth.GetAccessToken(oauthInt, doAuth, repo)

	if err != nil {
		return nil, err
	}

	client := godo.NewFromToken(tok)

	urlArr := strings.Split(r.URL, "/")

	if len(urlArr) != 2 {
		return nil, fmt.Errorf("invalid digital ocean registry url")
	}

	name := urlArr[1]

	repos, _, err := client.Registry.ListRepositories(context.TODO(), name, &godo.ListOptions{})

	if err != nil {
		return nil, err
	}

	res := make([]*Repository, 0)

	for _, repo := range repos {
		res = append(res, &Repository{
			Name: repo.Name,
			URI:  r.URL + "/" + repo.Name,
		})
	}

	return res, nil
}

func (r *Registry) getTokenCache() (tok *ints.TokenCache, err error) {
	return &ints.TokenCache{
		Token:  r.TokenCache.Token,
		Expiry: r.TokenCache.Expiry,
	}, nil
}

func (r *Registry) setTokenCacheFunc(
	repo repository.Repository,
) ints.SetTokenCacheFunc {
	return func(token string, expiry time.Time) error {
		_, err := repo.Registry.UpdateRegistryTokenCache(
			&ints.RegTokenCache{
				TokenCache: ints.TokenCache{
					Token:  []byte(token),
					Expiry: expiry,
				},
				RegistryID: r.ID,
			},
		)

		return err
	}
}

// ListImages lists the images for an image repository
func (r *Registry) ListImages(
	repoName string,
	repo repository.Repository,
	doAuth *oauth2.Config, // only required if using DOCR
) ([]*Image, error) {
	// switch on the auth mechanism to get a token
	if r.AWSIntegrationID != 0 {
		return r.listECRImages(repoName, repo)
	}

	if r.GCPIntegrationID != 0 {
		return r.listGCRImages(repoName, repo)
	}

	if r.DOIntegrationID != 0 {
		return r.listDOCRImages(repoName, repo, doAuth)
	}

	return nil, fmt.Errorf("error listing images")
}

func (r *Registry) listECRImages(repoName string, repo repository.Repository) ([]*Image, error) {
	aws, err := repo.AWSIntegration.ReadAWSIntegration(
		r.AWSIntegrationID,
	)

	if err != nil {
		return nil, err
	}

	sess, err := aws.GetSession()

	if err != nil {
		return nil, err
	}

	svc := ecr.New(sess)

	resp, err := svc.ListImages(&ecr.ListImagesInput{
		RepositoryName: &repoName,
	})

	if err != nil {
		return nil, err
	}

	res := make([]*Image, 0)

	for _, img := range resp.ImageIds {
		res = append(res, &Image{
			Digest:         *img.ImageDigest,
			Tag:            *img.ImageTag,
			RepositoryName: repoName,
		})
	}

	return res, nil
}

type gcrImageResp struct {
	Tags []string `json:"tags"`
}

func (r *Registry) listGCRImages(repoName string, repo repository.Repository) ([]*Image, error) {
	gcp, err := repo.GCPIntegration.ReadGCPIntegration(
		r.GCPIntegrationID,
	)

	if err != nil {
		return nil, err
	}

	// use JWT token to request catalog
	client := &http.Client{}

	parsedURL, err := url.Parse("https://" + r.URL)

	if err != nil {
		return nil, err
	}

	trimmedPath := strings.Trim(parsedURL.Path, "/")

	req, err := http.NewRequest(
		"GET",
		fmt.Sprintf("https://%s/v2/%s/%s/tags/list", parsedURL.Host, trimmedPath, repoName),
		nil,
	)

	if err != nil {
		return nil, err
	}

	req.SetBasicAuth("_json_key", string(gcp.GCPKeyData))

	resp, err := client.Do(req)

	if err != nil {
		return nil, err
	}

	gcrResp := gcrImageResp{}

	if err := json.NewDecoder(resp.Body).Decode(&gcrResp); err != nil {
		return nil, fmt.Errorf("Could not read GCR repositories: %v", err)
	}

	res := make([]*Image, 0)

	for _, tag := range gcrResp.Tags {
		res = append(res, &Image{
			RepositoryName: repoName,
			Tag:            tag,
		})
	}

	return res, nil
}

func (r *Registry) listDOCRImages(
	repoName string,
	repo repository.Repository,
	doAuth *oauth2.Config,
) ([]*Image, error) {
	oauthInt, err := repo.OAuthIntegration.ReadOAuthIntegration(
		r.DOIntegrationID,
	)

	if err != nil {
		return nil, err
	}

	tok, _, err := oauth.GetAccessToken(oauthInt, doAuth, repo)

	if err != nil {
		return nil, err
	}

	client := godo.NewFromToken(tok)

	urlArr := strings.Split(r.URL, "/")

	if len(urlArr) != 2 {
		return nil, fmt.Errorf("invalid digital ocean registry url")
	}

	name := urlArr[1]

	tags, _, err := client.Registry.ListRepositoryTags(context.TODO(), name, repoName, &godo.ListOptions{})

	if err != nil {
		return nil, err
	}

	res := make([]*Image, 0)

	for _, tag := range tags {
		res = append(res, &Image{
			RepositoryName: repoName,
			Tag:            tag.Tag,
		})
	}

	return res, nil
}

// GetDockerConfigJSON returns a dockerconfigjson file contents with "auths"
// populated.
func (r *Registry) GetDockerConfigJSON(
	repo repository.Repository,
	doAuth *oauth2.Config, // only required if using DOCR
) ([]byte, error) {
	var conf *configfile.ConfigFile
	var err error

	// switch on the auth mechanism to get a token
	if r.AWSIntegrationID != 0 {
		conf, err = r.getECRDockerConfigFile(repo)
	}

	if r.GCPIntegrationID != 0 {
		conf, err = r.getGCRDockerConfigFile(repo)
	}

	if r.DOIntegrationID != 0 {
		conf, err = r.getDOCRDockerConfigFile(repo, doAuth)
	}

	if err != nil {
		return nil, err
	}

	return json.Marshal(conf)
}

func (r *Registry) getECRDockerConfigFile(
	repo repository.Repository,
) (*configfile.ConfigFile, error) {
	aws, err := repo.AWSIntegration.ReadAWSIntegration(
		r.AWSIntegrationID,
	)

	if err != nil {
		return nil, err
	}

	sess, err := aws.GetSession()

	if err != nil {
		return nil, err
	}

	ecrSvc := ecr.New(sess)

	output, err := ecrSvc.GetAuthorizationToken(&ecr.GetAuthorizationTokenInput{})

	if err != nil {
		return nil, err
	}

	token := *output.AuthorizationData[0].AuthorizationToken

	decodedToken, err := base64.StdEncoding.DecodeString(token)

	if err != nil {
		return nil, err
	}

	parts := strings.SplitN(string(decodedToken), ":", 2)

	if len(parts) < 2 {
		return nil, err
	}

	key := r.URL

	if !strings.Contains(key, "http") {
		key = "https://" + key
	}

	return &configfile.ConfigFile{
		AuthConfigs: map[string]types.AuthConfig{
			key: types.AuthConfig{
				Username: parts[0],
				Password: parts[1],
				Auth:     token,
			},
		},
	}, nil
}

func (r *Registry) getGCRDockerConfigFile(
	repo repository.Repository,
) (*configfile.ConfigFile, error) {
	token, err := r.GetGCRToken(repo)

	if err != nil {
		return nil, err
	}

	key := r.URL

	if !strings.Contains(key, "http") {
		key = "https://" + key
	}

	return &configfile.ConfigFile{
		AuthConfigs: map[string]types.AuthConfig{
			key: types.AuthConfig{
				Username: "oauth2accesstoken",
				Password: string(token.Token),
				Auth:     string(token.Token),
			},
		},
	}, nil
}

func (r *Registry) getDOCRDockerConfigFile(
	repo repository.Repository,
	doAuth *oauth2.Config,
) (*configfile.ConfigFile, error) {
	oauthInt, err := repo.OAuthIntegration.ReadOAuthIntegration(
		r.DOIntegrationID,
	)

	if err != nil {
		return nil, err
	}

	tok, _, err := oauth.GetAccessToken(oauthInt, doAuth, repo)

	if err != nil {
		return nil, err
	}

	key := r.URL

	if !strings.Contains(key, "http") {
		key = "https://" + key
	}

	return &configfile.ConfigFile{
		AuthConfigs: map[string]types.AuthConfig{
			key: types.AuthConfig{
				Username: tok,
				Password: tok,
				Auth:     tok,
			},
		},
	}, nil
}<|MERGE_RESOLUTION|>--- conflicted
+++ resolved
@@ -6,10 +6,7 @@
 	"encoding/json"
 	"fmt"
 	"net/http"
-<<<<<<< HEAD
-=======
 	"net/url"
->>>>>>> 7f57b613
 	"strings"
 	"time"
 
