--- conflicted
+++ resolved
@@ -198,14 +198,9 @@
 	ValidateApplyV2 bool `gorm:"default:false"`
 	// Deprecated: use p.GetFeatureFlag(EnableReprovision, *features.Client) instead
 
-<<<<<<< HEAD
-	EnableReprovision bool `gorm:"default:false"`
-
-	EnableSandbox bool `gorm:"default:false"`
-=======
+	EnableSandbox        bool `gorm:"default:false"`
 	EnableReprovision    bool `gorm:"default:false"`
 	AdvancedInfraEnabled bool `gorm:"default:false"`
->>>>>>> d968c185
 }
 
 // GetFeatureFlag calls launchdarkly for the specified flag
@@ -302,12 +297,8 @@
 		StacksEnabled:                   p.GetFeatureFlag(StacksEnabled, launchDarklyClient),
 		ValidateApplyV2:                 p.GetFeatureFlag(ValidateApplyV2, launchDarklyClient),
 		ManagedDeploymentTargetsEnabled: p.GetFeatureFlag(ManagedDeploymentTargetsEnabled, launchDarklyClient),
-<<<<<<< HEAD
-
-		SandboxEnabled: p.EnableSandbox,
-=======
 		AdvancedInfraEnabled:            p.GetFeatureFlag(AdvancedInfraEnabled, launchDarklyClient),
->>>>>>> d968c185
+		SandboxEnabled:                  p.EnableSandbox,
 	}
 }
 
