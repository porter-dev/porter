--- conflicted
+++ resolved
@@ -21,12 +21,8 @@
 	// but this should be used for the source of truth going forward.
 	ImageRepoURI string `json:"image_repo_uri,omitempty"`
 
-<<<<<<< HEAD
 	GitActionConfig    *GitActionConfig `json:"git_action_config"`
-=======
-	GitActionConfig    GitActionConfig `json:"git_action_config"`
 	EventContainer     uint
->>>>>>> 670306e8
 	NotificationConfig uint
 }
 
