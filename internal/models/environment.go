--- conflicted
+++ resolved
@@ -52,11 +52,7 @@
 }
 
 func (e *Environment) ToEnvironmentType() *types.Environment {
-<<<<<<< HEAD
-	envType := &types.Environment{
-=======
 	env := &types.Environment{
->>>>>>> f743b43a
 		ID:                e.Model.ID,
 		ProjectID:         e.ProjectID,
 		ClusterID:         e.ClusterID,
@@ -72,17 +68,14 @@
 		Mode: e.Mode,
 	}
 
-<<<<<<< HEAD
 	branches := getGitRepoBranches(e.GitRepoBranches)
 
 	if len(branches) > 0 {
-		envType.GitRepoBranches = branches
+		env.GitRepoBranches = branches
 	} else {
-		envType.GitRepoBranches = []string{}
+		env.GitRepoBranches = []string{}
 	}
 
-	return envType
-=======
 	if len(e.NamespaceAnnotations) > 0 {
 		env.NamespaceAnnotations = make(map[string]string)
 		annotations := string(e.NamespaceAnnotations)
@@ -97,7 +90,6 @@
 	}
 
 	return env
->>>>>>> f743b43a
 }
 
 type Deployment struct {
