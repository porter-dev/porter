--- conflicted
+++ resolved
@@ -1097,15 +1097,6 @@
 type ClusterUpdateFailedTrackOpts struct {
 	*ProjectScopedTrackOpts
 
-<<<<<<< HEAD
-	ClusterName  string
-	Email        string
-	FirstName    string
-	LastName     string
-	CompanyName  string
-	ErrorMessage string
-	Provider     string
-=======
 	ClusterName   string
 	Email         string
 	FirstName     string
@@ -1113,7 +1104,6 @@
 	CompanyName   string
 	ErrorMessage  string
 	CloudProvider string
->>>>>>> 505b9ec5
 }
 
 // ClusterUpdateFailedTrack returns a track for when a user fails to update a cluster
@@ -1124,11 +1114,7 @@
 	additionalProps["name"] = opts.FirstName + " " + opts.LastName
 	additionalProps["company"] = opts.CompanyName
 	additionalProps["error_message"] = opts.ErrorMessage
-<<<<<<< HEAD
-	additionalProps["provider"] = opts.Provider
-=======
 	additionalProps["cloud_provider"] = opts.CloudProvider
->>>>>>> 505b9ec5
 
 	return getSegmentProjectTrack(
 		opts.ProjectScopedTrackOpts,
