package analytics

import (
	"github.com/porter-dev/porter/api/types"
	segment "gopkg.in/segmentio/analytics-go.v3"
)

type segmentTrack interface {
	getUserId() string
	getEvent() SegmentEvent
	getProperties() segment.Properties
}

type defaultTrackOpts struct {
	AdditionalProps map[string]interface{}
}

type defaultSegmentTrack struct {
	event      SegmentEvent
	properties segmentProperties
}

func getDefaultSegmentTrack(additionalProps map[string]interface{}, event SegmentEvent) *defaultSegmentTrack {
	props := newSegmentProperties()
	props.addAdditionalProperties(additionalProps)

	return &defaultSegmentTrack{
		event:      event,
		properties: props,
	}
}

func (t *defaultSegmentTrack) getEvent() SegmentEvent {
	return t.event
}

func (t *defaultSegmentTrack) getProperties() segment.Properties {
	props := segment.NewProperties()

	for key, val := range t.properties {
		props = props.Set(key, val)
	}

	return props
}

type segmentProperties map[string]interface{}

func newSegmentProperties() segmentProperties {
	props := make(map[string]interface{})

	return props
}

func (p segmentProperties) addProjectProperties(opts *ProjectScopedTrackOpts) {
	p["proj_id"] = opts.ProjectID
}

func (p segmentProperties) addClusterProperties(opts *ClusterScopedTrackOpts) {
	p["cluster_id"] = opts.ClusterID
}

func (p segmentProperties) addRegistryProperties(opts *RegistryScopedTrackOpts) {
	p["registry_id"] = opts.RegistryID
}

func (p segmentProperties) addApplicationProperties(opts *ApplicationScopedTrackOpts) {
	p["app_name"] = opts.Name
	p["app_namespace"] = opts.Namespace
	p["chart_name"] = opts.ChartName
}

func (p segmentProperties) addAdditionalProperties(props map[string]interface{}) {
	for key, val := range props {
		p[key] = val
	}
}

// UserCreateTrackOpts are the options for creating a track when a user is created
type UserCreateTrackOpts struct {
	*UserScopedTrackOpts

	Email       string
	FirstName   string
	LastName    string
	CompanyName string
}

// UserCreateTrack returns a track for when a user is created
func UserCreateTrack(opts *UserCreateTrackOpts) segmentTrack {
	additionalProps := make(map[string]interface{})
	additionalProps["email"] = opts.Email
	additionalProps["name"] = opts.FirstName + " " + opts.LastName
	additionalProps["company"] = opts.CompanyName

	return getSegmentUserTrack(
		opts.UserScopedTrackOpts,
		getDefaultSegmentTrack(additionalProps, UserCreate),
	)
}

// UserCreateTrackOpts are the options for creating a track when a user's email is verified
type UserVerifyEmailTrackOpts struct {
	*UserScopedTrackOpts

	Email string
}

// UserVerifyEmailTrack returns a track for when a user's email is verified
func UserVerifyEmailTrack(opts *UserVerifyEmailTrackOpts) segmentTrack {
	additionalProps := make(map[string]interface{})
	additionalProps["email"] = opts.Email

	return getSegmentUserTrack(
		opts.UserScopedTrackOpts,
		getDefaultSegmentTrack(additionalProps, UserVerifyEmail),
	)
}

// ProjectCreateTrackOpts are the options for creating a track when a project is created
type ProjectCreateTrackOpts struct {
	*ProjectScopedTrackOpts
}

// ProjectCreateTrack returns a track for when a project is created
func ProjectCreateTrack(opts *ProjectCreateTrackOpts) segmentTrack {
	additionalProps := make(map[string]interface{})

	return getSegmentProjectTrack(
		opts.ProjectScopedTrackOpts,
		getDefaultSegmentTrack(additionalProps, ProjectCreate),
	)
}

// CostConsentOpenedTrackOpts are the options for creating a track when a user opens the cost consent
type CostConsentOpenedTrackOpts struct {
	*UserScopedTrackOpts
	Provider    string
	Email       string
	FirstName   string
	LastName    string
	CompanyName string
}

// CostConsentCompletedTrack returns a track for when a user completes the cost consent
func CostConsentOpenedTrack(opts *CostConsentOpenedTrackOpts) segmentTrack {
	additionalProps := make(map[string]interface{})
	additionalProps["provider"] = opts.Provider
	additionalProps["email"] = opts.Email
	additionalProps["name"] = opts.FirstName + " " + opts.LastName
	additionalProps["company"] = opts.CompanyName

	return getSegmentUserTrack(
		opts.UserScopedTrackOpts,
		getDefaultSegmentTrack(additionalProps, CostConsentOpened),
	)
}

// CostConsentCompletedTrackOpts are the options for creating a track when a user completes the cost consent
type CostConsentCompletedTrackOpts struct {
	*UserScopedTrackOpts
	Provider    string
	Email       string
	FirstName   string
	LastName    string
	CompanyName string
}

// CostConsentCompletedTrack returns a track for when a user completes the cost consent
func CostConsentCompletedTrack(opts *CostConsentCompletedTrackOpts) segmentTrack {
	additionalProps := make(map[string]interface{})
	additionalProps["provider"] = opts.Provider
	additionalProps["email"] = opts.Email
	additionalProps["name"] = opts.FirstName + " " + opts.LastName
	additionalProps["company"] = opts.CompanyName

	return getSegmentUserTrack(
		opts.UserScopedTrackOpts,
		getDefaultSegmentTrack(additionalProps, CostConsentComplete),
	)
}

// AWSInputTrackOpts are the options for creating a track when a user inputs a complete AWS account ID
type AWSInputTrackOpts struct {
	*ProjectScopedTrackOpts

	Email       string
	FirstName   string
	LastName    string
	CompanyName string
	AccountId   string
}

// AWSInputTrack returns a track for when a user inputs a complete AWS account ID
func AWSInputTrack(opts *AWSInputTrackOpts) segmentTrack {
	additionalProps := make(map[string]interface{})
	additionalProps["email"] = opts.Email
	additionalProps["name"] = opts.FirstName + " " + opts.LastName
	additionalProps["company"] = opts.CompanyName
	additionalProps["account_id"] = opts.AccountId

	return getSegmentProjectTrack(
		opts.ProjectScopedTrackOpts,
		getDefaultSegmentTrack(additionalProps, AWSInputted),
	)
}

type AWSRedirectOpts struct {
	*ProjectScopedTrackOpts

	Email             string
	FirstName         string
	LastName          string
	CompanyName       string
	AccountId         string
	CloudformationURL string
	LoginURL          string
	ExternalId        string
}

// AWSCloudformationRedirectSuccess returns a track for when a user clicks 'grant permissions' and gets redirected to cloudformation
func AWSCloudformationRedirectSuccess(opts *AWSRedirectOpts) segmentTrack {
	additionalProps := make(map[string]interface{})
	additionalProps["email"] = opts.Email
	additionalProps["name"] = opts.FirstName + " " + opts.LastName
	additionalProps["company"] = opts.CompanyName
	additionalProps["account_id"] = opts.AccountId
	additionalProps["cloudformation_url"] = opts.CloudformationURL
	additionalProps["external_id"] = opts.ExternalId

	return getSegmentProjectTrack(
		opts.ProjectScopedTrackOpts,
		getDefaultSegmentTrack(additionalProps, AWSCloudformationRedirect),
	)
}

// AWSLoginRedirectSuccess returns a track for when a user is prompted to login to AWS
func AWSLoginRedirectSuccess(opts *AWSRedirectOpts) segmentTrack {
	additionalProps := make(map[string]interface{})
	additionalProps["email"] = opts.Email
	additionalProps["name"] = opts.FirstName + " " + opts.LastName
	additionalProps["company"] = opts.CompanyName
	additionalProps["account_id"] = opts.AccountId
	additionalProps["login_url"] = opts.LoginURL

	return getSegmentProjectTrack(
		opts.ProjectScopedTrackOpts,
		getDefaultSegmentTrack(additionalProps, AWSLoginRedirect),
	)
}

type AWSCreateIntegrationOpts struct {
	*ProjectScopedTrackOpts

	Email        string
	FirstName    string
	LastName     string
	CompanyName  string
	AccountId    string
	ExternalId   string
	ErrorMessage string
}

// AWSCreateIntegrationSucceeded returns a track for when a user succeeds in creating an aws integration
func AWSCreateIntegrationSucceeded(opts *AWSCreateIntegrationOpts) segmentTrack {
	additionalProps := make(map[string]interface{})
	additionalProps["email"] = opts.Email
	additionalProps["name"] = opts.FirstName + " " + opts.LastName
	additionalProps["company"] = opts.CompanyName
	additionalProps["account_id"] = opts.AccountId

	return getSegmentProjectTrack(
		opts.ProjectScopedTrackOpts,
		getDefaultSegmentTrack(additionalProps, AWSCreateIntegrationSuccess),
	)
}

// AWSCreateIntegrationSucceeded returns a track for when a user succeeds in creating an aws integration
func AWSCreateIntegrationFailed(opts *AWSCreateIntegrationOpts) segmentTrack {
	additionalProps := make(map[string]interface{})
	additionalProps["email"] = opts.Email
	additionalProps["name"] = opts.FirstName + " " + opts.LastName
	additionalProps["company"] = opts.CompanyName
	additionalProps["account_id"] = opts.AccountId
	additionalProps["error_message"] = opts.ErrorMessage
	additionalProps["external_id"] = opts.ExternalId

	return getSegmentProjectTrack(
		opts.ProjectScopedTrackOpts,
		getDefaultSegmentTrack(additionalProps, AWSCreateIntegrationFailure),
	)
}

// CredentialStepTrackOpts are the options for creating a track when a user completes the credential step
type CredentialStepTrackOpts struct {
	*UserScopedTrackOpts
}

// CredentialStepTrack returns a track for when a user completes the credential step
func CredentialStepTrack(opts *CredentialStepTrackOpts) segmentTrack {
	additionalProps := make(map[string]interface{})

	return getSegmentUserTrack(
		opts.UserScopedTrackOpts,
		getDefaultSegmentTrack(additionalProps, CredentialStepComplete),
	)
}

// PreProvisionCheckTrackOpts are the options for creating a track when a user checks if they can provision
type PreProvisionCheckTrackOpts struct {
	*ProjectScopedTrackOpts

	Email       string
	FirstName   string
	LastName    string
	CompanyName string
}

// PreProvisionCheckTrack returns a track for when a user attempts provisioning
func PreProvisionCheckTrack(opts *PreProvisionCheckTrackOpts) segmentTrack {
	additionalProps := make(map[string]interface{})
	additionalProps["email"] = opts.Email
	additionalProps["name"] = opts.FirstName + " " + opts.LastName
	additionalProps["company"] = opts.CompanyName

	return getSegmentProjectTrack(
		opts.ProjectScopedTrackOpts,
		getDefaultSegmentTrack(additionalProps, PreProvisionCheck),
	)
}

// ProvisioningAttemptedTrackOpts are the options for creating a track when a user attempts provisioning
type ProvisioningAttemptTrackOpts struct {
	*ProjectScopedTrackOpts

	Email        string
	FirstName    string
	LastName     string
	CompanyName  string
	ErrorMessage string
	Region       string
}

// ProvisioningAttemptTrack returns a track for when a user attempts provisioning
func ProvisioningAttemptTrack(opts *ProvisioningAttemptTrackOpts) segmentTrack {
	additionalProps := make(map[string]interface{})
	additionalProps["email"] = opts.Email
	additionalProps["name"] = opts.FirstName + " " + opts.LastName
	additionalProps["company"] = opts.CompanyName
	additionalProps["region"] = opts.Region

	return getSegmentProjectTrack(
		opts.ProjectScopedTrackOpts,
		getDefaultSegmentTrack(additionalProps, ProvisioningAttempted),
	)
}

// PreProvisionCheckTrack returns a track for when a user attempts provisioning
func ProvisionFailureTrack(opts *ProvisioningAttemptTrackOpts) segmentTrack {
	additionalProps := make(map[string]interface{})
	additionalProps["email"] = opts.Email
	additionalProps["name"] = opts.FirstName + " " + opts.LastName
	additionalProps["company"] = opts.CompanyName
	additionalProps["error_message"] = opts.ErrorMessage
	additionalProps["region"] = opts.Region

	return getSegmentProjectTrack(
		opts.ProjectScopedTrackOpts,
		getDefaultSegmentTrack(additionalProps, ProvisioningFailure),
	)
}

// ClusterProvisioningStartTrackOpts are the options for creating a track when a cluster
// has started provisioning
type ClusterProvisioningStartTrackOpts struct {
	// note that this is a project-scoped track, since the cluster has not been created yet
	*ProjectScopedTrackOpts

	ClusterType types.InfraKind
	InfraID     uint
}

// ClusterProvisioningStartTrack returns a track for when a cluster
// has started provisioning
func ClusterProvisioningStartTrack(opts *ClusterProvisioningStartTrackOpts) segmentTrack {
	additionalProps := make(map[string]interface{})
	additionalProps["cluster_type"] = opts.ClusterType
	additionalProps["infra_id"] = opts.InfraID

	return getSegmentProjectTrack(
		opts.ProjectScopedTrackOpts,
		getDefaultSegmentTrack(additionalProps, ClusterProvisioningStart),
	)
}

// ClusterProvisioningErrorTrackOpts are the options for creating a track when a cluster
// has experienced a provisioning error
type ClusterProvisioningErrorTrackOpts struct {
	// note that this is a project-scoped track, since the cluster has not been created yet
	*ProjectScopedTrackOpts

	ClusterType types.InfraKind
	InfraID     uint
}

// ClusterProvisioningErrorTrack returns a track for when a cluster
// has experienced a provisioning error
func ClusterProvisioningErrorTrack(opts *ClusterProvisioningErrorTrackOpts) segmentTrack {
	additionalProps := make(map[string]interface{})
	additionalProps["cluster_type"] = opts.ClusterType
	additionalProps["infra_id"] = opts.InfraID

	return getSegmentProjectTrack(
		opts.ProjectScopedTrackOpts,
		getDefaultSegmentTrack(additionalProps, ClusterProvisioningError),
	)
}

// ClusterProvisioningSuccessTrackOpts are the options for creating a track when a cluster
// has successfully provisioned
type ClusterProvisioningSuccessTrackOpts struct {
	*ClusterScopedTrackOpts

	ClusterType types.InfraKind
	InfraID     uint
}

// ClusterProvisioningSuccessTrack returns a new track for when a cluster
// has successfully provisioned
func ClusterProvisioningSuccessTrack(opts *ClusterProvisioningSuccessTrackOpts) segmentTrack {
	additionalProps := make(map[string]interface{})
	additionalProps["cluster_type"] = opts.ClusterType
	additionalProps["infra_id"] = opts.InfraID

	return getSegmentClusterTrack(
		opts.ClusterScopedTrackOpts,
		getDefaultSegmentTrack(additionalProps, ClusterProvisioningSuccess),
	)
}

// ClusterConnectionStartTrackOpts are the options for creating a track when a cluster
// connection has started
type ClusterConnectionStartTrackOpts struct {
	// note that this is a project-scoped track, since the cluster has not been created yet
	*ProjectScopedTrackOpts

	ClusterCandidateID uint
}

// ClusterConnectionStartTrack returns a new track for when a cluster
// connection has started
func ClusterConnectionStartTrack(opts *ClusterConnectionStartTrackOpts) segmentTrack {
	additionalProps := make(map[string]interface{})
	additionalProps["cc_id"] = opts.ClusterCandidateID

	return getSegmentProjectTrack(
		opts.ProjectScopedTrackOpts,
		getDefaultSegmentTrack(additionalProps, ClusterConnectionStart),
	)
}

// ClusterConnectionSuccessTrackOpts are the options for creating a track when a cluster
// connection has finished
type ClusterConnectionSuccessTrackOpts struct {
	*ClusterScopedTrackOpts

	ClusterCandidateID uint
}

// ClusterConnectionSuccessTrack returns a new track for when a cluster
// connection has finished
func ClusterConnectionSuccessTrack(opts *ClusterConnectionSuccessTrackOpts) segmentTrack {
	additionalProps := make(map[string]interface{})
	additionalProps["cc_id"] = opts.ClusterCandidateID

	return getSegmentClusterTrack(
		opts.ClusterScopedTrackOpts,
		getDefaultSegmentTrack(additionalProps, ClusterConnectionSuccess),
	)
}

// RegistryConnectionStartTrackOpts are the options for creating a track when a registry
// connection has started
type RegistryConnectionStartTrackOpts struct {
	// note that this is a project-scoped track, since the cluster has not been created yet
	*ProjectScopedTrackOpts

	// a random id assigned to this connection request
	FlowID string
}

// RegistryConnectionStartTrack returns a new track for when a registry
// connection has started
func RegistryConnectionStartTrack(opts *RegistryConnectionStartTrackOpts) segmentTrack {
	additionalProps := make(map[string]interface{})
	additionalProps["flow_id"] = opts.FlowID

	return getSegmentProjectTrack(
		opts.ProjectScopedTrackOpts,
		getDefaultSegmentTrack(additionalProps, RegistryConnectionStart),
	)
}

// RegistryConnectionSuccessTrackOpts are the options for creating a track when a registry
// connection has completed
type RegistryConnectionSuccessTrackOpts struct {
	*RegistryScopedTrackOpts

	// a random id assigned to this connection request
	FlowID string
}

// RegistryConnectionSuccessTrack returns a new track for when a registry
// connection has completed
func RegistryConnectionSuccessTrack(opts *RegistryConnectionSuccessTrackOpts) segmentTrack {
	additionalProps := make(map[string]interface{})
	additionalProps["flow_id"] = opts.FlowID

	return getSegmentRegistryTrack(
		opts.RegistryScopedTrackOpts,
		getDefaultSegmentTrack(additionalProps, RegistryConnectionSuccess),
	)
}

// GithubConnectionStartTrackOpts are the options for creating a track when a github account
// connection has started
type GithubConnectionStartTrackOpts struct {
	// note that this is a user-scoped track, since github repos are tied to the user
	*UserScopedTrackOpts
}

// GithubConnectionStartTrack returns a new track for when a github account
// connection has started
func GithubConnectionStartTrack(opts *GithubConnectionStartTrackOpts) segmentTrack {
	additionalProps := make(map[string]interface{})

	return getSegmentUserTrack(
		opts.UserScopedTrackOpts,
		getDefaultSegmentTrack(additionalProps, GithubConnectionStart),
	)
}

// GithubConnectionSuccessTrackOpts are the options for creating a track when a github account
// connection has completed
type GithubConnectionSuccessTrackOpts struct {
	// note that this is a user-scoped track, since github repos are tied to the user
	*UserScopedTrackOpts
}

// GithubConnectionSuccessTrack returns a new track when a github account
// connection has completed
func GithubConnectionSuccessTrack(opts *GithubConnectionSuccessTrackOpts) segmentTrack {
	additionalProps := make(map[string]interface{})

	return getSegmentUserTrack(
		opts.UserScopedTrackOpts,
		getDefaultSegmentTrack(additionalProps, GithubConnectionSuccess),
	)
}

// ApplicationLaunchStartTrackOpts are the options for creating a track when an application
// launch has started
type ApplicationLaunchStartTrackOpts struct {
	*ClusterScopedTrackOpts

	FlowID string
}

// ApplicationLaunchStartTrack returns a new track for when an application
// launch has started
func ApplicationLaunchStartTrack(opts *ApplicationLaunchStartTrackOpts) segmentTrack {
	additionalProps := make(map[string]interface{})
	additionalProps["flow_id"] = opts.FlowID

	return getSegmentClusterTrack(
		opts.ClusterScopedTrackOpts,
		getDefaultSegmentTrack(additionalProps, ApplicationLaunchStart),
	)
}

// ApplicationLaunchSuccessTrackOpts are the options for creating a track when an application
// launch has completed
type ApplicationLaunchSuccessTrackOpts struct {
	*ApplicationScopedTrackOpts

	FlowID string
}

// ApplicationLaunchSuccessTrack returns a new track for when an application
// launch has completed
func ApplicationLaunchSuccessTrack(opts *ApplicationLaunchSuccessTrackOpts) segmentTrack {
	additionalProps := make(map[string]interface{})
	additionalProps["flow_id"] = opts.FlowID

	return getSegmentApplicationTrack(
		opts.ApplicationScopedTrackOpts,
		getDefaultSegmentTrack(additionalProps, ApplicationLaunchSuccess),
	)
}

// ApplicationDeploymentWebhookTrackOpts are the options for creating a track when an application
// launch has completed from a webhook
type ApplicationDeploymentWebhookTrackOpts struct {
	*ApplicationScopedTrackOpts

	ImageURI string
}

// ApplicationDeploymentWebhookTrack returns a new track for when an application
// launch has completed from a webhook
func ApplicationDeploymentWebhookTrack(opts *ApplicationDeploymentWebhookTrackOpts) segmentTrack {
	additionalProps := make(map[string]interface{})
	additionalProps["image_uri"] = opts.ImageURI

	return getSegmentApplicationTrack(
		opts.ApplicationScopedTrackOpts,
		getDefaultSegmentTrack(additionalProps, ApplicationDeploymentWebhook),
	)
}

// RegistryProvisioningStartTrackOpts are the options for creating a track when a registry
// provisioning has started
type RegistryProvisioningStartTrackOpts struct {
	// note that this is a project-scoped track, since the registry has not been created yet
	*ProjectScopedTrackOpts

	RegistryType types.InfraKind
	InfraID      uint
}

// RegistryProvisioningStartTrack returns a new track for when a registry
// provisioning has started
func RegistryProvisioningStartTrack(opts *RegistryProvisioningStartTrackOpts) segmentTrack {
	additionalProps := make(map[string]interface{})
	additionalProps["registry_type"] = opts.RegistryType
	additionalProps["infra_id"] = opts.InfraID

	return getSegmentProjectTrack(
		opts.ProjectScopedTrackOpts,
		getDefaultSegmentTrack(additionalProps, RegistryProvisioningStart),
	)
}

// RegistryProvisioningErrorTrackOpts are the options for creating a track when a registry
// provisioning has failed
type RegistryProvisioningErrorTrackOpts struct {
	// note that this is a project-scoped track, since the registry has not been created yet
	*ProjectScopedTrackOpts

	RegistryType types.InfraKind
	InfraID      uint
}

// RegistryProvisioningErrorTrack returns a new track for when a registry
// provisioning has failed
func RegistryProvisioningErrorTrack(opts *RegistryProvisioningErrorTrackOpts) segmentTrack {
	additionalProps := make(map[string]interface{})
	additionalProps["registry_type"] = opts.RegistryType
	additionalProps["infra_id"] = opts.InfraID

	return getSegmentProjectTrack(
		opts.ProjectScopedTrackOpts,
		getDefaultSegmentTrack(additionalProps, RegistryProvisioningError),
	)
}

// RegistryProvisioningSuccessTrackOpts are the options for creating a track when a registry
// provisioning has completed
type RegistryProvisioningSuccessTrackOpts struct {
	*RegistryScopedTrackOpts

	RegistryType types.InfraKind
	InfraID      uint
}

// RegistryProvisioningSuccessTrack returns a new track for when a registry
// provisioning has completed
func RegistryProvisioningSuccessTrack(opts *RegistryProvisioningSuccessTrackOpts) segmentTrack {
	additionalProps := make(map[string]interface{})
	additionalProps["registry_type"] = opts.RegistryType
	additionalProps["infra_id"] = opts.InfraID

	return getSegmentRegistryTrack(
		opts.RegistryScopedTrackOpts,
		getDefaultSegmentTrack(additionalProps, RegistryProvisioningSuccess),
	)
}

// ClusterDestroyingStartTrackOpts are the options for creating a track when a cluster
// has started destroying
type ClusterDestroyingStartTrackOpts struct {
	*ClusterScopedTrackOpts

	ClusterType types.InfraKind
	InfraID     uint
}

// ClusterDestroyingStartTrack returns a track for when a cluster
// has started destroying
func ClusterDestroyingStartTrack(opts *ClusterDestroyingStartTrackOpts) segmentTrack {
	additionalProps := make(map[string]interface{})
	additionalProps["cluster_type"] = opts.ClusterType
	additionalProps["infra_id"] = opts.InfraID

	return getSegmentClusterTrack(
		opts.ClusterScopedTrackOpts,
		getDefaultSegmentTrack(additionalProps, ClusterDestroyingStart),
	)
}

// ClusterDestroyingSuccessTrackOpts are the options for creating a track when a cluster
// has successfully provisioned
type ClusterDestroyingSuccessTrackOpts struct {
	*ClusterScopedTrackOpts

	ClusterType types.InfraKind
	InfraID     uint
}

// ClusterDestroyingSuccessTrack returns a new track for when a cluster
// has successfully provisioned
func ClusterDestroyingSuccessTrack(opts *ClusterDestroyingSuccessTrackOpts) segmentTrack {
	additionalProps := make(map[string]interface{})
	additionalProps["cluster_type"] = opts.ClusterType
	additionalProps["infra_id"] = opts.InfraID

	return getSegmentClusterTrack(
		opts.ClusterScopedTrackOpts,
		getDefaultSegmentTrack(additionalProps, ClusterDestroyingSuccess),
	)
}

// StackLaunchStartOpts are the options for creating a track when a user starts creating a stack
type StackLaunchStartOpts struct {
	*ProjectScopedTrackOpts

	Email       string
	FirstName   string
	LastName    string
	CompanyName string
}

// StackLaunchStartTrack returns a track for when a user starts creating a stack
func StackLaunchStartTrack(opts *StackLaunchStartOpts) segmentTrack {
	additionalProps := make(map[string]interface{})
	additionalProps["email"] = opts.Email
	additionalProps["name"] = opts.FirstName + " " + opts.LastName
	additionalProps["company"] = opts.CompanyName

	return getSegmentProjectTrack(
		opts.ProjectScopedTrackOpts,
		getDefaultSegmentTrack(additionalProps, StackLaunchStart),
	)
}

// StackLaunchCompleteOpts are the options for creating a track when a user completes creating a stack
type StackLaunchCompleteOpts struct {
	*ProjectScopedTrackOpts

	StackName   string
	Email       string
	FirstName   string
	LastName    string
	CompanyName string
}

// StackLaunchCompleteTrack returns a track for when a user completes creating a stack
func StackLaunchCompleteTrack(opts *StackLaunchCompleteOpts) segmentTrack {
	additionalProps := make(map[string]interface{})
	additionalProps["stack_name"] = opts.StackName
	additionalProps["email"] = opts.Email
	additionalProps["name"] = opts.FirstName + " " + opts.LastName
	additionalProps["company"] = opts.CompanyName

	return getSegmentProjectTrack(
		opts.ProjectScopedTrackOpts,
		getDefaultSegmentTrack(additionalProps, StackLaunchComplete),
	)
}

// StackLaunchSuccessOpts are the options for creating a track when a user succeeds in creating a stack
type StackLaunchSuccessOpts struct {
	*ProjectScopedTrackOpts

	StackName   string
	Email       string
	FirstName   string
	LastName    string
	CompanyName string
}

// StackLaunchCompleteTrack returns a track for when a user completes creating a stack
func StackLaunchSuccessTrack(opts *StackLaunchSuccessOpts) segmentTrack {
	additionalProps := make(map[string]interface{})
	additionalProps["stack_name"] = opts.StackName
	additionalProps["email"] = opts.Email
	additionalProps["name"] = opts.FirstName + " " + opts.LastName
	additionalProps["company"] = opts.CompanyName

	return getSegmentProjectTrack(
		opts.ProjectScopedTrackOpts,
		getDefaultSegmentTrack(additionalProps, StackLaunchSuccess),
	)
}

// StackLaunchFailureOpts are the options for creating a track when a user fails in creating a stack
type StackLaunchFailureOpts struct {
	*ProjectScopedTrackOpts

	StackName    string
	Email        string
	FirstName    string
	LastName     string
	CompanyName  string
	ErrorMessage string
}

// StackLaunchFailureTrack returns a track for when a user fails creating a stack
func StackLaunchFailureTrack(opts *StackLaunchFailureOpts) segmentTrack {
	additionalProps := make(map[string]interface{})
	additionalProps["stack_name"] = opts.StackName
	additionalProps["email"] = opts.Email
	additionalProps["name"] = opts.FirstName + " " + opts.LastName
	additionalProps["company"] = opts.CompanyName
	additionalProps["error_message"] = opts.ErrorMessage

	return getSegmentProjectTrack(
		opts.ProjectScopedTrackOpts,
		getDefaultSegmentTrack(additionalProps, StackLaunchFailure),
	)
}

// StackDeletionOpts are the options for creating a track when a user deletes a stack
type StackDeletionOpts struct {
	*ProjectScopedTrackOpts

	StackName   string
	Email       string
	FirstName   string
	LastName    string
	CompanyName string
}

// StackDeletionTrack returns a track for when a user deletes a stack
func StackDeletionTrack(opts *StackDeletionOpts) segmentTrack {
	additionalProps := make(map[string]interface{})
	additionalProps["stack_name"] = opts.StackName
	additionalProps["email"] = opts.Email
	additionalProps["name"] = opts.FirstName + " " + opts.LastName
	additionalProps["company"] = opts.CompanyName

	return getSegmentProjectTrack(
		opts.ProjectScopedTrackOpts,
		getDefaultSegmentTrack(additionalProps, StackDeletion),
	)
}

// StackBuildFailureOpts are the options for creating a track when a stack fails to build
type StackBuildFailureOpts struct {
	*ProjectScopedTrackOpts

<<<<<<< HEAD
	StackName    string
	ErrorMessage string
=======
	StackName   string
	Email       string
	FirstName   string
	LastName    string
	CompanyName string
>>>>>>> 3f2a2ee4
}

// StackBuildFailureTrack returns a track for when a stack fails to build
func StackBuildFailureTrack(opts *StackBuildFailureOpts) segmentTrack {
	additionalProps := make(map[string]interface{})
	additionalProps["stack_name"] = opts.StackName
<<<<<<< HEAD
	additionalProps["error_message"] = opts.ErrorMessage
=======
	additionalProps["email"] = opts.Email
	additionalProps["name"] = opts.FirstName + " " + opts.LastName
	additionalProps["company"] = opts.CompanyName
>>>>>>> 3f2a2ee4

	return getSegmentProjectTrack(
		opts.ProjectScopedTrackOpts,
		getDefaultSegmentTrack(additionalProps, StackBuildFailure),
	)
}<|MERGE_RESOLUTION|>--- conflicted
+++ resolved
@@ -859,29 +859,22 @@
 type StackBuildFailureOpts struct {
 	*ProjectScopedTrackOpts
 
-<<<<<<< HEAD
 	StackName    string
 	ErrorMessage string
-=======
-	StackName   string
-	Email       string
-	FirstName   string
-	LastName    string
-	CompanyName string
->>>>>>> 3f2a2ee4
+	Email        string
+	FirstName    string
+	LastName     string
+	CompanyName  string
 }
 
 // StackBuildFailureTrack returns a track for when a stack fails to build
 func StackBuildFailureTrack(opts *StackBuildFailureOpts) segmentTrack {
 	additionalProps := make(map[string]interface{})
 	additionalProps["stack_name"] = opts.StackName
-<<<<<<< HEAD
 	additionalProps["error_message"] = opts.ErrorMessage
-=======
-	additionalProps["email"] = opts.Email
-	additionalProps["name"] = opts.FirstName + " " + opts.LastName
-	additionalProps["company"] = opts.CompanyName
->>>>>>> 3f2a2ee4
+	additionalProps["email"] = opts.Email
+	additionalProps["name"] = opts.FirstName + " " + opts.LastName
+	additionalProps["company"] = opts.CompanyName
 
 	return getSegmentProjectTrack(
 		opts.ProjectScopedTrackOpts,
