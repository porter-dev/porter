package actions

import (
	"fmt"
	"path/filepath"
)

func getCheckoutCodeStep() GithubActionYAMLStep {
	return GithubActionYAMLStep{
		Name: "Checkout code",
		Uses: "actions/checkout@v2.3.4",
	}
}

const download string = `
name=$(curl -s https://api.github.com/repos/porter-dev/porter/releases/latest | grep "browser_download_url.*/porter_.*_Linux_x86_64\.zip" | cut -d ":" -f 2,3 | tr -d \")
name=$(basename $name)
curl -L https://github.com/porter-dev/porter/releases/latest/download/$name --output $name
unzip -a $name
rm $name
chmod +x ./porter
sudo mv ./porter /usr/local/bin/porter
`

func getDownloadPorterStep() GithubActionYAMLStep {
	return GithubActionYAMLStep{
		Name: "Download Porter",
		ID:   "download_porter",
		Run:  download,
	}
}

const configure string = `
sudo porter auth login --token ${{secrets.%s}}
sudo porter docker configure
`

func getConfigurePorterStep(porterTokenSecretName string) GithubActionYAMLStep {
	return GithubActionYAMLStep{
		Name: "Configure Porter",
		ID:   "configure_porter",
		Run:  fmt.Sprintf(configure, porterTokenSecretName),
	}
}

const dockerBuildPush string = `
<<<<<<< HEAD
export $(echo "${{secrets.%s}}" | xargs)
docker build . --file %s -t %s:$(git rev-parse --short HEAD)
docker push %s:$(git rev-parse --short HEAD)
=======
docker build %s --file %s -t %s:$(git rev-parse --short HEAD)
sudo docker push %s:$(git rev-parse --short HEAD)
>>>>>>> 846b680c
`

func getDockerBuildPushStep(envSecretName, dockerFilePath, repoURL string) GithubActionYAMLStep {
	return GithubActionYAMLStep{
		Name: "Docker build, push",
		ID:   "docker_build_push",
<<<<<<< HEAD
		Run:  fmt.Sprintf(envSecretName, dockerBuildPush, dockerFilePath, repoURL, repoURL),
=======
		Run:  fmt.Sprintf(dockerBuildPush, filepath.Dir(dockerFilePath), dockerFilePath, repoURL, repoURL),
>>>>>>> 846b680c
	}
}

const deployPorter string = `
curl -X POST "https://dashboard.getporter.dev/api/webhooks/deploy/${{secrets.%s}}?commit=$(git rev-parse --short HEAD)&repository=%s"
`

func deployPorterWebhookStep(webhookTokenSecretName, repoURL string) GithubActionYAMLStep {
	return GithubActionYAMLStep{
		Name: "Deploy on Porter",
		ID:   "deploy_porter",
		Run:  fmt.Sprintf(deployPorter, webhookTokenSecretName, repoURL),
	}
}<|MERGE_RESOLUTION|>--- conflicted
+++ resolved
@@ -44,25 +44,33 @@
 }
 
 const dockerBuildPush string = `
-<<<<<<< HEAD
 export $(echo "${{secrets.%s}}" | xargs)
-docker build . --file %s -t %s:$(git rev-parse --short HEAD)
-docker push %s:$(git rev-parse --short HEAD)
-=======
 docker build %s --file %s -t %s:$(git rev-parse --short HEAD)
 sudo docker push %s:$(git rev-parse --short HEAD)
->>>>>>> 846b680c
 `
 
 func getDockerBuildPushStep(envSecretName, dockerFilePath, repoURL string) GithubActionYAMLStep {
 	return GithubActionYAMLStep{
 		Name: "Docker build, push",
 		ID:   "docker_build_push",
-<<<<<<< HEAD
-		Run:  fmt.Sprintf(envSecretName, dockerBuildPush, dockerFilePath, repoURL, repoURL),
-=======
-		Run:  fmt.Sprintf(dockerBuildPush, filepath.Dir(dockerFilePath), dockerFilePath, repoURL, repoURL),
->>>>>>> 846b680c
+		Run:  fmt.Sprintf(dockerBuildPush, envSecretName, filepath.Dir(dockerFilePath), dockerFilePath, repoURL, repoURL),
+	}
+}
+
+const buildPackPush string = `
+export $(echo "${{secrets.%s}}" | xargs)
+sudo add-apt-repository ppa:cncf-buildpacks/pack-cli
+sudo apt-get update
+sudo apt-get install pack-cli
+pack build %s:$(git rev-parse --short HEAD) --path %s --builder heroku/buildpacks:18
+sudo docker push %s:$(git rev-parse --short HEAD)
+`
+
+func getBuildPackPushStep(envSecretName, folderPath, repoURL string) GithubActionYAMLStep {
+	return GithubActionYAMLStep{
+		Name: "Docker build, push",
+		ID:   "docker_build_push",
+		Run:  fmt.Sprintf(buildPackPush, envSecretName, repoURL, folderPath, repoURL),
 	}
 }
 
