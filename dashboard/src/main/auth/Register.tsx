import React, { useEffect, useState, useContext } from "react";
import styled from "styled-components";

import github from "assets/github-icon.png";
import logo from "assets/logo.png";
import GoogleIcon from "assets/GoogleIcon";

import api from "shared/api";
import { emailRegex } from "shared/regex";
import { Context } from "shared/Context";

import Heading from "components/form-components/Heading";
import Button from "components/porter/Button";
import Container from "components/porter/Container";
import Input from "components/porter/Input";
import Spacer from "components/porter/Spacer";
import Text from "components/porter/Text";
import Link from "components/porter/Link";

type Props = {
  authenticate: () => void;
};

const getWindowDimensions = () => {
  const { innerWidth: width, innerHeight: height } = window;
  return { width, height };
}

const Register: React.FC<Props> = ({
  authenticate,
}) => {
  const { setUser, setCurrentError } = useContext(Context);
  const [firstName, setFirstName] = useState("");
  const [firstNameError, setFirstNameError] = useState(false);
  const [lastName, setLastName] = useState("");
  const [lastNameError, setLastNameError] = useState(false);
  const [companyName, setCompanyName] = useState("");
  const [companyNameError, setCompanyNameError] = useState(false);
  const [email, setEmail] = useState("");
  const [emailError, setEmailError] = useState(false);
  const [disabled, setDisabled] = useState(false);
  const [password, setPassword] = useState("");
  const [passwordError, setPasswordError] = useState(false);
  const [hasBasic, setHasBasic] = useState(true);
  const [hasGithub, setHasGithub] = useState(true);
  const [hasGoogle, setHasGoogle] = useState(false);
  const [windowDimensions, setWindowDimensions] = useState(getWindowDimensions());

  const handleRegister = (): void => {
    if (!emailRegex.test(email)) {
      setEmailError(true);
    }

    if (firstName === "") {
      setFirstNameError(true);
    }

    if (lastName === "") {
      setLastNameError(true);
    }

    if (password === "") {
      setPasswordError(true);
    }

    if (companyName === "") {
      setCompanyNameError(true);
    }

    // Check for valid input
    if (
      emailRegex.test(email) && 
      firstName !== "" &&
      lastName !== "" &&
      password !== "" &&
      companyName !== ""
    ) {
      // Attempt user registration
      api
        .registerUser(
          "",
          { 
            email: email,
            password: password,
            first_name: firstName,
            last_name: lastName,
            company_name: companyName,
          },
          {}
        )
        .then((res: any) => {
          if (res?.data?.redirect) {
            window.location.href = res.data.redirect;
          } else {
            setUser(res?.data?.id, res?.data?.email);
            authenticate();
          }
        })
        .catch((err) => {
<<<<<<< HEAD
          console.log(err);
=======
          console.log("registration:", err);
>>>>>>> 07c753d9
          if (err.response?.data?.error) {
            setCurrentError(err.response.data.error)
          }
        });
    }
  };

  const handleResize = () => {
    setWindowDimensions(getWindowDimensions());
  };

  const handleKeyDown = (e: any) => {
    if (e.key === "Enter") {
      handleRegister();
    };
  };

  // Manually re-register event listener on email/password change
  useEffect(() => {
    document.removeEventListener("keydown", handleKeyDown);
    document.addEventListener("keydown", handleKeyDown);
    return () => {
      document.removeEventListener("keydown", handleKeyDown);
    };
  }, [email, password, firstName, lastName]);

  useEffect(() => {
    let qs = window.location.search;
    let urlParams = new URLSearchParams(qs);
    let email = urlParams.get('email');
    
    if (email) {
      setEmail(email);
      setDisabled(true);
    }
    
  }, []);

  useEffect(() => {

    // Get capabilities to case on login methods
    api.getMetadata("", {}, {})
      .then((res) => {
        setHasBasic(res.data?.basic_login);
        setHasGithub(res.data?.github_login);
        setHasGoogle(res.data?.google_login);
      })
      .catch((err) => console.log(err));

    window.addEventListener('resize', handleResize);
    return () => window.removeEventListener('resize', handleResize);
  }, []);

  const githubRedirect = () => {
    let redirectUrl = `/api/oauth/login/github`;
    window.location.href = redirectUrl;
  };

  const googleRedirect = () => {
    let redirectUrl = `/api/oauth/login/google`;
    window.location.href = redirectUrl;
  };

  return (
    <StyledRegister>
      {windowDimensions.width > windowDimensions.height && (
        <Wrapper>
          <a href="https://porter.run">
            <Logo src={logo} />
          </a>
          <Spacer y={2} />
          <Jumbotron>
            Deploy and scale <Shiny>effortlessly</Shiny> with Porter
          </Jumbotron>
          <Spacer y={2} />
          <CheckRow>
            <i className="material-icons">done</i>  Generous startup program for seed-stage companies
          </CheckRow>
          <Spacer y={0.5} />
          <CheckRow>
            <i className="material-icons">done</i> Bring your own cloud (and cloud credits)
          </CheckRow>
          <Spacer y={0.5} />
          <CheckRow>
            <i className="material-icons">done</i> Fully automated setup and deployment
          </CheckRow>
        </Wrapper>
      )}
      <Wrapper>
        {windowDimensions.width <= windowDimensions.height && (
          <Flex>
            <a href="https://porter.run">
              <Logo src={logo} />
            </a>
            <Spacer y={2} />
          </Flex>
        )}
        <Heading isAtTop>
          Create your Porter account
        </Heading>
        <Spacer y={1} />
        {((hasGithub || hasGoogle) && !disabled) && (
          <>
            <Container row>
              {hasGithub && (
                <OAuthButton onClick={githubRedirect}>
                  <Icon src={github} />
                  Sign up with GitHub
                </OAuthButton>
              )}
              {hasGithub && hasGoogle && (
                <Spacer inline x={2} />
              )}
              {hasGoogle && (
                <OAuthButton onClick={googleRedirect}>
                  <StyledGoogleIcon />
                  Sign up with Google
                </OAuthButton>
              )}
            </Container>
            {hasBasic && (
              <OrWrapper>
                <Line />
                <Or>or</Or>
              </OrWrapper>
            )}
          </>
        )}
        {hasBasic && (
          <>
            <Container row>
              <RowWrapper>
                <Input
                  placeholder="First name"
                  label="First name"
                  value={firstName}
                  setValue={(x) => {
                    setFirstName(x);
                    setFirstNameError(false);
                  }}
                  width="100%"
                  height="40px"
                  error={(firstNameError && "First name cannot be blank")}
                />
                {!firstNameError && lastNameError && (
                  <Spacer height="27px" />
                )}
              </RowWrapper>
              <Spacer inline x={2} />
              <RowWrapper>
                <Input
                  placeholder="Last name"
                  label="Last name"
                  value={lastName}
                  setValue={(x) => {
                    setLastName(x);
                    setLastNameError(false);
                  }}
                  width="100%"
                  height="40px"
                  error={(lastNameError && "Last name cannot be blank")}
                />
                {!lastNameError && firstNameError && (
                  <Spacer height="27px" />
                )}
              </RowWrapper>
            </Container>
            <Spacer y={1} />
            <Input
              placeholder="Company name"
              label="Company name"
              value={companyName}
              setValue={(x) => {
                setCompanyName(x);
                setCompanyNameError(false);
              }}
              width="100%"
              height="40px"
              error={(companyNameError && "")}
            />
            <Spacer y={1} />
            <Input
              type="email"
              placeholder="Email"
              label="Email"
              value={email}
              setValue={(x) => {
                setEmail(x);
                setEmailError(false);
              }}
              width="100%"
              height="40px"
              error={(emailError && "Please enter a valid email")}
              disabled={disabled}
            />
            <Spacer y={1} />
            <Input
              placeholder="Password"
              label="Password"
              value={password}
              setValue={setPassword}
              width="100%"
              height="40px"
              type="password"
              error={(passwordError && "")}
            />
            <Spacer height="30px" />
            <Button onClick={handleRegister} width="100%" height="40px">
              Continue
            </Button>
          </>
        )}
        {!disabled && (
          <>
            <Spacer y={1} />
            <Text 
              size={13}
              color="helper"
            >
              Already have an account?<Spacer width="5px" inline /><Link to="/login">Log in</Link>
            </Text>
          </>
        )}
      </Wrapper>
    </StyledRegister>
  );
};

export default Register;

const RowWrapper = styled.div`
  width: 100%;
`;

const Flex = styled.div`
  display: flex;
  align-items: center;
  justify-content: center;
  flex-direction: column;
`;

const CheckRow = styled.div`
  font-size: 14px;
  display: flex;
  align-items: center;
  color: #aaaabb;
  > i {
    font-size: 18px;
    margin-right: 10px;
    float: left;
    color: #4797ff;
  }
`;

const Shiny = styled.span`
  background-image: linear-gradient(225deg, #fff, #7980ff);
  -webkit-background-clip: text;
  background-clip: text;
  -webkit-text-fill-color: transparent;
`;

const Jumbotron = styled.div`
  font-size: 32px;
  font-weight: 500;
  line-height: 1.5;
`;

const Logo = styled.img`
  height: 24px;
  user-select: none;
`;

const StyledGoogleIcon = styled(GoogleIcon)`
  width: 38px;
  height: 38px;
`;

const Line = styled.div`
  height: 2px;
  width: 100%;
  background: #ffffff22;
  margin: 35px 0px 30px;
`;

const Or = styled.div`
  position: absolute;
  width: 50px;
  text-align: center;
  background: #111114;
  z-index: 999;
  left: calc(50% - 25px);
  margin-top: -1px;
`;

const OrWrapper = styled.div`
  display: flex;
  align-items: center;
  color: #ffffff44;
  font-size: 14px;
  position: relative;
`;

const Icon = styled.img`
  height: 18px;
  margin: 14px;
`;

const OAuthButton = styled.div`
  width: 100%;
  height: 40px;
  display: flex;
  background: #ffffff;
  align-items: center;
  border-radius: 5px;
  color: #000000;
  cursor: pointer;
  user-select: none;
  font-weight: 500;
  font-size: 13px;
  :hover {
    background: #ffffffdd;
  }
`;

const Wrapper = styled.div`
  width: 500px;
  margin-top: -20px;
  position: relative;
  padding: 25px;
  border-radius: 5px;
  font-size: 13px;
`;

const StyledRegister = styled.div`
  display: flex;
  align-items: center;
  justify-content: center;
  width: 100vw;
  height: 100vh;
  position: fixed;
  top: 0;
  left: 0;
  background: #111114;
`;<|MERGE_RESOLUTION|>--- conflicted
+++ resolved
@@ -97,11 +97,7 @@
           }
         })
         .catch((err) => {
-<<<<<<< HEAD
-          console.log(err);
-=======
           console.log("registration:", err);
->>>>>>> 07c753d9
           if (err.response?.data?.error) {
             setCurrentError(err.response.data.error)
           }
