import React, { useEffect, useState, useContext } from "react";
import styled from "styled-components";

import github from "assets/github-icon.png";
import logo from "assets/logo.png";
import GoogleIcon from "assets/GoogleIcon";

import api from "shared/api";
import { emailRegex } from "shared/regex";
import { Context } from "shared/Context";

import Heading from "components/form-components/Heading";
import Button from "components/porter/Button";
import Container from "components/porter/Container";
import Input from "components/porter/Input";
import Spacer from "components/porter/Spacer";
import Text from "components/porter/Text";
import Link from "components/porter/Link";

type Props = {
  authenticate: () => void;
  handleLogOut: () => void;
};

const getWindowDimensions = () => {
  const { innerWidth: width, innerHeight: height } = window;
  return { width, height };
}

const SetInfo: React.FC<Props> = ({
  authenticate,
  handleLogOut,
}) => {
  const { user, setCurrentError } = useContext(Context);
  const [firstName, setFirstName] = useState("");
  const [firstNameError, setFirstNameError] = useState(false);
  const [lastName, setLastName] = useState("");
  const [lastNameError, setLastNameError] = useState(false);
  const [companyName, setCompanyName] = useState("");
  const [companyNameError, setCompanyNameError] = useState(false);
  const [windowDimensions, setWindowDimensions] = useState(getWindowDimensions());

  const handleResize = () => {
    setWindowDimensions(getWindowDimensions());
  };

  const finishAccountSetup = async () => {
    if (firstName === "") {
      setFirstNameError(true);
    }

    if (lastName === "") {
      setLastNameError(true);
    }

    if (companyName === "") {
      setCompanyNameError(true);
    }

    if (
      firstName !== "" &&
      lastName !== "" &&
      companyName !== ""
    ) {
      api.updateUserInfo(
        "",
        { 
          first_name: firstName,
          last_name: lastName,
          company_name: companyName,
        },
        { id: user.id }
      )
        .then((res: any) => {
          authenticate();
        })
        .catch((err) => setCurrentError(err));
    }
  };

  const handleKeyDown = (e: any) => {
    if (e.key === "Enter") {
      finishAccountSetup();
    };
  };

  // Manually re-register event listener on email/password change
  useEffect(() => {
    document.removeEventListener("keydown", handleKeyDown);
    document.addEventListener("keydown", handleKeyDown);
    return () => {
      document.removeEventListener("keydown", handleKeyDown);
    };
  }, [firstName, lastName, companyName]);

  useEffect(() => {
    window.addEventListener('resize', handleResize);
    return () => window.removeEventListener('resize', handleResize);
  }, []);

  return (
    <StyledRegister>
      {windowDimensions.width > windowDimensions.height && (
        <Wrapper>
          <Logo src={logo} />
          <Spacer y={2} />
          <Jumbotron>
            Deploy and scale <Shiny>effortlessly</Shiny> with Porter
          </Jumbotron>
          <Spacer y={2} />
          <CheckRow>
<<<<<<< HEAD
            <i className="material-icons">done</i> Production-ready environment in minutes
=======
            <i className="material-icons">done</i> Generous startup program for seed stage companies
>>>>>>> b9ec13ad
          </CheckRow>
          <Spacer y={0.5} />
          <CheckRow>
            <i className="material-icons">done</i> Bring your own cloud (and cloud credits)
          </CheckRow>
          <Spacer y={0.5} />
          <CheckRow>
            <i className="material-icons">done</i> Fully automated setup and deployment
          </CheckRow>
        </Wrapper>
      )}
      <Wrapper>
        {windowDimensions.width <= windowDimensions.height && (
          <Flex>
            <Logo src={logo} />
            <Spacer y={2} />
          </Flex>
        )}
        <Heading isAtTop>
          Finish setting up your account
        </Heading>
        <Spacer y={1} />
        <Container row>
          <RowWrapper>
            <Input
              placeholder="First name"
              label="First name"
              value={firstName}
              setValue={(x) => {
                setFirstName(x);
                setFirstNameError(false);
              }}
              width="100%"
              height="40px"
              error={(firstNameError && "First name cannot be blank")}
            />
            {!firstNameError && lastNameError && (
              <Spacer height="27px" />
            )}
          </RowWrapper>
          <Spacer inline x={2} />
          <RowWrapper>
            <Input
              placeholder="Last name"
              label="Last name"
              value={lastName}
              setValue={(x) => {
                setLastName(x);
                setLastNameError(false);
              }}
              width="100%"
              height="40px"
              error={(lastNameError && "Last name cannot be blank")}
            />
            {!lastNameError && firstNameError && (
              <Spacer height="27px" />
            )}
          </RowWrapper>
        </Container>
        <Spacer y={1} />
        <Input
          placeholder="Company name"
          label="Company name"
          value={companyName}
          setValue={(x) => {
            setCompanyName(x);
            setCompanyNameError(false);
          }}
          width="100%"
          height="40px"
          error={(companyNameError && "")}
        />
        <Spacer height="30px" />
        <Button onClick={finishAccountSetup} width="100%" height="40px">
          Continue
        </Button>
        <Spacer y={1} />
        <Text 
          size={13}
          color="helper"
        >
          Want to use a different login method? <Link onClick={handleLogOut}>Log out</Link>
        </Text>
      </Wrapper>
    </StyledRegister>
  );
};

export default SetInfo;

const RowWrapper = styled.div`
  width: 100%;
`;

const Flex = styled.div`
  display: flex;
  align-items: center;
  justify-content: center;
  flex-direction: column;
`;

const CheckRow = styled.div`
  font-size: 14px;
  display: flex;
  align-items: center;
  color: #aaaabb;
  > i {
    font-size: 18px;
    margin-right: 10px;
    float: left;
    color: #4797ff;
  }
`;

const Shiny = styled.span`
  background-image: linear-gradient(225deg, #fff, #7980ff);
  -webkit-background-clip: text;
  background-clip: text;
  -webkit-text-fill-color: transparent;
`;

const Jumbotron = styled.div`
  font-size: 32px;
  font-weight: 500;
  line-height: 1.5;
`;

const Logo = styled.img`
  height: 24px;
  user-select: none;
`;

const StyledGoogleIcon = styled(GoogleIcon)`
  width: 38px;
  height: 38px;
`;

const Line = styled.div`
  height: 2px;
  width: 100%;
  background: #ffffff22;
  margin: 35px 0px 30px;
`;

const Or = styled.div`
  position: absolute;
  width: 50px;
  text-align: center;
  background: #111114;
  z-index: 999;
  left: calc(50% - 25px);
  margin-top: -1px;
`;

const OrWrapper = styled.div`
  display: flex;
  align-items: center;
  color: #ffffff44;
  font-size: 14px;
  position: relative;
`;

const Icon = styled.img`
  height: 18px;
  margin: 14px;
`;

const OAuthButton = styled.div`
  width: 100%;
  height: 40px;
  display: flex;
  background: #ffffff;
  align-items: center;
  border-radius: 5px;
  color: #000000;
  cursor: pointer;
  user-select: none;
  font-weight: 500;
  font-size: 13px;
  :hover {
    background: #ffffffdd;
  }
`;

const Wrapper = styled.div`
  width: 500px;
  margin-top: -20px;
  position: relative;
  padding: 25px;
  border-radius: 5px;
  font-size: 13px;
`;

const StyledRegister = styled.div`
  display: flex;
  align-items: center;
  justify-content: center;
  width: 100vw;
  height: 100vh;
  position: fixed;
  top: 0;
  left: 0;
  background: #111114;
`;<|MERGE_RESOLUTION|>--- conflicted
+++ resolved
@@ -109,11 +109,7 @@
           </Jumbotron>
           <Spacer y={2} />
           <CheckRow>
-<<<<<<< HEAD
-            <i className="material-icons">done</i> Production-ready environment in minutes
-=======
-            <i className="material-icons">done</i> Generous startup program for seed stage companies
->>>>>>> b9ec13ad
+            <i className="material-icons">done</i> Generous startup program for seed-stage companies
           </CheckRow>
           <Spacer y={0.5} />
           <CheckRow>
