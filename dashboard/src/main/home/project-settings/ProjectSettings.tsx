import React, { Component } from "react";
import styled from "styled-components";

import { Context } from "shared/Context";

import InvitePage from "./InviteList";
import TabRegion from "components/TabRegion";
import Heading from "components/form-components/Heading";
import Helper from "components/form-components/Helper";
import TitleSection from "components/TitleSection";
import { withAuth, WithAuthProps } from "shared/auth/AuthorizationHoc";
import { RouteComponentProps, withRouter } from "react-router";
import { getQueryParam } from "shared/routing";
import APITokensSection from "./APITokensSection";
import { RolesAdmin } from "./roles-admin";

type PropsType = RouteComponentProps & WithAuthProps & {};

const isValidTab = (tab: string): tab is AvailableTabs => {
  return [
    "invite",
    "api-tokens",
    "manage-access",
    "billing",
    "additional-settings",
    "roles-admin",
  ].includes(tab);
};

type AvailableTabs =
  | "invite"
  | "api-tokens"
  | "manage-access"
  | "billing"
  | "additional-settings"
  | "roles-admin";

type StateType = {
  projectName: string;
  currentTab: AvailableTabs;
  tabOptions: { value: AvailableTabs; label: string }[];
};

class ProjectSettings extends Component<PropsType, StateType> {
  state = {
    projectName: "",
    currentTab: "manage-access" as StateType["currentTab"],
    tabOptions: [] as StateType["tabOptions"],
  };

  componentDidUpdate(prevProps: PropsType) {
    const selectedTab = getQueryParam(this.props, "selected_tab");

    if (prevProps.location.search !== this.props.location.search) {
      if (selectedTab && isValidTab(selectedTab)) {
        this.setState({ currentTab: selectedTab });
      } else {
        this.setState({ currentTab: "manage-access" });
      }
    }
    if (
      this.context?.hasBillingEnabled &&
      !this.state.tabOptions.find((t) => t.value === "billing")
    ) {
      const tabOptions = this.state.tabOptions;
      this.setState({ tabOptions });
      return;
    }
  }

  componentDidMount() {
    let { currentProject } = this.context;
    this.setState({ projectName: currentProject.name });
<<<<<<< HEAD
    const tabOptions = [] as StateType["tabOptions"];
    tabOptions.push({ value: "manage-access", label: "Manage Access" });
=======
    const tabOptions = [];
    tabOptions.push({ value: "manage-access", label: "Manage access" });
>>>>>>> 712daefa
    tabOptions.push({
      value: "billing",
      label: "Billing",
    });

    if (this.props.isAuthorized("settings", "", ["get", "delete"])) {
      if (currentProject?.api_tokens_enabled) {
        tabOptions.push({
          value: "api-tokens",
          label: "API Tokens",
        });
      }

      tabOptions.push({
        value: "additional-settings",
        label: "Additional settings",
      });
    }

    tabOptions.push({
      value: "roles-admin",
      label: "Roles Admin",
    });

    this.setState({ tabOptions });

    const selectedTab = getQueryParam(this.props, "selected_tab");
    if (selectedTab && isValidTab(selectedTab)) {
      this.setState({ currentTab: selectedTab });
    }
  }

  renderTabContents = () => {
    if (!this.props.isAuthorized("settings", "", ["get", "delete"])) {
      return <InvitePage />;
    }

<<<<<<< HEAD
    switch (this.state.currentTab) {
      case "roles-admin":
        return <RolesAdmin />;
      case "manage-access":
        return <InvitePage />;
      case "api-tokens":
        return <APITokensSection />;
      case "billing":
        return (
          <Placeholder>
            <Helper>
              Visit the{" "}
              <a
                href={`/api/projects/${this.context.currentProject?.id}/billing/redirect`}
              >
                billing portal
              </a>{" "}
              to view plans.
            </Helper>
          </Placeholder>
        );
      case "additional-settings":
      default:
        return (
          <>
            <Heading isAtTop={true}>Delete Project</Heading>
            <Helper>
              Permanently delete this project. This will destroy all clusters
              tied to this project that have been provisioned by Porter. Note
              that this will not delete the image registries provisioned by
              Porter. To delete the registries, please do so manually in your
              cloud console.
            </Helper>

            <Helper>
              Destruction of resources sometimes results in dangling resources.
              To ensure that everything has been properly destroyed, please
              visit your cloud provider's console. Instructions to properly
              delete all resources can be found
              <a
                target="none"
                href="https://docs.getporter.dev/docs/deleting-dangling-resources"
              >
                {" "}
                here
              </a>
              .
            </Helper>

            <Warning highlight={true}>This action cannot be undone.</Warning>

            <DeleteButton
              onClick={() => {
                this.context.setCurrentModal("UpdateProjectModal", {
                  currentProject: this.context.currentProject,
                });
              }}
            >
              Delete Project
            </DeleteButton>
          </>
        );
=======
    // if (
    //   this.state.currentTab === "billing" &&
    //   this.context?.hasBillingEnabled
    // ) {
    //   return <BillingPage />;
    // }

    if (this.state.currentTab === "manage-access") {
      return <InvitePage />;
    } else if (this.state.currentTab === "api-tokens") {
      return <APITokensSection />;
    } else if (this.state.currentTab === "billing") {
      return (
        <Placeholder>
          <Helper>
            Visit the{" "}
            <a
              href={`/api/projects/${this.context.currentProject?.id}/billing/redirect`}
            >
              billing portal
            </a>{" "}
            to view plans.
          </Helper>
        </Placeholder>
      );
    } else {
      return (
        <>
          <Heading isAtTop={true}>Delete project</Heading>
          <Helper>
            Permanently delete this project. This will destroy all clusters tied
            to this project that have been provisioned by Porter. Note that this
            will not delete the image registries provisioned by Porter. To
            delete the registries, please do so manually in your cloud console.
          </Helper>

          <Helper>
            Destruction of resources sometimes results in dangling resources. To
            ensure that everything has been properly destroyed, please visit
            your cloud provider's console. Instructions to properly delete all
            resources can be found
            <a
              target="none"
              href="https://docs.getporter.dev/docs/deleting-dangling-resources"
            >
              {" "}
              here
            </a>
            .
          </Helper>

          <Warning highlight={true}>This action cannot be undone.</Warning>

          <DeleteButton
            onClick={() => {
              this.context.setCurrentModal("UpdateProjectModal", {
                currentProject: this.context.currentProject,
              });
            }}
          >
            Delete project
          </DeleteButton>
        </>
      );
>>>>>>> 712daefa
    }
  };

  render() {
    return (
      <StyledProjectSettings>
        <TitleSection>Project settings</TitleSection>
        <TabRegion
          currentTab={this.state.currentTab}
          setCurrentTab={(x: AvailableTabs) => this.setState({ currentTab: x })}
          options={this.state.tabOptions}
        >
          {this.renderTabContents()}
        </TabRegion>
      </StyledProjectSettings>
    );
  }
}

ProjectSettings.contextType = Context;

export default withRouter(withAuth(ProjectSettings));

const Placeholder = styled.div`
  width: 100%;
  height: 200px;
  background: #ffffff11;
  border-radius: 3px;
  display: flex;
  align-items: center;
  text-align: center;
  padding: 0 30px;
  justify-content: center;
  padding-bottom: 10px;
`;

const Warning = styled.div`
  font-size: 13px;
  color: ${(props: { highlight: boolean; makeFlush?: boolean }) =>
    props.highlight ? "#f5cb42" : ""};
  margin-bottom: 20px;
`;

const StyledProjectSettings = styled.div`
  width: calc(85%);
  min-width: 300px;
  height: 100vh;
`;

const DeleteButton = styled.div`
  height: 35px;
  font-size: 13px;
  font-weight: 500;
  font-family: "Work Sans", sans-serif;
  color: white;
  display: flex;
  align-items: center;
  padding: 0 15px;
  margin-top: 10px;
  text-align: left;
  float: left;
  margin-left: 0;
  justify-content: center;
  border-radius: 5px;
  box-shadow: 0 2px 5px 0 #00000030;
  cursor: pointer;
  user-select: none;
  :focus {
    outline: 0;
  }
  :hover {
    filter: brightness(120%);
  }
  background: #b91133;
  border: none;
  :hover {
    filter: brightness(120%);
  }
`;<|MERGE_RESOLUTION|>--- conflicted
+++ resolved
@@ -71,13 +71,8 @@
   componentDidMount() {
     let { currentProject } = this.context;
     this.setState({ projectName: currentProject.name });
-<<<<<<< HEAD
     const tabOptions = [] as StateType["tabOptions"];
     tabOptions.push({ value: "manage-access", label: "Manage Access" });
-=======
-    const tabOptions = [];
-    tabOptions.push({ value: "manage-access", label: "Manage access" });
->>>>>>> 712daefa
     tabOptions.push({
       value: "billing",
       label: "Billing",
@@ -115,7 +110,6 @@
       return <InvitePage />;
     }
 
-<<<<<<< HEAD
     switch (this.state.currentTab) {
       case "roles-admin":
         return <RolesAdmin />;
@@ -178,72 +172,6 @@
             </DeleteButton>
           </>
         );
-=======
-    // if (
-    //   this.state.currentTab === "billing" &&
-    //   this.context?.hasBillingEnabled
-    // ) {
-    //   return <BillingPage />;
-    // }
-
-    if (this.state.currentTab === "manage-access") {
-      return <InvitePage />;
-    } else if (this.state.currentTab === "api-tokens") {
-      return <APITokensSection />;
-    } else if (this.state.currentTab === "billing") {
-      return (
-        <Placeholder>
-          <Helper>
-            Visit the{" "}
-            <a
-              href={`/api/projects/${this.context.currentProject?.id}/billing/redirect`}
-            >
-              billing portal
-            </a>{" "}
-            to view plans.
-          </Helper>
-        </Placeholder>
-      );
-    } else {
-      return (
-        <>
-          <Heading isAtTop={true}>Delete project</Heading>
-          <Helper>
-            Permanently delete this project. This will destroy all clusters tied
-            to this project that have been provisioned by Porter. Note that this
-            will not delete the image registries provisioned by Porter. To
-            delete the registries, please do so manually in your cloud console.
-          </Helper>
-
-          <Helper>
-            Destruction of resources sometimes results in dangling resources. To
-            ensure that everything has been properly destroyed, please visit
-            your cloud provider's console. Instructions to properly delete all
-            resources can be found
-            <a
-              target="none"
-              href="https://docs.getporter.dev/docs/deleting-dangling-resources"
-            >
-              {" "}
-              here
-            </a>
-            .
-          </Helper>
-
-          <Warning highlight={true}>This action cannot be undone.</Warning>
-
-          <DeleteButton
-            onClick={() => {
-              this.context.setCurrentModal("UpdateProjectModal", {
-                currentProject: this.context.currentProject,
-              });
-            }}
-          >
-            Delete project
-          </DeleteButton>
-        </>
-      );
->>>>>>> 712daefa
     }
   };
 
