import React, { Component } from 'react';
import styled from 'styled-components';
import randomWords from 'random-words';
import _ from 'lodash';
import { Context } from '../../../../shared/Context';
import api from '../../../../shared/api';

import { PorterTemplate, ChoiceType, ClusterType, StorageType } from '../../../../shared/types';
import Selector from '../../../../components/Selector';
import ImageSelector from '../../../../components/image-selector/ImageSelector';
import TabRegion from '../../../../components/TabRegion';
import SaveButton from '../../../../components/SaveButton';
import ValuesWrapper from '../../../../components/values-form/ValuesWrapper';
import ValuesForm from '../../../../components/values-form/ValuesForm';
import { safeDump } from 'js-yaml';

type PropsType = {
  currentTemplate: any,
  hideLaunch: () => void,
  setCurrentView: (x: string) => void,
  values: any,
  form: any,
};

type StateType = {
  currentView: string,
  clusterOptions: { label: string, value: string }[],
  saveValuesStatus: string | null
  selectedNamespace: string,
  selectedCluster: string,
  selectedImageUrl: string | null,
  selectedTag: string | null,
  tabOptions: ChoiceType[],
  currentTab: string | null,
  tabContents: any
  namespaceOptions: { label: string, value: string }[],
};

export default class LaunchTemplate extends Component<PropsType, StateType> {
  state = {
    currentView: 'repo',
    clusterOptions: [] as { label: string, value: string }[],
    saveValuesStatus: 'No container image specified' as (string | null),
    selectedCluster: this.context.currentCluster.name,
    selectedNamespace: "default",
    selectedImageUrl: '' as string | null,
    selectedTag: '' as string | null,
    tabOptions: [] as ChoiceType[],
    currentTab: null as string | null,
    tabContents: [] as any,
    namespaceOptions: [] as { label: string, value: string }[],
  };

  onSubmitAddon = (wildcard?: any) => {
    let { currentCluster, currentProject } = this.context;
    let name = randomWords({ exactly: 3, join: '-' });
    this.setState({ saveValuesStatus: 'loading' });

    let values = {};
    for (let key in wildcard) {
      _.set(values, key, wildcard[key]);
    }

    api.deployTemplate('<token>', {
      templateName: this.props.currentTemplate.name,
      storage: StorageType.Secret,
      formValues: values,
      namespace: this.state.selectedNamespace,
      name,
    }, {
      id: currentProject.id,
      cluster_id: currentCluster.id,
      name: this.props.currentTemplate.name.toLowerCase().trim(),
      version: 'latest',
    }, (err: any, res: any) => {
      if (err) {
        this.setState({ saveValuesStatus: 'error' });
      } else {
        this.setState({ saveValuesStatus: 'successful' });
      }
    });
  }

  onSubmit = (rawValues: any) => {
    let { currentCluster, currentProject } = this.context;
    let name = randomWords({ exactly: 3, join: '-' });
    this.setState({ saveValuesStatus: 'loading' });

    // Convert dotted keys to nested objects
    let values = {};
    for (let key in rawValues) {
      _.set(values, key, rawValues[key]);
    }

    let imageUrl = this.state.selectedImageUrl;
    let tag = this.state.selectedTag;

    if (this.state.selectedImageUrl.includes(':')) {
      let splits = this.state.selectedImageUrl.split(':');
      imageUrl = splits[0];
      tag = splits[1];
    } else if (!tag) {
      tag = 'latest';
    }

    _.set(values, "image.repository", imageUrl)
    _.set(values, "image.tag", tag)

    api.deployTemplate('<token>', {
      templateName: this.props.currentTemplate.name,
      imageURL: this.state.selectedImageUrl,
      storage: StorageType.Secret,
      formValues: values,
      namespace: this.state.selectedNamespace,
      name,
    }, {
      id: currentProject.id,
      cluster_id: currentCluster.id,
      name: this.props.currentTemplate.name.toLowerCase().trim(),
      version: 'latest',
    }, (err: any, res: any) => {
      if (err) {
        this.setState({ saveValuesStatus: 'error' });
      } else {
        this.setState({ saveValuesStatus: 'successful' });
      }
    });
  }

  renderTabContents = () => {
    return (
      <ValuesWrapper
        formTabs={this.props.form?.tabs}
        onSubmit={this.props.currentTemplate.name === 'docker' ? this.onSubmit : this.onSubmitAddon}
        saveValuesStatus={this.state.saveValuesStatus}
<<<<<<< HEAD
        disabled={!this.state.selectedImageUrl && this.props.form?.hasSource}
=======
        disabled={this.props.form?.hasSource ? !this.state.selectedImageUrl : false}
>>>>>>> f8dda513
      >
        {(metaState: any, setMetaState: any) => {
          return this.props.form?.tabs.map((tab: any, i: number) => {

            // If tab is current, render
            if (tab.name === this.state.currentTab) {
              return (
                <ValuesForm 
                  metaState={metaState}
                  setMetaState={setMetaState}
                  key={tab.name}
                  sections={tab.sections} 
                />
              );
            }
          });
        }}
      </ValuesWrapper>
    );
  }

  componentDidMount() {
    if (this.props.currentTemplate.name !== 'docker') {
      this.setState({ saveValuesStatus: '' });
    }

    // Retrieve tab options
    let tabOptions = [] as ChoiceType[];
    this.props.form?.tabs.map((tab: any, i: number) => {
      if (tab.context.type === 'helm/values') {
        tabOptions.push({ value: tab.name, label: tab.label });
      }
    });
    this.setState({ tabOptions });

    // TODO: query with selected filter once implemented
    let { currentProject, currentCluster } = this.context;
    api.getClusters('<token>', {}, { id: currentProject.id }, (err: any, res: any) => {
      if (err) {
        // console.log(err)
      } else if (res.data) {
        let clusterOptions = res.data.map((x: ClusterType) => { return { label: x.name, value: x.name } });
        if (res.data.length > 0) {
          this.setState({ clusterOptions });
        }
      }
    });

    api.getNamespaces('<token>', {
      cluster_id: currentCluster.id,
    }, { id: currentProject.id }, (err: any, res: any) => {
      if (err) {
        console.log(err)
      } else if (res.data) {
        let namespaceOptions = res.data.items.map((x: { metadata: {name: string}}) => { 
          return { label: x.metadata.name, value: x.metadata.name } 
        });
        if (res.data.items.length > 0) {
          this.setState({ namespaceOptions });
        }
      }
    });
  }

  setSelectedImageUrl = (x: string) => {
    if (x === '') {
      this.setState({ saveValuesStatus: 'No container image specified' });
    } else {
      this.setState({ saveValuesStatus: '' });
    }
    this.setState({ selectedImageUrl: x });
  }

  renderIcon = (icon: string) => {
    if (icon) {
      return <Icon src={icon} />
    }

    return (
      <Polymer><i className="material-icons">layers</i></Polymer>
    );
  }

  renderTabRegion = () => {
    if (this.state.tabOptions.length > 0) {
      return (
        <>
          <Subtitle>Configure additional settings for this template (optional).</Subtitle>
          <TabRegion
            options={this.state.tabOptions}
            currentTab={this.state.currentTab}
            setCurrentTab={(x: string) => this.setState({ currentTab: x })}
          >
            {this.renderTabContents()}
          </TabRegion>
        </>
      );
    } else {
      return (
        <Wrapper>
          <Placeholder>
            To configure this chart through Porter, 
            <Link 
              target='_blank'
              href='https://docs.getporter.dev/docs/porter-templates'
            >
              refer to our docs
            </Link>.
          </Placeholder>
          <SaveButton
            text='Deploy'
            onClick={() => this.onSubmitAddon()}
            status={this.state.saveValuesStatus}
            makeFlush={true}
          />
        </Wrapper>
      );
    }
  }

  // Display if current template uses source (image or repo)
  renderSourceSelector = () => {
    if (this.props.form?.hasSource) {
      return (
        <>
          <Subtitle>Select the container image you would like to connect to this template.</Subtitle>
          <DarkMatter />
          <ImageSelector
            selectedTag={this.state.selectedTag}
            selectedImageUrl={this.state.selectedImageUrl}
            setSelectedImageUrl={this.setSelectedImageUrl}
            setSelectedTag={(x: string) => this.setState({ selectedTag: x })}
            forceExpanded={true}
            setCurrentView={this.props.setCurrentView}
          />
          <br />
        </>
      );
    }
  }

  render() {
    let { name, icon } = this.props.currentTemplate;
    let { currentTemplate } = this.props;

    return (
      <StyledLaunchTemplate>
        <TitleSection>
          <Flex>
            <i className="material-icons" onClick={this.props.hideLaunch}>
              keyboard_backspace
            </i>
            <Title>Launch Template</Title>
          </Flex>
        </TitleSection>
        <ClusterSection>
          <Template>
            {icon ? this.renderIcon(icon) : this.renderIcon(currentTemplate.icon)}
            {name}
          </Template>
          <i className="material-icons">arrow_right_alt</i>
          <ClusterLabel>
            <i className="material-icons">device_hub</i>Cluster
          </ClusterLabel>
          <Selector
            activeValue={this.state.selectedCluster}
            setActiveValue={(cluster: string) => this.setState({ selectedCluster: cluster })}
            options={this.state.clusterOptions}
            width='250px'
            dropdownWidth='335px'
            closeOverlay={true}
          />
          <NamespaceLabel>
            <i className="material-icons">view_list</i>Namespace
          </NamespaceLabel>
          <Selector
            key={'namespace'}
            activeValue={this.state.selectedNamespace}
            setActiveValue={(namespace: string) => this.setState({ selectedNamespace: namespace })}
            options={this.state.namespaceOptions}
            width='250px'
            dropdownWidth='335px'
            closeOverlay={true}
          />
        </ClusterSection>
        {this.renderSourceSelector()}
        {this.renderTabRegion()}
      </StyledLaunchTemplate>
    );
  }
}

LaunchTemplate.contextType = Context;

const Link = styled.a`
  margin-left: 5px;
`;

const LineBreak = styled.div`
  width: calc(100% - 0px);
  height: 2px;
  background: #ffffff20;
  margin: 35px 0px 35px;
`;

const Wrapper = styled.div`
  width: 100%;
  position: relative;
  padding-top: 20px;
  padding-bottom: 70px;
`;

const Placeholder = styled.div`
  width: 100%;
  height: 200px;
  background: #ffffff11;
  border: 1px solid #ffffff44;
  border-radius: 5px;
  color: #aaaabb;
  font-size: 13px;
  display: flex;
  align-items: center;
  justify-content: center;
`;

const DarkMatter = styled.div`
  width: 100%;
  margin-top: -15px;
`;

const Subtitle = styled.div`
  padding: 11px 0px 20px;
  font-family: 'Work Sans', sans-serif;
  font-size: 13px;
  color: #aaaabb;
  line-height: 1.6em;
`;

const ClusterLabel = styled.div`
  margin-right: 10px;
  display: flex;
  align-items: center;
  > i {
    font-size: 16px;
    margin-right: 6px;
  }
`;

const NamespaceLabel = styled.div`
  margin-left: 15px;
  margin-right: 10px;
  display: flex;
  align-items: center;
  > i {
    font-size: 16px;
    margin-right: 6px;
  }
`;

const Icon = styled.img`
  width: 21px;
  margin-right: 10px;
`;


const Polymer = styled.div`
  margin-bottom: -3px;

  > i {
    color: ${props => props.theme.containerIcon};
    font-size: 18px;
    margin-right: 10px;
  }
`;

const Template = styled.div`
  display: flex;
  align-items: center;
  margin-right: 13px;
`;

const ClusterSection = styled.div`
  display: flex;
  align-items: center;
  color: #ffffff;
  font-family: 'Work Sans', sans-serif;
  font-size: 14px;
  font-weight: 500;
  margin-top: 20px;
  margin-bottom: 15px;

  > i {
    font-size: 25px;
    color: #ffffff44;
    margin-right: 13px;
  }
`;

const Flex = styled.div`
  display: flex;
  align-items: center;

  > i {
    cursor: pointer;
    font-size 24px;
    color: #969Fbbaa;
    padding: 3px;
    border-radius: 100px;
    :hover {
      background: #ffffff11;
    }
  }
`;

const Title = styled.div`
  font-size: 24px;
  font-weight: 600;
  font-family: 'Work Sans', sans-serif;
  margin-left: 11px;
  border-radius: 2px;
  color: #ffffff;
`;

const TitleSection = styled.div`
  display: flex;
  margin-left: -42px;
  height: 40px;
  flex-direction: row;
  justify-content: space-between;
  width: calc(100% + 42px);
  align-items: center;
`;

const StyledLaunchTemplate = styled.div`
  width: 100%;
  padding-bottom: 150px;
`;<|MERGE_RESOLUTION|>--- conflicted
+++ resolved
@@ -133,11 +133,7 @@
         formTabs={this.props.form?.tabs}
         onSubmit={this.props.currentTemplate.name === 'docker' ? this.onSubmit : this.onSubmitAddon}
         saveValuesStatus={this.state.saveValuesStatus}
-<<<<<<< HEAD
-        disabled={!this.state.selectedImageUrl && this.props.form?.hasSource}
-=======
         disabled={this.props.form?.hasSource ? !this.state.selectedImageUrl : false}
->>>>>>> f8dda513
       >
         {(metaState: any, setMetaState: any) => {
           return this.props.form?.tabs.map((tab: any, i: number) => {
