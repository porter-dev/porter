--- conflicted
+++ resolved
@@ -2,10 +2,10 @@
 import { Controller, useFormContext } from "react-hook-form";
 
 import Back from "components/porter/Back";
-import Image from "components/porter/Image";
 import Button from "components/porter/Button";
 import Container from "components/porter/Container";
 import { ControlledInput } from "components/porter/ControlledInput";
+import Image from "components/porter/Image";
 import Select from "components/porter/Select";
 import Spacer from "components/porter/Spacer";
 import Text from "components/porter/Text";
@@ -15,7 +15,6 @@
 
 import { useClusterFormContext } from "../../ClusterFormContextProvider";
 import NodeGroups from "../../shared/NodeGroups";
-import { BackButton, Img } from "../CreateClusterForm";
 
 type Props = {
   goBack: () => void;
@@ -50,7 +49,7 @@
             <Text size={16}>Cluster name</Text>
             <Spacer y={0.5} />
             <Text color="helper">
-              Lowercase letters, numbers, and "-" only.
+              Lowercase letters, numbers, and &quot;-&quot; only.
             </Text>
             <Spacer y={0.7} />
             <ControlledInput
@@ -88,9 +87,7 @@
             />
           </>,
           <>
-            <Text size={16}>
-              Application node group
-            </Text>
+            <Text size={16}>Application node group</Text>
             <Spacer y={0.5} />
             <Text color="helper">
               Configure your application infrastructure.{" "}
@@ -105,30 +102,15 @@
             <Spacer y={1} />
             <NodeGroups availableMachineTypes={CloudProviderAWS.machineTypes} />
           </>,
-<<<<<<< HEAD
-          <>
-            <Text size={16}>Provision cluster</Text>
-            <Spacer y={0.5} />
-            <Button
-              type="submit"
-              status={updateClusterButtonProps.status}
-              disabled={updateClusterButtonProps.isDisabled}
-              loadingText={updateClusterButtonProps.loadingText}
-            >
-              Submit
-            </Button>
-          </>,
-=======
           <Button
             key={3}
             type="submit"
-            status={createButtonProps.status}
-            disabled={createButtonProps.isDisabled}
-            loadingText={createButtonProps.loadingText}
+            status={updateClusterButtonProps.status}
+            disabled={updateClusterButtonProps.isDisabled}
+            loadingText={updateClusterButtonProps.loadingText}
           >
             Create resources
           </Button>,
->>>>>>> 9db812f8
         ]}
       />
     </div>
