--- conflicted
+++ resolved
@@ -45,36 +45,6 @@
     let { awsRegion, awsAccessId, awsSecretKey, credentialsName } = this.state;
     let { currentProject } = this.context;
 
-<<<<<<< HEAD
-    api.createAWSIntegration(
-      "<token>",
-      {
-        aws_region: awsRegion,
-        aws_access_key_id: awsAccessId,
-        aws_secret_access_key: awsSecretKey,
-      },
-      { id: currentProject.id },
-      (err: any, res: any) => {
-        if (err) {
-          console.log(err);
-        } else {
-          api.createECR(
-            "<token>",
-            {
-              name: credentialsName,
-              aws_integration_id: res.data.id,
-            },
-            { id: currentProject.id },
-            (err: any, res: any) => {
-              if (err) {
-                console.log(err);
-              } else {
-                this.props.closeForm();
-              }
-            }
-          );
-        }
-=======
     api.createAWSIntegration('<token>', {
       aws_region: awsRegion,
       aws_access_key_id: awsAccessId,
@@ -93,9 +63,8 @@
             this.props.closeForm();
           }
         });
->>>>>>> 5b9415e3
       }
-    );
+    });
   };
 
   render() {
