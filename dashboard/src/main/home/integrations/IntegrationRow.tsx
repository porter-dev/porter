import styled from "styled-components";
import React, { Component, MouseEvent, MouseEventHandler } from "react";

import ImageList from "components/image-selector/ImageList";
import RepoList from "components/repo-selector/RepoList";
import { ActionConfigType } from "shared/types";
import { integrationList } from "shared/common";

import CreateIntegrationForm from "./create-integration/CreateIntegrationForm";

type PropsType = {
  toggleCollapse: MouseEventHandler;
  triggerDelete: MouseEventHandler;
  label: string;
  integration: string;
  expanded: boolean;
  category: string; // "repo" | "registry"; see Integrations.tsx
  itemId: number;
};

type StateType = {
  editMode: boolean;
};

export default class IntegrationRow extends Component<PropsType, StateType> {
  state = {
    editMode: false,
  };

  editButtonOnClick = (e: MouseEvent) => {
    e.stopPropagation();
    if (!this.props.expanded) {
      this.setState({
        editMode: true,
      });
      this.props.toggleCollapse(null);
    } else {
      this.setState({
        editMode: !this.state.editMode,
      });
      if (this.state.editMode) {
        this.props.toggleCollapse(null);
      }
    }
  };

  render = () => {
    const icon =
      integrationList[this.props.integration] &&
      integrationList[this.props.integration].icon;
    const subtitle =
      integrationList[this.props.integration] &&
      integrationList[this.props.integration].label;
    return (
      <Integration disabled={false}>
        <MainRow onClick={this.props.toggleCollapse} disabled={false}>
          <Flex>
<<<<<<< HEAD
            <Icon src={"https://avatars2.githubusercontent.com/u/52505464?s=400&u=da920f994c67665c7ad6c606a5286557d4f8555f&v=4"} />
=======
            <Icon src={icon ? icon : "https://avatars2.githubusercontent.com/u/52505464?s=400&u=da920f994c67665c7ad6c606a5286557d4f8555f&v=4"} />
>>>>>>> 56a6e350
            <Description>
              <Label>{this.props.label}</Label>
              <Subtitle>{subtitle}</Subtitle>
            </Description>
          </Flex>
          <MaterialIconTray disabled={false}>
            {/* <i className="material-icons"
            onClick={this.editButtonOnClick}>mode_edit</i> */}
            <i className="material-icons" onClick={this.props.triggerDelete}>
              delete
            </i>
            <I
              className="material-icons"
              showList={this.props.expanded}
              onClick={this.props.toggleCollapse}
            >
              expand_more
            </I>
          </MaterialIconTray>
        </MainRow>
        {this.props.expanded && !this.state.editMode && (
          <ImageHolder adjustMargin={this.props.category !== "repo"}>
            {this.props.category !== "repo" ? (
              <ImageList
                selectedImageUrl={null}
                selectedTag={null}
                clickedImage={null}
                registry={this.props.itemId}
                setSelectedImageUrl={() => {}}
                setSelectedTag={() => {}}
                setClickedImage={() => {}}
              />
            ) : (
              <RepoList
                actionConfig={
                  {
                    git_repo: "",
                    image_repo_uri: "",
                    git_branch: "",
                    git_repo_id: 0,
                    dockerfile_path: "",
                  } as ActionConfigType
                }
                setActionConfig={() => {}}
                readOnly={true}
                userId={this.props.itemId}
              />
            )}
          </ImageHolder>
        )}
        {this.props.expanded && this.state.editMode && (
          <CreateIntegrationForm
            integrationName={this.props.integration}
            closeForm={() => {
              this.setState({ editMode: false });
            }}
          />
        )}
      </Integration>
    );
  };
}

const Flex = styled.div`
  display: flex;
  align-items: center;
  justify-content: center;
`;

const Integration = styled.div`
  margin-left: -2px;
  display: flex;
  flex-direction: column;
  cursor: ${(props: { disabled: boolean }) =>
    props.disabled ? "not-allowed" : "pointer"};
  margin-bottom: 15px;
  border-radius: 5px;
  background: #26292e;
  border: 1px solid #494b4f;
  :hover {
    border: 1px solid #7a7b80;
  }
`;

const Icon = styled.img`
  width: 30px;
  margin-right: 18px;
`;

const MainRow = styled.div`
  height: 70px;
  width: 100%;
  display: flex;
  align-items: center;
  justify-content: space-between;
  padding: 15px;
  padding-left: 20px;
  padding-right: 30px;
  border-radius: 5px;
  :hover {
    > i {
      background: ${(props: { disabled: boolean }) =>
        props.disabled ? "" : "#ffffff11"};
    }
  }

  > i {
    border-radius: 20px;
    font-size: 18px;
    padding: 5px;
    color: #ffffff44;
    margin-right: -7px;
    :hover {
      background: ${(props: { disabled: boolean }) =>
        props.disabled ? "" : "#ffffff11"};
    }
  }
`;

const MaterialIconTray = styled.div`
  max-width: 60px;
  display: flex;
  align-items: center;
  justify-content: space-between;
  > i {
    border-radius: 20px;
    font-size: 18px;
    border: 1px solid #494b4f;
    padding: 5px;
    margin: 0 5px;
    color: #ffffff44;
    :hover {
      background: ${(props: { disabled: boolean }) =>
        props.disabled ? "" : "#ffffff11"};
    }
  }
`;

const Description = styled.div`
  display: flex;
  flex-direction: column;
  margin: 0;
  padding: 0;
`;

const Label = styled.div`
  color: #ffffff;
  font-size: 14px;
  font-weight: 500;
`;

const Subtitle = styled.div`
  color: #aaaabb;
  font-size: 13px;
  display: flex;
  align-items: center;
  padding-top: 5px;
`;

const I = styled.i`
  transform: ${(props: { showList: boolean }) =>
    props.showList ? "rotate(180deg)" : ""};
`;

const ImageHolder = styled.div`
  width: 100%;
  padding: 12px;
  margin-top: ${(props: { adjustMargin: boolean }) =>
    props.adjustMargin ? "-10px" : "0px"};
`;<|MERGE_RESOLUTION|>--- conflicted
+++ resolved
@@ -55,11 +55,7 @@
       <Integration disabled={false}>
         <MainRow onClick={this.props.toggleCollapse} disabled={false}>
           <Flex>
-<<<<<<< HEAD
-            <Icon src={"https://avatars2.githubusercontent.com/u/52505464?s=400&u=da920f994c67665c7ad6c606a5286557d4f8555f&v=4"} />
-=======
             <Icon src={icon ? icon : "https://avatars2.githubusercontent.com/u/52505464?s=400&u=da920f994c67665c7ad6c606a5286557d4f8555f&v=4"} />
->>>>>>> 56a6e350
             <Description>
               <Label>{this.props.label}</Label>
               <Subtitle>{subtitle}</Subtitle>
