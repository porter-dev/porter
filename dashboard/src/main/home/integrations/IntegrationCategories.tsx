import React, { useEffect, useContext, useState } from "react";
import styled from "styled-components";
import GHIcon from "assets/GithubIcon";

import { Context } from "shared/Context";
import { integrationList } from "shared/common";
import { RouteComponentProps, withRouter } from "react-router";
import IntegrationList from "./IntegrationList";
import api from "shared/api";
import { pushFiltered } from "shared/routing";
<<<<<<< HEAD
import Loading from "../../../components/Loading";
import ConfirmOverlay from "../../../components/ConfirmOverlay";
import SlackIntegrationList from "./SlackIntegrationList";
=======
import TitleSection from "components/TitleSection";
>>>>>>> 6059bc28

type Props = RouteComponentProps & {
  category: string;
};

const IntegrationCategories: React.FC<Props> = (props) => {
  const [currentOptions, setCurrentOptions] = useState([]);
  const [currentTitles, setCurrentTitles] = useState([]);
  const [currentIds, setCurrentIds] = useState([]);
  const [currentIntegrationData, setCurrentIntegrationData] = useState([]);
  const [loading, setLoading] = useState(false);
  const [slackData, setSlackData] = useState([]);

  const { currentProject, setCurrentModal } = useContext(Context);

  const getIntegrationsForCategory = (categoryType: string) => {
    setLoading(true);
    setCurrentOptions([]);
    setCurrentTitles([]);
    setCurrentIntegrationData([]);

    switch (categoryType) {
      case "kubernetes":
        api
          .getProjectClusters("<token>", {}, { id: currentProject.id })
          .then()
          .catch(console.log);
        break;
      case "registry":
        api
          .getProjectRegistries("<token>", {}, { id: currentProject.id })
          .then((res) => {
            // Sort res.data into service type and sort each service's registry alphabetically
            let grouped: any = {};
            let final: any = [];
            for (let i = 0; i < res.data.length; i++) {
              let p = res.data[i].service;
              if (!grouped[p]) {
                grouped[p] = [];
              }
              grouped[p].push(res.data[i]);
            }
            Object.values(grouped).forEach((val: any) => {
              final = final.concat(
                val.sort((a: any, b: any) => (a.name > b.name ? 1 : -1))
              );
            });
            let newCurrentOptions = [] as string[];
            let newCurrentTitles = [] as string[];
            final.forEach((integration: any, i: number) => {
              newCurrentOptions.push(integration.service);
              newCurrentTitles.push(integration.name);
            });
            setCurrentOptions(newCurrentOptions);
            setCurrentTitles(newCurrentTitles);
            setCurrentIntegrationData(final);
            setLoading(false);
          })
          .catch(console.log);
        break;
      case "slack":
        api
          .getSlackIntegrations("<token>", {}, { id: currentProject.id })
          .then((res) => {
            setSlackData(res.data);
            setLoading(false);
          })
          .catch(console.log);
        break;
      default:
        console.log("Unknown integration category.");
    }
  };

<<<<<<< HEAD
  useEffect(() => {
    getIntegrationsForCategory(props.category);
  }, [props.category]);

  const { category: currentCategory } = props;
  const icon =
    integrationList[currentCategory] && integrationList[currentCategory].icon;
  const label =
    integrationList[currentCategory] && integrationList[currentCategory].label;
  const buttonText =
    integrationList[currentCategory] &&
    integrationList[currentCategory].buttonText;
=======
  render = () => {
    const { category: currentCategory } = this.props;
    let icon =
      integrationList[currentCategory] && integrationList[currentCategory].icon;
    let label =
      integrationList[currentCategory] &&
      integrationList[currentCategory].label;
    let buttonText =
      integrationList[currentCategory] &&
      integrationList[currentCategory].buttonText;
    if (currentCategory !== "repo") {
      return (
        <>
          <Flex>
            <TitleSection
              handleNavBack={() =>
                pushFiltered(this.props, "/integrations", ["project_id"])
              }
              icon={icon}
            >
              {label}
            </TitleSection>
            <Button
              onClick={() =>
                this.context.setCurrentModal("IntegrationsModal", {
                  category: currentCategory,
                  setCurrentIntegration: (x: string) =>
                    pushFiltered(
                      this.props,
                      `/integrations/${this.props.category}/create/${x}`,
                      ["project_id"]
                    ),
                })
              }
            >
              <i className="material-icons">add</i>
              {buttonText}
            </Button>
          </Flex>
>>>>>>> 6059bc28

  return (
    <div>
      <TitleSectionAlt>
        <Flex>
          <i
            className="material-icons"
            onClick={() => pushFiltered(props, "/integrations", ["project_id"])}
          >
            keyboard_backspace
          </i>
          <Icon src={icon && icon} />
          <Title>{label}</Title>
        </Flex>
        <Button
          onClick={() => {
            if (props.category != "slack") {
              setCurrentModal("IntegrationsModal", {
                category: currentCategory,
                setCurrentIntegration: (x: string) =>
                  pushFiltered(
                    props,
                    `/integrations/${props.category}/create/${x}`,
                    ["project_id"]
                  ),
              });
            } else {
              window.location.href = `/api/oauth/projects/${currentProject.id}/slack`;
            }
<<<<<<< HEAD
          }}
        >
          <i className="material-icons">add</i>
          {buttonText}
        </Button>
      </TitleSectionAlt>

      <LineBreak />

      {loading ? (
        <Loading />
      ) : props.category == "slack" ? (
        <SlackIntegrationList slackData={slackData} />
      ) : (
        <IntegrationList
          currentCategory={props.category}
          integrations={currentOptions}
          titles={currentTitles}
          itemIdentifier={currentIntegrationData}
          updateIntegrationList={() =>
            getIntegrationsForCategory(props.category)
          }
        />
      )}
    </div>
  );
};

export default withRouter(IntegrationCategories);

const Label = styled.div`
  color: #ffffff;
  font-size: 14px;
  font-weight: 500;
`;

const MainRow = styled.div`
  height: 70px;
  width: 100%;
  display: flex;
  align-items: center;
  justify-content: space-between;
  padding: 25px;
  border-radius: 5px;
  :hover {
    background: ${(props: { disabled: boolean }) =>
      props.disabled ? "" : "#ffffff11"};
    > i {
      background: ${(props: { disabled: boolean }) =>
        props.disabled ? "" : "#ffffff11"};
=======
          />
        </>
      );
    } else {
      return (
        <>
          <Flex>
            <TitleSection
              handleNavBack={() =>
                pushFiltered(this.props, "/integrations", ["project_id"])
              }
              icon={icon}
            >
              {label}
            </TitleSection>
            <Button
              onClick={() =>
                window.open(
                  `/api/oauth/projects/${this.context.currentProject.id}/github`
                )
              }
            >
              <GHIcon />
              {buttonText}
            </Button>
          </Flex>

          <IntegrationList
            currentCategory={currentCategory}
            integrations={this.state.currentOptions}
            titles={this.state.currentTitles}
            itemIdentifier={this.state.currentIds}
            updateIntegrationList={() =>
              this.getIntegrationsForCategory(this.props.category)
            }
          />
        </>
      );
>>>>>>> 6059bc28
    }
  }

  > i {
    border-radius: 20px;
    font-size: 18px;
    padding: 5px;
    color: #ffffff44;
    margin-right: -7px;
    :hover {
      background: ${(props: { disabled: boolean }) =>
        props.disabled ? "" : "#ffffff11"};
    }
  }
`;

const Integration = styled.div`
  margin-left: -2px;
  display: flex;
  flex-direction: column;
  background: #26282f;
  cursor: ${(props: { disabled: boolean }) =>
    props.disabled ? "not-allowed" : "pointer"};
  margin-bottom: 15px;
  border-radius: 5px;
  box-shadow: 0 5px 8px 0px #00000033;
`;

const StyledIntegrationList = styled.div`
  margin-top: 20px;
  margin-bottom: 80px;
`;

const Icon = styled.img`
  width: 27px;
  margin-right: 12px;
  margin-bottom: -1px;
`;

const Flex = styled.div`
  display: flex;
  align-items: center;
  margin-bottom: -20px;
  justify-content: space-between;

  > i {
    cursor: pointer;
    font-size 24px;
    color: #969Fbbaa;
    padding: 3px;
    margin-right: 11px;
    border-radius: 100px;
    :hover {
      background: #ffffff11;
    }
  }
`;

const Button = styled.div`
  height: 100%;
  margin-top: -12px;
  background: #616feecc;
  :hover {
    background: #505edddd;
  }
  color: white;
  font-weight: 500;
  font-size: 13px;
  padding: 10px 15px;
  border-radius: 3px;
  cursor: pointer;
  box-shadow: 0 5px 8px 0px #00000010;
  display: flex;
  flex-direction: row;
  align-items: center;

  > img,
  i {
    width: 20px;
    height: 20px;
    font-size: 16px;
    display: flex;
    align-items: center;
    margin-right: 10px;
    justify-content: center;
  }
`;

const LineBreak = styled.div`
  width: calc(100% - 0px);
  height: 2px;
  background: #ffffff20;
  margin: 18px 0px 24px;
`;<|MERGE_RESOLUTION|>--- conflicted
+++ resolved
@@ -8,13 +8,10 @@
 import IntegrationList from "./IntegrationList";
 import api from "shared/api";
 import { pushFiltered } from "shared/routing";
-<<<<<<< HEAD
 import Loading from "../../../components/Loading";
 import ConfirmOverlay from "../../../components/ConfirmOverlay";
 import SlackIntegrationList from "./SlackIntegrationList";
-=======
 import TitleSection from "components/TitleSection";
->>>>>>> 6059bc28
 
 type Props = RouteComponentProps & {
   category: string;
@@ -89,7 +86,6 @@
     }
   };
 
-<<<<<<< HEAD
   useEffect(() => {
     getIntegrationsForCategory(props.category);
   }, [props.category]);
@@ -102,61 +98,18 @@
   const buttonText =
     integrationList[currentCategory] &&
     integrationList[currentCategory].buttonText;
-=======
-  render = () => {
-    const { category: currentCategory } = this.props;
-    let icon =
-      integrationList[currentCategory] && integrationList[currentCategory].icon;
-    let label =
-      integrationList[currentCategory] &&
-      integrationList[currentCategory].label;
-    let buttonText =
-      integrationList[currentCategory] &&
-      integrationList[currentCategory].buttonText;
-    if (currentCategory !== "repo") {
-      return (
-        <>
-          <Flex>
-            <TitleSection
-              handleNavBack={() =>
-                pushFiltered(this.props, "/integrations", ["project_id"])
-              }
-              icon={icon}
-            >
-              {label}
-            </TitleSection>
-            <Button
-              onClick={() =>
-                this.context.setCurrentModal("IntegrationsModal", {
-                  category: currentCategory,
-                  setCurrentIntegration: (x: string) =>
-                    pushFiltered(
-                      this.props,
-                      `/integrations/${this.props.category}/create/${x}`,
-                      ["project_id"]
-                    ),
-                })
-              }
-            >
-              <i className="material-icons">add</i>
-              {buttonText}
-            </Button>
-          </Flex>
->>>>>>> 6059bc28
 
   return (
-    <div>
-      <TitleSectionAlt>
-        <Flex>
-          <i
-            className="material-icons"
-            onClick={() => pushFiltered(props, "/integrations", ["project_id"])}
-          >
-            keyboard_backspace
-          </i>
-          <Icon src={icon && icon} />
-          <Title>{label}</Title>
-        </Flex>
+    <>
+      <Flex>
+        <TitleSection
+          handleNavBack={() =>
+            pushFiltered(props, "/integrations", ["project_id"])
+          }
+          icon={icon}
+        >
+          {label}
+        </TitleSection>
         <Button
           onClick={() => {
             if (props.category != "slack") {
@@ -172,13 +125,12 @@
             } else {
               window.location.href = `/api/oauth/projects/${currentProject.id}/slack`;
             }
-<<<<<<< HEAD
           }}
         >
           <i className="material-icons">add</i>
           {buttonText}
         </Button>
-      </TitleSectionAlt>
+      </Flex>
 
       <LineBreak />
 
@@ -197,7 +149,7 @@
           }
         />
       )}
-    </div>
+    </>
   );
 };
 
@@ -223,46 +175,6 @@
     > i {
       background: ${(props: { disabled: boolean }) =>
         props.disabled ? "" : "#ffffff11"};
-=======
-          />
-        </>
-      );
-    } else {
-      return (
-        <>
-          <Flex>
-            <TitleSection
-              handleNavBack={() =>
-                pushFiltered(this.props, "/integrations", ["project_id"])
-              }
-              icon={icon}
-            >
-              {label}
-            </TitleSection>
-            <Button
-              onClick={() =>
-                window.open(
-                  `/api/oauth/projects/${this.context.currentProject.id}/github`
-                )
-              }
-            >
-              <GHIcon />
-              {buttonText}
-            </Button>
-          </Flex>
-
-          <IntegrationList
-            currentCategory={currentCategory}
-            integrations={this.state.currentOptions}
-            titles={this.state.currentTitles}
-            itemIdentifier={this.state.currentIds}
-            updateIntegrationList={() =>
-              this.getIntegrationsForCategory(this.props.category)
-            }
-          />
-        </>
-      );
->>>>>>> 6059bc28
     }
   }
 
