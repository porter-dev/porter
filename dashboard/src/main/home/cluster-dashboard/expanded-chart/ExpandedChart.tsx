--- conflicted
+++ resolved
@@ -33,14 +33,8 @@
 import useAuth from "shared/auth/useAuth";
 import TitleSection from "components/TitleSection";
 import DeploymentType from "./DeploymentType";
-<<<<<<< HEAD
-import EventsTab from "./events/EventsTab";
-import { onlyInLeft } from "shared/array_utils";
-import BuildpackEditPage from "./BuildpackEditPage";
-=======
 import { onlyInLeft } from "shared/array_utils";
 import IncidentsTable from "./incidents/IncidentsTable";
->>>>>>> db735548
 
 type Props = {
   namespace: string;
