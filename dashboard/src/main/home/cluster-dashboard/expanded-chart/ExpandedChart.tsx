--- conflicted
+++ resolved
@@ -426,12 +426,7 @@
   const renderTabContents = (currentTab: string) => {
     let { setSidebar } = props;
     let chart = currentChart;
-<<<<<<< HEAD
-    console.log("CONTROLLERS", controllers);
-    console.log(currentTab);
-=======
     // console.log("CONTROLLERS", controllers);
->>>>>>> fb4ab161
     switch (currentTab) {
       case "metrics":
         return <MetricsSection currentChart={chart} />;
