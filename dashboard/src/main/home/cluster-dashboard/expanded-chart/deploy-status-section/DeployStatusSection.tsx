import React, { useState, useRef, useEffect } from "react";
import PodDropdown from "./PodDropdown";

import styled from "styled-components";
import { getPodStatus } from "./util";
import { InitLogData } from "../logs-section/LogsSection";

type Props = {
  chart?: any;
  setLogData: (initLogData: InitLogData) => void;
};

type DeployStatus = "Deploying" | "Deployed" | "Failed";

const DeployStatusSection: React.FC<Props> = (props) => {
  const [status, setStatus] = useState<DeployStatus>("Deployed");
  const [percentage, setPercentage] = useState("0%");
  const [isExpanded, setIsExpanded] = useState(false);

  const wrapperRef = useRef<HTMLInputElement>(null);
  const parentRef = useRef<HTMLInputElement>(null);

  useEffect(() => {
    document.addEventListener("mousedown", handleClickOutside.bind(this));
    return () =>
      document.removeEventListener("mousedown", handleClickOutside.bind(this));
  }, []);

  const handleClickOutside = (event: any) => {
    if (
      wrapperRef &&
      wrapperRef.current &&
      !wrapperRef.current.contains(event.target) &&
      parentRef &&
      parentRef.current &&
      !parentRef.current.contains(event.target)
    ) {
      setIsExpanded(false);
    }
  };

  const onUpdate = (props: any) => {
    const { available, total, replicaSetArray } = props;
    let pods = props.pods;

    if (total) {
      const remaining = (total - available) / props.total;
      setPercentage(Math.floor(remaining * 100) + "%");
    }

    if (replicaSetArray.length) {
      pods = replicaSetArray[0];
    }

    const podStatuses = pods.map((pod: any) => getPodStatus(pod.status));

    if (
      podStatuses.every((status: string) =>
        ["running", "Ready", "completed", "Completed"].includes(status)
      )
    ) {
      setStatus("Deployed");
      return;
    }

    if (
      podStatuses.some((status: string) =>
        ["failed", "failedValidation"].includes(status)
      )
    ) {
      setStatus("Failed");
      return;
    }

    setStatus("Deploying");
  };

  return (
    <>
      <StyledDeployStatusSection
        onClick={() => setIsExpanded(!isExpanded)}
        ref={parentRef}
        isExpanded={isExpanded}
      >
        {status === "Deploying" ? (
          <>
            <StatusCircle percentage={percentage} />
            {status}
          </>
        ) : (
          <StatusWrapper>
            <StatusColor status={status} />
            {status}
          </StatusWrapper>
        )}
      </StyledDeployStatusSection>
      <DropdownWrapper expanded={isExpanded}>
        <Dropdown ref={wrapperRef}>
          <PodDropdown
            currentChart={props.chart}
            onUpdate={onUpdate}
            // Allow users to navigate to pod logs upon clicking the pod
            onSelectPod={(pod: any) => {
              console.log(
                "SET LOG DATA",
                pod?.metadata?.name,
                pod?.metadata?.annotations?.["helm.sh/revision"]
              );

              props.setLogData({
                podName: pod?.metadata?.name,
                revision: pod?.metadata?.annotations?.["helm.sh/revision"],
              });
            }}
          />
        </Dropdown>
      </DropdownWrapper>
    </>
  );
};

export default DeployStatusSection;

const StatusCircle = styled.div<{ percentage?: any }>`
  width: 16px;
  height: 16px;
  border-radius: 50%;
  margin-right: 10px;
  background: conic-gradient(
    from 0deg,
    #ffffff33 ${(props) => props.percentage},
    #ffffffaa 0% ${(props) => props.percentage}
  );
`;

const DropdownWrapper = styled.div<{
  dropdownAlignRight?: boolean;
  expanded?: boolean;
}>`
  display: ${(props) => (props.expanded ? "block" : "none")};
  position: absolute;
  left: ${(props) => (props.dropdownAlignRight ? "" : "0")};
  right: ${(props) => (props.dropdownAlignRight ? "0" : "")};
<<<<<<< HEAD
  z-index: 5;
=======
  z-index: 1000;
>>>>>>> edc1f914
  top: calc(100% + 7px);
  width: 35%;
  min-width: 400px;
  animation: floatIn 0.2s;
  animation-timing-function: ease-out;
  animation-fill-mode: forwards;
  @keyframes floatIn {
    from {
      opacity: 0;
      transform: translateY(10px);
    }
    to {
      opacity: 1;
      transform: translateY(0px);
    }
  }
`;

const Dropdown = styled.div`
  z-index: 999;
  overflow-y: auto;
  background: #2f3135;
  padding: 0;
  border-radius: 5px;
  border: 1px solid #aaaabb33;
`;

const StyledDeployStatusSection = styled.div<{ isExpanded?: boolean }>`
  font-size: 13px;
  height: 30px;
  border-radius: 5px;
  padding: 0 9px;
  padding-left: 7px;
  display: flex;
  margin-left: -1px;
  align-items: center;
  ${(props) =>
    props.isExpanded &&
    `
  background: #26292e;
  border: 1px solid #494b4f;
  border: 1px solid #7a7b80;
  margin-left: -2px;
  margin-right: -1px;
  `}
  justify-content: center;
  cursor: pointer;
  :hover {
    background: #26292e;
    border: 1px solid #494b4f;
    border: 1px solid #7a7b80;
    margin-left: -2px;
    margin-right: -1px;
  }
`;

const StatusWrapper = styled.div`
  display: flex;
  justify-content: space-between;
  align-items: center;
  gap: 10px;
`;

const StatusColor = styled.div`
  width: 8px;
  min-width: 8px;
  height: 8px;
  background: ${(props: { status: DeployStatus }) =>
    props.status === "Deployed"
      ? "#4797ff"
      : props.status === "Failed"
      ? "#ed5f85"
      : "#f5cb42"};
  border-radius: 20px;
`;<|MERGE_RESOLUTION|>--- conflicted
+++ resolved
@@ -3,11 +3,9 @@
 
 import styled from "styled-components";
 import { getPodStatus } from "./util";
-import { InitLogData } from "../logs-section/LogsSection";
 
 type Props = {
   chart?: any;
-  setLogData: (initLogData: InitLogData) => void;
 };
 
 type DeployStatus = "Deploying" | "Deployed" | "Failed";
@@ -96,23 +94,7 @@
       </StyledDeployStatusSection>
       <DropdownWrapper expanded={isExpanded}>
         <Dropdown ref={wrapperRef}>
-          <PodDropdown
-            currentChart={props.chart}
-            onUpdate={onUpdate}
-            // Allow users to navigate to pod logs upon clicking the pod
-            onSelectPod={(pod: any) => {
-              console.log(
-                "SET LOG DATA",
-                pod?.metadata?.name,
-                pod?.metadata?.annotations?.["helm.sh/revision"]
-              );
-
-              props.setLogData({
-                podName: pod?.metadata?.name,
-                revision: pod?.metadata?.annotations?.["helm.sh/revision"],
-              });
-            }}
-          />
+          <PodDropdown currentChart={props.chart} onUpdate={onUpdate} />
         </Dropdown>
       </DropdownWrapper>
     </>
@@ -141,11 +123,7 @@
   position: absolute;
   left: ${(props) => (props.dropdownAlignRight ? "" : "0")};
   right: ${(props) => (props.dropdownAlignRight ? "0" : "")};
-<<<<<<< HEAD
-  z-index: 5;
-=======
   z-index: 1000;
->>>>>>> edc1f914
   top: calc(100% + 7px);
   width: 35%;
   min-width: 400px;
@@ -206,7 +184,7 @@
   display: flex;
   justify-content: space-between;
   align-items: center;
-  gap: 10px;
+  gap: 5px;
 `;
 
 const StatusColor = styled.div`
