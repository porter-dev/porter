--- conflicted
+++ resolved
@@ -8,11 +8,8 @@
 import plus from "assets/plus.svg";
 import closeRounded from "assets/close-rounded.png";
 import KeyValueArray from "components/form-components/KeyValueArray";
-<<<<<<< HEAD
 import DynamicLink from "components/DynamicLink";
-=======
 import { readableDate } from "shared/string_utils";
->>>>>>> bf6a0ba1
 import CommandLineIcon from "assets/command-line-icon";
 import ConnectToJobInstructionsModal from "./ConnectToJobInstructionsModal";
 
@@ -313,9 +310,7 @@
               <Icon src={icon && icon} />
               <Description>
                 <Label>
-<<<<<<< HEAD
-                  Started at{" "}
-                  {this.readableDate(this.props.job.status?.startTime)}
+                  Started at {readableDate(this.props.job.status?.startTime)}
                   <Dot>•</Dot>
                   <span>
                     {this.props.isDeployedFromGithub
@@ -323,9 +318,6 @@
                       : "Image tag:"}{" "}
                     {this.getImageTag()}
                   </span>
-=======
-                  Started at {readableDate(this.props.job.status?.startTime)}
->>>>>>> bf6a0ba1
                 </Label>
                 <Subtitle>{this.getSubtitle()}</Subtitle>
               </Description>
