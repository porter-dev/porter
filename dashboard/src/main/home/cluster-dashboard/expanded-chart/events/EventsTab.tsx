--- conflicted
+++ resolved
@@ -25,7 +25,6 @@
     if (typeof controllers !== "object") {
       return [];
     }
-<<<<<<< HEAD
 
     return Object.entries(controllers).map(([key, value]) => ({
       label: value?.metadata?.name,
@@ -33,15 +32,6 @@
     }));
   }, [controllers]);
 
-=======
-
-    return Object.entries(controllers).map(([key, value]) => ({
-      label: value?.metadata?.name,
-      value: key,
-    }));
-  }, [controllers]);
-
->>>>>>> 706c5579
   const currentControllerOption = useMemo(() => {
     return (
       controllerOptions?.find((c) => c.value === selectedControllerKey) ||
@@ -105,19 +95,6 @@
           />
         </RightFilters>
       </ControlRow>
-<<<<<<< HEAD
-      <EventsGrid>
-        <InfiniteScroll
-          dataLength={kubeEvents.length}
-          next={loadMoreEvents}
-          hasMore={hasMore}
-          loader={<h4>Loading...</h4>}
-          scrollableTarget="HomeViewWrapper"
-          endMessage={
-            <h4>No events were found for the resource type you specified</h4>
-          }
-        >
-=======
 
       <InfiniteScroll
         dataLength={kubeEvents.length}
@@ -130,16 +107,11 @@
         }
       >
         <EventsGrid>
->>>>>>> 706c5579
           {kubeEvents.map((event, i) => {
             return (
               <React.Fragment key={i}>
                 <EventCard
-<<<<<<< HEAD
-                  event={event}
-=======
                   event={event as any}
->>>>>>> 706c5579
                   selectEvent={() => {
                     console.log("SELECTED", event);
                   }}
@@ -147,13 +119,8 @@
               </React.Fragment>
             );
           })}
-<<<<<<< HEAD
-        </InfiniteScroll>
-      </EventsGrid>
-=======
         </EventsGrid>
       </InfiniteScroll>
->>>>>>> 706c5579
     </EventsPageWrapper>
   );
 };
