--- conflicted
+++ resolved
@@ -121,19 +121,11 @@
               namespace,
               revision: events[0]?.revision,
               start_range: dayjs(events[0]?.last_seen)
-<<<<<<< HEAD
-                .subtract(14, "day")
-                .toISOString(),
-              end_range: dayjs(events[0]?.last_seen).toISOString(),
-              limit: 100,
-              direction: Direction.backward,
-=======
                 .toISOString(),
               end_range: dayjs(events[0]?.last_seen).add(14, 'day').toISOString(),
               limit: 100,
               direction: Direction.forward,
               search_param: '',
->>>>>>> 928d10c3
             },
             {
               cluster_id: currentCluster.id,
@@ -143,11 +135,7 @@
           .then((res) => {
             const logs = parseLogs(
               res.data.logs?.filter(Boolean).map((logLine: any) => logLine.line)
-<<<<<<< HEAD
-            ).reverse();
-=======
             );
->>>>>>> 928d10c3
             setLogs(logs);
           });
 
