import React, { useContext, useEffect, useState } from "react";
import styled from "styled-components";
import api from "shared/api";
import yaml from "js-yaml";

import { ActionConfigType, ChartType, StorageType } from "shared/types";
import { Context } from "shared/Context";

import ImageSelector from "components/image-selector/ImageSelector";
import SaveButton from "components/SaveButton";
import Heading from "components/form-components/Heading";
import Helper from "components/form-components/Helper";
import _ from "lodash";
import CopyToClipboard from "components/CopyToClipboard";
import useAuth from "shared/auth/useAuth";
import Loading from "components/Loading";
import NotificationSettingsSection from "./NotificationSettingsSection";
import { Link } from "react-router-dom";
import { isDeployedFromGithub } from "shared/release/utils";
import TagSelector from "./TagSelector";
import { PORTER_IMAGE_TEMPLATES } from "shared/common";

type PropsType = {
  currentChart: ChartType;
  refreshChart: () => Promise<void>;
  setShowDeleteOverlay: (x: boolean) => void;
  saveButtonText?: string | null;
};

const SettingsSection: React.FC<PropsType> = ({
  currentChart,
  refreshChart,
  setShowDeleteOverlay,
  saveButtonText,
}) => {
  const [selectedImageUrl, setSelectedImageUrl] = useState<string | null>("");
  const [selectedTag, setSelectedTag] = useState<string | null>("");
  const [saveValuesStatus, setSaveValuesStatus] = useState<string | null>(null);
  const [highlightCopyButton, setHighlightCopyButton] = useState<boolean>(
    false
  );
  const [webhookToken, setWebhookToken] = useState<string>("");
  const [
    createWebhookButtonStatus,
    setCreateWebhookButtonStatus,
  ] = useState<string>("");
  const [loadingWebhookToken, setLoadingWebhookToken] = useState<boolean>(true);

  const { currentCluster, currentProject, setCurrentError } = useContext(
    Context
  );

  const [isAuthorized] = useAuth();

  useEffect(() => {
    let isSubscribed = true;
    setLoadingWebhookToken(true);
    const image = currentChart?.config?.image;
    setSelectedImageUrl(image?.repository);
    setSelectedTag(image?.tag);

    api
      .getReleaseToken(
        "<token>",
        {},
        {
          id: currentProject.id,
          name: currentChart?.name,
          namespace: currentChart?.namespace,
          cluster_id: currentCluster.id,
        }
      )
      .then((res) => {
        if (!isSubscribed) {
          return;
        }

        setWebhookToken(res.data.webhook_token);
      })
      .catch(console.log)
      .finally(() => setLoadingWebhookToken(false));

    return () => {
      isSubscribed = false;
    };
  }, [currentChart, currentCluster, currentProject]);

  const handleSubmit = async () => {
    setSaveValuesStatus("loading");

    // console.log(selectedImageUrl);

    let values = {};
    if (selectedTag) {
      _.set(values, "image.repository", selectedImageUrl);
      _.set(values, "image.tag", selectedTag);
    }

    // if this is a job, set it to paused
    if (currentChart?.chart?.metadata?.name == "job") {
      _.set(values, "paused", true);
    }

    // Weave in preexisting values and convert to yaml
    let conf = yaml.dump(
      {
        ...(currentChart?.config as Object),
        ...values,
      },
      { forceQuotes: true }
    );

    try {
      await api.upgradeChartValues(
        "<token>",
        {
          values: conf,
        },
        {
          id: currentProject.id,
          name: currentChart?.name,
          namespace: currentChart?.namespace,
          cluster_id: currentCluster.id,
        }
      );
      setSaveValuesStatus("successful");
      refreshChart();
    } catch (err) {
      let parsedErr = err?.response?.data?.error;

      if (parsedErr) {
        err = parsedErr;
      }

      setSaveValuesStatus(parsedErr);
      setCurrentError(parsedErr);
    }
  };

  const handleCreateWebhookToken = async () => {
    setCreateWebhookButtonStatus("loading");
    const { id: cluster_id } = currentCluster;
    const { id: project_id } = currentProject;
    const { name: chart_name, namespace } = currentChart;
    try {
      const res = await api.createWebhookToken(
        "<token>",
        {},
        {
          project_id,
          chart_name,
          namespace,
          cluster_id,
        }
      );
      setCreateWebhookButtonStatus("successful");
      setTimeout(() => {
        setWebhookToken(res.data.webhook_token);
      }, 500);
    } catch (err) {
      let parsedErr = err?.response?.data?.error;

      if (parsedErr) {
        err = parsedErr;
      }

      setCreateWebhookButtonStatus(parsedErr);
      setCurrentError(parsedErr);
    }
  };

  const getCloneUrl = () => {
    const params = new URLSearchParams();
    params.append("project_id", currentProject.id.toString());
    params.append("shouldClone", "true");
    params.append("release_namespace", currentChart.namespace);
    params.append(
      "release_template_version",
      currentChart.chart.metadata.version
    );
    params.append("release_type", currentChart.chart.metadata.name);
    params.append("release_name", currentChart.name);
    params.append("release_version", currentChart.version.toString());
    return `/launch?${params.toString()}`;
  };

  const renderWebhookSection = () => {
    if (!currentChart?.form?.hasSource) {
      return;
    }

    const protocol = window.location.protocol == "https:" ? "https" : "http";

    const url = `${protocol}://${window.location.host}`;

    const curlWebhook = `curl -X POST '${url}/api/webhooks/deploy/${webhookToken}?commit=YOUR_COMMIT_HASH'`;

    const isAuthorizedToCreateWebhook = isAuthorized("application", "", [
      "get",
      "create",
      "update",
    ]);

    let buttonStatus = createWebhookButtonStatus;

    if (!isAuthorizedToCreateWebhook) {
      buttonStatus = "Unauthorized to create webhook token";
    }

<<<<<<< HEAD
    console.log(currentChart.stack_id, !currentChart.stack_id?.length);

=======
>>>>>>> 61bd7a20
    return (
      <>
        {!currentChart.stack_id?.length &&
        !PORTER_IMAGE_TEMPLATES.includes(selectedImageUrl) ? (
          <>
            <Heading>Source Settings</Heading>
            <Helper>Specify an image tag to use.</Helper>
            <ImageSelector
              selectedTag={selectedTag}
              selectedImageUrl={selectedImageUrl}
              setSelectedImageUrl={(x: string) => setSelectedImageUrl(x)}
              setSelectedTag={(x: string) => setSelectedTag(x)}
              forceExpanded={true}
              disableImageSelect={false}
            />
            {!loadingWebhookToken && (
              <>
                <Br />
                <Br />
                <Br />
                <SaveButton
                  clearPosition={true}
                  statusPosition="right"
                  text="Save Source Settings"
                  status={saveValuesStatus}
                  onClick={handleSubmit}
                />
              </>
            )}
            <Br />
          </>
        ) : null}

        <>
          <Heading>Redeploy Webhook</Heading>
          <Helper>
            Programmatically deploy by calling this secret webhook.
          </Helper>

          {!loadingWebhookToken && !webhookToken.length && (
            <SaveButton
              text={"Create Webhook"}
              status={buttonStatus}
              onClick={handleCreateWebhookToken}
              clearPosition={true}
              statusPosition={"right"}
              disabled={!isAuthorizedToCreateWebhook}
            />
          )}
          {webhookToken.length > 0 && (
            <Webhook copiedToClipboard={highlightCopyButton}>
              <div>{curlWebhook}</div>
              <CopyToClipboard
                as="i"
                text={curlWebhook}
                onSuccess={() => setHighlightCopyButton(true)}
                wrapperProps={{
                  className: "material-icons",
                  onMouseLeave: () => setHighlightCopyButton(false),
                }}
              >
                content_copy
              </CopyToClipboard>
            </Webhook>
          )}
        </>
        <Heading>Application Tags</Heading>
        <Helper>Add tags for filtering applications.</Helper>
        <TagSelector release={currentChart} onSave={(val) => refreshChart()} />
      </>
    );
  };

  const canBeCloned = () => {
    if (isDeployedFromGithub(currentChart)) {
      return false;
    }

    // If its not web worker or job it means is an addon, and for now it's not supported
    if (
      !["web", "worker", "job"].includes(currentChart?.chart?.metadata?.name)
    ) {
      return false;
    }

    return true;
  };

  return (
    <Wrapper>
      {!loadingWebhookToken ? (
        <StyledSettingsSection>
          {renderWebhookSection()}
          <NotificationSettingsSection currentChart={currentChart} />
          {/* Prevent the clone button to be rendered in github deployed charts */}
          {canBeCloned() && (
            <>
              <Heading>Clone deployment</Heading>
              <Helper>
                Click the button below to be redirected to the deploy form with
                all the data prefilled
              </Helper>
              <CloneButton as={Link} to={getCloneUrl()}>
                Clone
              </CloneButton>
            </>
          )}

          <Heading>Additional Settings</Heading>

          <Button color="#b91133" onClick={() => setShowDeleteOverlay(true)}>
            Delete {currentChart.name}
          </Button>
        </StyledSettingsSection>
      ) : (
        <Loading />
      )}
    </Wrapper>
  );
};

export default SettingsSection;

const DarkMatter = styled.div`
  width: 100%;
  height: 0;
  margin-top: -10px;
`;

const Br = styled.div`
  width: 100%;
  height: 10px;
`;

const Button = styled.button`
  height: 35px;
  font-size: 13px;
  margin-top: 20px;
  margin-bottom: 30px;
  font-weight: 500;
  font-family: "Work Sans", sans-serif;
  color: white;
  padding: 6px 20px 7px 20px;
  text-align: left;
  border: 0;
  border-radius: 5px;
  background: ${(props) => (!props.disabled ? props.color : "#aaaabb")};
  box-shadow: ${(props) =>
    !props.disabled ? "0 2px 5px 0 #00000030" : "none"};
  cursor: ${(props) => (!props.disabled ? "pointer" : "default")};
  user-select: none;
  :focus {
    outline: 0;
  }
  :hover {
    filter: ${(props) => (!props.disabled ? "brightness(120%)" : "")};
  }
`;

const CloneButton = styled(Button)`
  display: flex;
  width: min-content;
  align-items: center;
  justify-content: center;
  background-color: #ffffff11;
  :hover {
    background-color: #ffffff18;
  }
`;

const Webhook = styled.div`
  width: 100%;
  border: 1px solid #ffffff55;
  background: #ffffff11;
  border-radius: 3px;
  display: flex;
  align-items: center;
  font-size: 13px;
  padding-left: 10px;
  color: #aaaabb;
  height: 40px;
  position: relative;
  margin-bottom: 40px;

  > div {
    user-select: all;
  }

  > i {
    padding: 5px;
    background: ${(props: { copiedToClipboard: boolean }) =>
      props.copiedToClipboard ? "#616FEEcc" : "#ffffff22"};
    border-radius: 5px;
    position: absolute;
    right: 10px;
    font-size: 14px;
    cursor: pointer;
    color: #ffffff;

    :hover {
      background: ${(props: { copiedToClipboard: boolean }) =>
        props.copiedToClipboard ? "" : "#ffffff44"};
    }
  }
`;

const Highlight = styled.div`
  color: #8590ff;
  text-decoration: underline;
  margin-left: 5px;
  cursor: pointer;
  padding-right: ${(props: { padRight?: boolean }) =>
    props.padRight ? "5px" : ""};
`;

const A = styled.a`
  color: #8590ff;
  text-decoration: underline;
  margin-left: 5px;
  cursor: pointer;
  padding-right: ${(props: { padRight?: boolean }) =>
    props.padRight ? "5px" : ""};
`;

const Wrapper = styled.div`
  width: 100%;
  padding-bottom: 65px;
  height: 100%;
`;

const StyledSettingsSection = styled.div`
  width: 100%;
  background: #ffffff11;
  padding: 0 35px;
  padding-bottom: 15px;
  position: relative;
  border-radius: 8px;
  overflow: auto;
  height: calc(100% - 55px);
`;

const Holder = styled.div`
  padding: 0px 12px;
`;<|MERGE_RESOLUTION|>--- conflicted
+++ resolved
@@ -207,11 +207,6 @@
       buttonStatus = "Unauthorized to create webhook token";
     }
 
-<<<<<<< HEAD
-    console.log(currentChart.stack_id, !currentChart.stack_id?.length);
-
-=======
->>>>>>> 61bd7a20
     return (
       <>
         {!currentChart.stack_id?.length &&
