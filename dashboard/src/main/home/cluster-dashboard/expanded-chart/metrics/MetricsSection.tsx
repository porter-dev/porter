import React, { useContext, useEffect, useState } from "react";
import styled from "styled-components";
import ParentSize from "@visx/responsive/lib/components/ParentSize";

import settings from "assets/settings.svg";
import api from "shared/api";
import { Context } from "shared/Context";
import { ChartTypeWithExtendedConfig, StorageType } from "shared/types";

import TabSelector from "components/TabSelector";
import Loading from "components/Loading";
import SelectRow from "components/values-form/SelectRow";
import AreaChart from "./AreaChart";
import { MetricNormalizer } from "./MetricNormalizer";
import { AvailableMetrics, NormalizedMetricsData } from "./types";
import CheckboxRow from "components/values-form/CheckboxRow";

type PropsType = {
  currentChart: ChartTypeWithExtendedConfig;
};

const resolutions: { [range: string]: string } = {
  "1H": "15s",
  "6H": "15s",
  "1D": "15s",
  "1M": "5h",
};

const secondsBeforeNow: { [range: string]: number } = {
  "1H": 60 * 60,
  "6H": 60 * 60 * 6,
  "1D": 60 * 60 * 24,
  "1M": 60 * 60 * 24 * 30,
};

const MetricsSection: React.FunctionComponent<PropsType> = ({
  currentChart,
}) => {
  const [pods, setPods] = useState([]);
  const [selectedPod, setSelectedPod] = useState("");
  const [controllerOptions, setControllerOptions] = useState([]);
  const [selectedController, setSelectedController] = useState(null);
  const [ingressOptions, setIngressOptions] = useState([]);
  const [selectedIngress, setSelectedIngress] = useState(null);
  const [selectedRange, setSelectedRange] = useState("1H");
  const [selectedMetric, setSelectedMetric] = useState("cpu");
  const [selectedMetricLabel, setSelectedMetricLabel] = useState(
    "CPU Utilization (vCPUs)"
  );
  const [dropdownExpanded, setDropdownExpanded] = useState(false);
  const [data, setData] = useState<NormalizedMetricsData[]>([]);
  const [showMetricsSettings, setShowMetricsSettings] = useState(false);
  const [metricsOptions, setMetricsOptions] = useState([
    { value: "cpu", label: "CPU Utilization (vCPUs)" },
    { value: "memory", label: "RAM Utilization (Mi)" },
    { value: "network", label: "Network Received Bytes (Ki)" },
  ]);
  const [isLoading, setIsLoading] = useState(0);
  const [hpaData, setHpaData] = useState([]);
  const [hpaEnabled, setHpaEnabled] = useState(
    currentChart?.config?.autoscaling?.enabled
  );

  const { currentCluster, currentProject, setCurrentError } = useContext(
    Context
  );

  useEffect(() => {
    if (currentChart?.chart?.metadata?.name == "ingress-nginx") {
      setIsLoading((prev) => prev + 1);

      api
        .getNGINXIngresses(
          "<token>",
          {
            cluster_id: currentCluster.id,
          },
          {
            id: currentProject.id,
          }
        )
        .then((res) => {
          setMetricsOptions((prev) => {
            return [
              ...prev,
              {
                value: "nginx:errors",
                label: "5XX Error Percentage",
              },
            ];
          });

          const ingressOptions = res.data.map((ingress: any) => ({
            value: ingress,
            label: ingress.name,
          }));
          setIngressOptions(ingressOptions);
          setSelectedIngress(ingressOptions[0]?.value);
          // iterate through the controllers to get the list of pods
        })
        .catch((err) => {
          setCurrentError(JSON.stringify(err));
          setControllerOptions([]);
        })
        .finally(() => {
          setIsLoading((prev) => prev - 1);
        });
    }

    setIsLoading((prev) => prev + 1);

    api
      .getChartControllers(
        "<token>",
        {
          namespace: currentChart.namespace,
          cluster_id: currentCluster.id,
          storage: StorageType.Secret,
        },
        {
          id: currentProject.id,
          name: currentChart.name,
          revision: currentChart.version,
        }
      )
      .then((res) => {
        const controllerOptions = res.data.map((controller: any) => {
          let name = controller?.metadata?.name;
          return { value: controller, label: name };
        });

        setControllerOptions(controllerOptions);
        setSelectedController(controllerOptions[0]?.value);
      })
      .catch((err) => {
        setCurrentError(JSON.stringify(err));
        setControllerOptions([]);
      })
      .finally(() => {
        setIsLoading((prev) => prev - 1);
      });
  }, [currentChart, currentCluster, currentProject]);

  useEffect(() => {
    getPods();
  }, [selectedController]);

  const getPods = () => {
    let selectors = [] as string[];
    let ml =
      selectedController?.spec?.selector?.matchLabels ||
      selectedController?.spec?.selector;
    let i = 1;
    let selector = "";
    for (var key in ml) {
      selector += key + "=" + ml[key];
      if (i != Object.keys(ml).length) {
        selector += ",";
      }
      i += 1;
    }
    selectors.push(selector);

    setIsLoading((prev) => prev + 1);

    api
      .getMatchingPods(
        "<token>",
        {
          cluster_id: currentCluster.id,
          namespace: selectedController?.metadata?.namespace,
          selectors,
        },
        {
          id: currentProject.id,
        }
      )
      .then((res) => {
        let pods = [{ value: "All", label: "All (Summed)" }] as any[];
        res?.data?.forEach((pod: any) => {
          let name = pod?.metadata?.name;
          pods.push({ value: name, label: name });
        });
        setPods(pods);
        setSelectedPod("All");

        getMetrics();
      })
      .catch((err) => {
        setCurrentError(JSON.stringify(err));
        return;
      })
      .finally(() => {
        setIsLoading((prev) => prev - 1);
      });
  };

  const getAutoscalingThreshold = async (
    metricType: "cpu_hpa_threshold" | "memory_hpa_threshold",
    shouldsum: boolean,
    namespace: string,
    start: number,
    end: number
  ) => {
    setIsLoading((prev) => prev + 1);
    setHpaData([]);
    try {
      const res = await api.getMetrics(
        "<token>",
        {
          cluster_id: currentCluster.id,
          metric: metricType,
          shouldsum: shouldsum,
          kind: selectedController?.kind,
          name: selectedController?.metadata.name,
          namespace: namespace,
          startrange: start,
          endrange: end,
          resolution: resolutions[selectedRange],
          pods: [],
        },
        {
          id: currentProject.id,
        }
      );

      if (!Array.isArray(res.data) || !res.data[0]?.results) {
        return;
      }
      const autoscalingMetrics = new MetricNormalizer(res.data, metricType);
      setHpaData(autoscalingMetrics.getParsedData());
      return;
    } catch (error) {
      console.error(error);
    } finally {
      setIsLoading((prev) => prev - 1);
    }
  };

  const getMetrics = async () => {
    if (pods?.length == 0) {
      return;
    }
    try {
      let shouldsum = selectedPod === "All";
      let namespace = currentChart.namespace;

      // calculate start and end range
      const d = new Date();
      const end = Math.round(d.getTime() / 1000);
      const start = end - secondsBeforeNow[selectedRange];

      let podNames = [] as string[];

      if (!shouldsum) {
        podNames = [selectedPod];
      }

      if (selectedMetric == "nginx:errors") {
        podNames = [selectedIngress?.name];
        namespace = selectedIngress?.namespace || "default";
        shouldsum = false;
      }

      setIsLoading((prev) => prev + 1);
      setData([]);

      const res = await api.getMetrics(
        "<token>",
        {
          cluster_id: currentCluster.id,
          metric: selectedMetric,
          shouldsum: shouldsum,
          kind: selectedController?.kind,
          name: selectedController?.metadata.name,
          namespace: namespace,
          startrange: start,
          endrange: end,
          resolution: resolutions[selectedRange],
          pods: podNames,
        },
        {
          id: currentProject.id,
        }
      );

      setHpaData([]);
      const isHpaEnabled = currentChart.config.autoscaling.enabled;
      if (shouldsum && isHpaEnabled) {
        if (selectedMetric === "cpu") {
          await getAutoscalingThreshold(
            "cpu_hpa_threshold",
            shouldsum,
            namespace,
            start,
            end
          );
        } else if (selectedMetric === "memory") {
          await getAutoscalingThreshold(
            "memory_hpa_threshold",
            shouldsum,
            namespace,
            start,
            end
          );
        }
      }

      const metrics = new MetricNormalizer(
        res.data,
        selectedMetric as AvailableMetrics
      );

      // transform the metrics to expected form
      setData(metrics.getParsedData());
    } catch (error) {
      setCurrentError(JSON.stringify(error));
    } finally {
      setIsLoading((prev) => prev - 1);
    }
  };

  useEffect(() => {
    if (selectedMetric && selectedRange && selectedPod && selectedController) {
      getMetrics();
    }
  }, [
    selectedMetric,
    selectedRange,
    selectedPod,
    selectedController,
    selectedIngress,
  ]);

  const renderMetricsSettings = () => {
    if (showMetricsSettings && true) {
      if (selectedMetric == "nginx:errors") {
        return (
          <>
            <DropdownOverlay onClick={() => setShowMetricsSettings(false)} />
            <DropdownAlt dropdownWidth="330px" dropdownMaxHeight="300px">
              <Label>Additional Settings</Label>
              <SelectRow
                label="Target Ingress"
                value={selectedIngress}
                setActiveValue={(x: any) => setSelectedIngress(x)}
                options={ingressOptions}
                width="100%"
              />
            </DropdownAlt>
          </>
        );
      }

      return (
        <>
          <DropdownOverlay onClick={() => setShowMetricsSettings(false)} />
          <DropdownAlt dropdownWidth="330px" dropdownMaxHeight="300px">
            <Label>Additional Settings</Label>
            <SelectRow
              label="Target Controller"
              value={selectedController}
              setActiveValue={(x: any) => setSelectedController(x)}
              options={controllerOptions}
              width="100%"
            />
            <SelectRow
              label="Target Pod"
              value={selectedPod}
              setActiveValue={(x: any) => setSelectedPod(x)}
              options={pods}
              width="100%"
            />
          </DropdownAlt>
        </>
      );
    }
  };

<<<<<<< HEAD
  const renderDropdown = () => {
    if (dropdownExpanded) {
      return (
        <>
          <DropdownOverlay onClick={() => setDropdownExpanded(false)} />
          <Dropdown
            dropdownWidth="230px"
            dropdownMaxHeight="200px"
            onClick={() => setDropdownExpanded(false)}
          >
            {renderOptionList()}
          </Dropdown>
        </>
      );
    }
  };

  const renderOptionList = () => {
    return metricsOptions.map(
      (option: { value: string; label: string }, i: number) => {
        return (
          <Option
            key={i}
            selected={option.value === selectedMetric}
            onClick={() => {
              setSelectedMetric(option.value);
              setSelectedMetricLabel(option.label);
            }}
            lastItem={i === metricsOptions.length - 1}
          >
            {option.label}
          </Option>
        );
      }
    );
  };

  return (
    <StyledMetricsSection>
      <MetricsHeader>
        <Flex>
          <MetricSelector
            onClick={() => setDropdownExpanded(!dropdownExpanded)}
          >
            <MetricsLabel>{selectedMetricLabel}</MetricsLabel>
            <i className="material-icons">arrow_drop_down</i>
            {renderDropdown()}
          </MetricSelector>
          <Relative>
            <IconWrapper onClick={() => setShowMetricsSettings(true)}>
              <SettingsIcon src={settings} />
            </IconWrapper>
            {renderMetricsSettings()}
          </Relative>

          <Highlight color={"#7d7d81"} onClick={getMetrics}>
            <i className="material-icons">autorenew</i>
          </Highlight>
        </Flex>
        <RangeWrapper>
          <TabSelector
            noBuffer={true}
            options={[
              { value: "1H", label: "1H" },
              { value: "6H", label: "6H" },
              { value: "1D", label: "1D" },
              { value: "1M", label: "1M" },
            ]}
            currentTab={selectedRange}
            setCurrentTab={(x: string) => setSelectedRange(x)}
          />
        </RangeWrapper>
      </MetricsHeader>
      {isLoading > 0 && <Loading />}
      {data.length === 0 && isLoading === 0 && (
        <Message>
          No data available yet.
          <Highlight color={"#8590ff"} onClick={getMetrics}>
            <i className="material-icons">autorenew</i>
            Refresh
          </Highlight>
        </Message>
      )}

      {data.length > 0 && isLoading === 0 && (
        <>
          {currentChart?.config?.autoscaling?.enabled &&
            ["cpu", "memory"].includes(selectedMetric) && (
              <CheckboxRow
                toggle={() => setHpaEnabled((prev) => !prev)}
                checked={hpaEnabled}
                label="Enable HPA Metrics"
              />
            )}
=======
  render() {
    return (
      <StyledMetricsSection>
        <MetricsHeader>
          <Flex>
            <MetricSelector
              onClick={() =>
                this.setState({
                  dropdownExpanded: !this.state.dropdownExpanded,
                })
              }
            >
              <MetricsLabel>{this.state.selectedMetricLabel}</MetricsLabel>
              <i className="material-icons">arrow_drop_down</i>
              {this.renderDropdown()}
            </MetricSelector>
            <Relative>
              <IconWrapper
                onClick={() => this.setState({ showMetricsSettings: true })}
              >
                <SettingsIcon src={settings} />
              </IconWrapper>
              {this.renderMetricsSettings()}
            </Relative>
            {/* <RefreshMetrics
              className="material-icons-outlined"
              onClick={() => this.getMetrics()}
            >
              refresh
            </RefreshMetrics> */}

            <Highlight color={"#7d7d81"} onClick={this.getMetrics}>
              <i className="material-icons">autorenew</i>
            </Highlight>
          </Flex>
          <RangeWrapper>
            <TabSelector
              noBuffer={true}
              options={[
                { value: "1H", label: "1H" },
                { value: "6H", label: "6H" },
                { value: "1D", label: "1D" },
                { value: "1M", label: "1M" },
              ]}
              currentTab={this.state.selectedRange}
              setCurrentTab={(x: string) => this.setState({ selectedRange: x })}
            />
          </RangeWrapper>
        </MetricsHeader>
        {this.state.isLoading > 0 && <Loading />}
        {this.state.data.length === 0 && this.state.isLoading === 0 && (
          <Message>
            No data available yet.
            <Highlight color={"#8590ff"} onClick={this.getMetrics}>
              <i className="material-icons">autorenew</i>
              Refresh
            </Highlight>
          </Message>
        )}

        {this.state.data.length > 0 && this.state.isLoading === 0 && (
>>>>>>> 33ba2aca
          <ParentSize>
            {({ width, height }) => (
              <AreaChart
                dataKey={selectedMetricLabel}
                data={data}
                hpaData={hpaData}
                hpaEnabled={
                  hpaEnabled && ["cpu", "memory"].includes(selectedMetric)
                }
                width={width}
                height={height - 10}
                resolution={selectedRange}
                margin={{ top: 40, right: -40, bottom: 0, left: 50 }}
              />
            )}
          </ParentSize>
        </>
      )}
    </StyledMetricsSection>
  );
};

export default MetricsSection;

const Highlight = styled.div`
  display: flex;
  align-items: center;
  justify-content: center;
  margin-left: 8px;
  color: ${(props: { color: string }) => props.color};
  cursor: pointer;

  > i {
    font-size: 20px;
    margin-right: 3px;
  }
`;

const Label = styled.div`
  font-weight: bold;
`;

const Relative = styled.div`
  position: relative;
`;

const Message = styled.div`
  display: flex;
  height: 100%;
  width: calc(100% - 150px);
  align-items: center;
  justify-content: center;
  margin-left: 75px;
  text-align: center;
  color: #ffffff44;
  font-size: 13px;
`;

const IconWrapper = styled.div`
  display: flex;
  position: relative;
  align-items: center;
  justify-content: center;
  margin-top: 2px;
  border-radius: 30px;
  height: 25px;
  width: 25px;
  margin-left: 8px;
  cursor: pointer;
  :hover {
    background: #ffffff22;
  }
`;

const SettingsIcon = styled.img`
  opacity: 0.4;
  width: 20px;
  height: 20px;
  margin-left: -1px;
  margin-bottom: -2px;
`;

const Flex = styled.div`
  display: flex;
  align-items: center;
`;

const MetricsHeader = styled.div`
  width: 100%;
  display: flex;
  align-items: center;
  overflow: visible;
  justify-content: space-between;
`;

const DropdownOverlay = styled.div`
  position: fixed;
  width: 100%;
  height: 100%;
  z-index: 10;
  left: 0px;
  top: 0px;
  cursor: default;
`;

const Option = styled.div`
  width: 100%;
  border-top: 1px solid #00000000;
  border-bottom: 1px solid
    ${(props: { selected: boolean; lastItem: boolean }) =>
      props.lastItem ? "#ffffff00" : "#ffffff15"};
  height: 37px;
  font-size: 13px;
  padding-top: 9px;
  align-items: center;
  padding-left: 15px;
  cursor: pointer;
  padding-right: 10px;
  white-space: nowrap;
  overflow: hidden;
  text-overflow: ellipsis;
  background: ${(props: { selected: boolean; lastItem: boolean }) =>
    props.selected ? "#ffffff11" : ""};

  :hover {
    background: #ffffff22;
  }
`;

const Dropdown = styled.div`
  position: absolute;
  left: 0;
  top: calc(100% + 10px);
  background: #26282f;
  width: ${(props: { dropdownWidth: string; dropdownMaxHeight: string }) =>
    props.dropdownWidth};
  max-height: ${(props: { dropdownWidth: string; dropdownMaxHeight: string }) =>
    props.dropdownMaxHeight || "300px"};
  border-radius: 3px;
  z-index: 999;
  overflow-y: auto;
  margin-bottom: 20px;
  box-shadow: 0px 4px 10px 0px #00000088;
`;

const DropdownAlt = styled(Dropdown)`
  padding: 20px 20px 7px;
  overflow: visible;
`;

const RangeWrapper = styled.div`
  position: absolute;
  top: 0;
  right: 0;
  font-weight: bold;
  width: 156px;
  margin-top: -8px;
`;

const MetricSelector = styled.div`
  font-size: 13px;
  font-weight: 500;
  position: relative;
  color: #ffffff;
  display: flex;
  align-items: center;
  cursor: pointer;
  border-radius: 5px;
  :hover {
    > i {
      background: #ffffff22;
    }
  }

  > i {
    border-radius: 20px;
    font-size: 20px;
    margin-left: 10px;
  }
`;

const MetricsLabel = styled.div`
  white-space: nowrap;
  text-overflow: ellipsis;
  overflow: hidden;
  max-width: 200px;
`;

const StyledMetricsSection = styled.div`
  width: 100%;
  height: 100%;
  display: flex;
  flex-direction: column;
  position: relative;
  font-size: 13px;
  border-radius: 5px;
  overflow: hidden;
`;<|MERGE_RESOLUTION|>--- conflicted
+++ resolved
@@ -377,7 +377,6 @@
     }
   };
 
-<<<<<<< HEAD
   const renderDropdown = () => {
     if (dropdownExpanded) {
       return (
@@ -461,7 +460,6 @@
           </Highlight>
         </Message>
       )}
-
       {data.length > 0 && isLoading === 0 && (
         <>
           {currentChart?.config?.autoscaling?.enabled &&
@@ -472,69 +470,6 @@
                 label="Enable HPA Metrics"
               />
             )}
-=======
-  render() {
-    return (
-      <StyledMetricsSection>
-        <MetricsHeader>
-          <Flex>
-            <MetricSelector
-              onClick={() =>
-                this.setState({
-                  dropdownExpanded: !this.state.dropdownExpanded,
-                })
-              }
-            >
-              <MetricsLabel>{this.state.selectedMetricLabel}</MetricsLabel>
-              <i className="material-icons">arrow_drop_down</i>
-              {this.renderDropdown()}
-            </MetricSelector>
-            <Relative>
-              <IconWrapper
-                onClick={() => this.setState({ showMetricsSettings: true })}
-              >
-                <SettingsIcon src={settings} />
-              </IconWrapper>
-              {this.renderMetricsSettings()}
-            </Relative>
-            {/* <RefreshMetrics
-              className="material-icons-outlined"
-              onClick={() => this.getMetrics()}
-            >
-              refresh
-            </RefreshMetrics> */}
-
-            <Highlight color={"#7d7d81"} onClick={this.getMetrics}>
-              <i className="material-icons">autorenew</i>
-            </Highlight>
-          </Flex>
-          <RangeWrapper>
-            <TabSelector
-              noBuffer={true}
-              options={[
-                { value: "1H", label: "1H" },
-                { value: "6H", label: "6H" },
-                { value: "1D", label: "1D" },
-                { value: "1M", label: "1M" },
-              ]}
-              currentTab={this.state.selectedRange}
-              setCurrentTab={(x: string) => this.setState({ selectedRange: x })}
-            />
-          </RangeWrapper>
-        </MetricsHeader>
-        {this.state.isLoading > 0 && <Loading />}
-        {this.state.data.length === 0 && this.state.isLoading === 0 && (
-          <Message>
-            No data available yet.
-            <Highlight color={"#8590ff"} onClick={this.getMetrics}>
-              <i className="material-icons">autorenew</i>
-              Refresh
-            </Highlight>
-          </Message>
-        )}
-
-        {this.state.data.length > 0 && this.state.isLoading === 0 && (
->>>>>>> 33ba2aca
           <ParentSize>
             {({ width, height }) => (
               <AreaChart
