--- conflicted
+++ resolved
@@ -95,18 +95,10 @@
       },
       {
         Header: "Status",
-<<<<<<< HEAD
         accessor: "status",
-        Cell: ({ row }) => {
-          return (
-            <Status status={row.values.status}>{row.values.status}</Status>
-          );
-=======
-        accessor: "instance_status",
         Cell: ({ cell }) => {
-          const status: "accepted" | "expired" | "pending" = cell.value as any;
+          const status: "running" | "destroying" = cell.value as any;
           return <Status status={status}>{status}</Status>;
->>>>>>> 29abe20b
         },
       },
       {
@@ -199,13 +191,12 @@
 
 export default DatabasesList;
 
-const Status = styled.div<{ status: "accepted" | "expired" | "pending" }>`
+const Status = styled.div<{ status: "running" | "destroying" }>`
   padding: 5px 10px;
   margin-right: 12px;
   background: ${(props) => {
-    if (props.status === "accepted") return "#38a88a";
-    if (props.status === "expired") return "#cc3d42";
-    if (props.status === "pending") return "#ffffff11";
+    if (props.status === "running") return "#38a88a";
+    if (props.status === "destroying") return "#cc3d42";
   }};
   font-size: 13px;
   border-radius: 3px;
