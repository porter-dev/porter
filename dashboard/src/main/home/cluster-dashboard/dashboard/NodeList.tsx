--- conflicted
+++ resolved
@@ -21,14 +21,9 @@
         Header: "Node Name",
         accessor: "name",
         Cell: ({ row }) => {
-<<<<<<< HEAD
-          return <NodeName>{row.values.name}</NodeName>;
-        },
-=======
           return <NameWrapper>{row.values.name}</NameWrapper>;
         },
         width: "max-content",
->>>>>>> c9e4a043
       },
       {
         Header: "Machine Type",
@@ -195,12 +190,7 @@
   }
 `;
 
-<<<<<<< HEAD
-const NodeName = styled.div`
-  min-width: 250px;
-=======
 const NameWrapper = styled.span`
   white-space: nowrap;
   margin-right: 10px;
->>>>>>> c9e4a043
 `;