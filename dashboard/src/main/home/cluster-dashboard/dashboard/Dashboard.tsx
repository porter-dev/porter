--- conflicted
+++ resolved
@@ -345,102 +345,6 @@
   height: 35px;
 `;
 
-<<<<<<< HEAD
-const RevisionHeader = styled.div`
-  color: ${(props: { showRevisions: boolean; isCurrent: boolean }) =>
-    props.isCurrent ? "#ffffff66" : "#f5cb42"};
-  display: flex;
-  justify-content: space-between;
-  align-items: center;
-  height: 40px;
-  font-size: 13px;
-  width: 100%;
-  padding-left: 15px;
-  cursor: pointer;
-  :hover {
-    background: ${props => props.showRevisions && "#ffffff18"};
-    > div > i {
-      background: ${props => props.showRevisions && "#ffffff22"};
-    }
-  }
-  border-radius: 5px;
-  background: #26292e;
-  border: 1px solid #494b4f;
-  margin-top: 25px;
-  margin-bottom: 22px;
-
-  > div > i {
-    margin-left: 12px;
-    font-size: 20px;
-    cursor: pointer;
-    border-radius: 20px;
-    background: ${(props: { showRevisions: boolean; isCurrent: boolean }) =>
-    props.showRevisions ? "#ffffff18" : ""};
-    transform: ${(props: { showRevisions: boolean; isCurrent: boolean }) =>
-    props.showRevisions ? "rotate(180deg)" : ""};
-  }
-`;
-
-const Revision = styled.div`
-  color: #ffffff;
-  margin-left: 5px;
-`;
-
-const RevisionPreview = styled.div`
-  display: flex;
-  align-items: center;
-`;
-
-const DashboardIcon = styled.div`
-  height: 35px;
-  min-width: 35px;
-  width: 35px;
-  border-radius: 5px;
-  margin-right: 17px;
-  display: flex;
-  align-items: center;
-  justify-content: center;
-  background: #676c7c;
-  border: 2px solid #8e94aa;
-  > i {
-    font-size: 18px;
-  }
-`;
-
-const TopRow = styled.div`
-  display: flex;
-  align-items: center;
-`;
-
-const Description = styled.div`
-  color: #8b949f;
-  margin-top: 13px;
-  margin-left: 2px;
-  font-size: 13px;
-`;
-
-const InfoLabel = styled.div`
-  width: 72px;
-  height: 20px;
-  display: flex;
-  align-items: center;
-  color: #8b949f;
-  font-size: 13px;
-  > i {
-    color: #8b949f;
-    font-size: 18px;
-    margin-right: 5px;
-  }
-`;
-
-const InfoSection = styled.div`
-  margin-top: -20px;
-  font-size: 13px;
-  margin-bottom: 25px;
-`;
-
-=======
->>>>>>> 94ce4477
 const Url = styled.a`
   font-size: 13px;
   user-select: text;
