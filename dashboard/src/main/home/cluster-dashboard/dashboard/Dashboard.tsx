import React, { useContext, useEffect, useState } from "react";
import styled from "styled-components";

import { Context } from "shared/Context";
import TabSelector from "components/TabSelector";
import TitleSection from "components/TitleSection";

import NodeList from "./NodeList";

import { NamespaceList } from "./NamespaceList";
import ClusterSettings from "./ClusterSettings";
import useAuth from "shared/auth/useAuth";
import Metrics from "./Metrics";
<<<<<<< HEAD
import EventsTab from "./events/EventsTab";
=======
import EnvironmentList from "./preview-environments/EnvironmentList";
>>>>>>> fb162d94
import { useLocation } from "react-router";
import { getQueryParam } from "shared/routing";
import IncidentsTab from "./incidents/IncidentsTab";

<<<<<<< HEAD
type TabEnum = "nodes" | "settings" | "namespaces" | "metrics" | "events";
=======
type TabEnum =
  | "preview_environments"
  | "nodes"
  | "settings"
  | "namespaces"
  | "metrics"
  | "incidents";
>>>>>>> fb162d94

const tabOptions: {
  label: string;
  value: TabEnum;
}[] = [
  { label: "Nodes", value: "nodes" },
  { label: "Incidents", value: "incidents" },
  { label: "Metrics", value: "metrics" },
  { label: "Namespaces", value: "namespaces" },
  { label: "Settings", value: "settings" },
];

export const Dashboard: React.FunctionComponent = () => {
  const [currentTab, setCurrentTab] = useState<TabEnum>("nodes");
  const [currentTabOptions, setCurrentTabOptions] = useState(tabOptions);
  const [isAuthorized] = useAuth();
  const location = useLocation();

  const context = useContext(Context);
  const renderTab = () => {
    switch (currentTab) {
<<<<<<< HEAD
      case "events":
        return <EventsTab />;
=======
      case "preview_environments":
        if (currentProject.preview_envs_enabled) {
          return <EnvironmentList />;
        }
        return <NodeList />;
      case "incidents":
        return <IncidentsTab />;
>>>>>>> fb162d94
      case "settings":
        return <ClusterSettings />;
      case "metrics":
        return <Metrics />;
      case "namespaces":
        return <NamespaceList />;
      case "nodes":
      default:
        return <NodeList />;
    }
  };

  useEffect(() => {
    setCurrentTabOptions(
      tabOptions.filter((option) => {
        if (option.value === "settings") {
          return isAuthorized("cluster", "", ["get", "delete"]);
        }
        return true;
      })
    );
  }, [isAuthorized]);

  useEffect(() => {
    const selectedTab = getQueryParam({ location }, "selected_tab");
    if (tabOptions.find((tab) => tab.value === selectedTab)) {
      setCurrentTab(selectedTab as any);
    }
  }, [location]);

  return (
    <>
      <TitleSection>
        <DashboardIcon>
          <i className="material-icons">device_hub</i>
        </DashboardIcon>
        {context.currentCluster.name}
      </TitleSection>

      <InfoSection>
        <TopRow>
          <InfoLabel>
            <i className="material-icons">info</i> Info
          </InfoLabel>
        </TopRow>
        <Description>
          Cluster dashboard for {context.currentCluster.name}
        </Description>
      </InfoSection>

      <TabSelector
        options={currentTabOptions}
        currentTab={currentTab}
        setCurrentTab={(value: TabEnum) => setCurrentTab(value)}
      />

      {renderTab()}
    </>
  );
};

const DashboardIcon = styled.div`
  height: 45px;
  min-width: 45px;
  width: 45px;
  border-radius: 5px;
  margin-right: 17px;
  display: flex;
  align-items: center;
  justify-content: center;
  background: #676c7c;
  border: 2px solid #8e94aa;
  > i {
    font-size: 22px;
  }
`;

const TopRow = styled.div`
  display: flex;
  align-items: center;
`;

const Description = styled.div`
  color: #aaaabb;
  margin-top: 13px;
  margin-left: 2px;
  font-size: 13px;
`;

const InfoLabel = styled.div`
  width: 72px;
  height: 20px;
  display: flex;
  align-items: center;
  color: #7a838f;
  font-size: 13px;
  > i {
    color: #8b949f;
    font-size: 18px;
    margin-right: 5px;
  }
`;

const InfoSection = styled.div`
  margin-top: 36px;
  font-family: "Work Sans", sans-serif;
  margin-left: 0px;
  margin-bottom: 35px;
`;<|MERGE_RESOLUTION|>--- conflicted
+++ resolved
@@ -11,26 +11,11 @@
 import ClusterSettings from "./ClusterSettings";
 import useAuth from "shared/auth/useAuth";
 import Metrics from "./Metrics";
-<<<<<<< HEAD
-import EventsTab from "./events/EventsTab";
-=======
-import EnvironmentList from "./preview-environments/EnvironmentList";
->>>>>>> fb162d94
 import { useLocation } from "react-router";
 import { getQueryParam } from "shared/routing";
 import IncidentsTab from "./incidents/IncidentsTab";
 
-<<<<<<< HEAD
-type TabEnum = "nodes" | "settings" | "namespaces" | "metrics" | "events";
-=======
-type TabEnum =
-  | "preview_environments"
-  | "nodes"
-  | "settings"
-  | "namespaces"
-  | "metrics"
-  | "incidents";
->>>>>>> fb162d94
+type TabEnum = "nodes" | "settings" | "namespaces" | "metrics" | "incidents";
 
 const tabOptions: {
   label: string;
@@ -52,18 +37,8 @@
   const context = useContext(Context);
   const renderTab = () => {
     switch (currentTab) {
-<<<<<<< HEAD
-      case "events":
-        return <EventsTab />;
-=======
-      case "preview_environments":
-        if (currentProject.preview_envs_enabled) {
-          return <EnvironmentList />;
-        }
-        return <NodeList />;
       case "incidents":
         return <IncidentsTab />;
->>>>>>> fb162d94
       case "settings":
         return <ClusterSettings />;
       case "metrics":
