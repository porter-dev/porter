import React, { useContext, useEffect, useState } from "react";
import { createPortal } from "react-dom";
import styled from "styled-components";

import ConfirmOverlay from "components/ConfirmOverlay";
import ExpandableSection from "components/porter/ExpandableSection";
import Spacer from "components/porter/Spacer";

import api from "shared/api";
import { Context } from "shared/Context";
import { readableDate } from "shared/string_utils";
import loading from "assets/loading.gif";
import warning from "assets/warning.png";

type Props = {
  setSelectedClusterVersion: any;
  setShowProvisionerStatus: any;
  setProvisionFailureReason: any;
  gpuModal?: boolean;
};

const ClusterRevisionSelector: React.FC<Props> = ({
  setSelectedClusterVersion,
  setShowProvisionerStatus,
  setProvisionFailureReason,
  gpuModal,
}) => {
  const [showConfirmOverlay, setShowConfirmOverlay] = useState(false);
  const { currentProject, currentCluster } = useContext(Context);
  const [versions, setVersions] = useState<any[]>(null);
  const [selectedId, setSelectedId] = useState(null);
  const [pendingContract, setPendingContract] = useState(null);
  const [failedContractId, setFailedContractId] = useState("");
  const [hideSelector, setHideSelector] = useState(false);

  const processVersions = (data: any) => {
    setFailedContractId("");
    setProvisionFailureReason("");
    data.sort((a: any, b: any) => {
      return Date.parse(a.created_at) > Date.parse(b.created_at) ? -1 : 1;
    });
    let activeCandidate;
    if (
      data[0].condition !== "SUCCESS" &&
      data[0].condition !== "COMPLIANCE_CHECK_FAILED"
    ) {
      activeCandidate = data[0];
      setPendingContract(activeCandidate);

      if (data[0].condition !== "") {
        setFailedContractId(data[0].id);
        setProvisionFailureReason(
          data[0].condition_metadata?.message || data[0].condition
        );
      }
    }

    const successes = data.filter((x: any) => {
      return x.condition === "SUCCESS";
    });

    // Handle active provisioning attempt
    if (activeCandidate) {
      setSelectedClusterVersion(
        JSON.parse(atob(activeCandidate.base64_contract))
      );
      setSelectedId(-1);
      setShowProvisionerStatus(true);
    } else {
      setSelectedClusterVersion(JSON.parse(atob(successes[0].base64_contract)));
      setSelectedId(0);
      setShowProvisionerStatus(false);
    }
    setVersions(successes);
  };

  const updateContracts = () => {
    api
      .getContracts("<token>", {}, { project_id: currentProject.id })
      .then(({ data }) => {
        const filtered_data = data.filter((x: any) => {
          return x.cluster_id === currentCluster.id;
        });
        if (filtered_data.length === 0) {
          setHideSelector(true);
        } else {
          setHideSelector(false);
          processVersions(filtered_data);
        }
      })
      .catch((err) => {
        console.error(err);
      });
  };

  useEffect(() => {
    updateContracts();
  }, [currentCluster]);

<<<<<<< HEAD
=======
  const createContract = () => {
    if (false) {
      api
        .createContract("<token>", selectedClusterVersion, {
          project_id: currentProject.id,
        })
        .then(() => {})
        .catch((err) => {
          console.log(err);
        });
    }
  };

>>>>>>> fb08a453
  const deleteContract = () => {
    api
      .deleteContract(
        "<token>",
        {},
        {
          project_id: currentProject.id,
          revision_id: failedContractId,
        }
      )
      .then(() => {
        updateContracts();
      })
      .catch((err) => {
        console.log(err);
      });
  };

  const renderVersionList = () => {
    return versions?.map((version: any, i: number) => {
      return (
        <Tr
          key={i}
          onClick={() => {
            setSelectedClusterVersion(
              JSON.parse(atob(version.base64_contract))
            );
            setSelectedId(i);
            setShowProvisionerStatus(false);
          }}
          selected={selectedId === i}
        >
          <Td>{versions.length - i}</Td>
          <Td>{readableDate(version.created_at)}</Td>
          {/*
          <Td>
            <RollbackButton
              disabled={i === 0}
              onClick={createContract}
            >
              {i === 0 ? "Current" : "Revert"}
            </RollbackButton>
          </Td>
          */}
        </Tr>
      );
    });
  };

  const renderActiveAttempt = () => {
    return (
      <Tr
        onClick={() => {
          setSelectedClusterVersion(
            JSON.parse(atob(pendingContract.base64_contract))
          );
          setSelectedId(-1);
          setShowProvisionerStatus(true);
        }}
        selected={selectedId === -1}
      >
        <Td>
          {failedContractId ? (
            <Failed>Update failed</Failed>
          ) : (
            <Flex>
              <Img src={loading} /> Updating
            </Flex>
          )}
        </Td>
        <Td>{readableDate(pendingContract.created_at)}</Td>
        {failedContractId && (
          <DeleteButton>
            <div
              onClick={() => {
                setShowConfirmOverlay(true);
              }}
            >
              Clear Revision
            </div>
          </DeleteButton>
        )}
      </Tr>
    );
  };

  return (
    <>
      {!gpuModal && (
        <>
          {hideSelector ? (
            <></>
          ) : (
            <>
              <StyledClusterRevisionSelector>
                <ExpandableSection
                  isInitiallyExpanded={false}
                  color={selectedId <= 0 ? "#ffffff66" : "#f5cb42"}
                  Header={
                    <>
                      <Label isCurrent={selectedId <= 0}>
                        {selectedId === 0
                          ? "Current version -"
                          : selectedId === -1
                          ? failedContractId
                            ? ""
                            : "In progress -"
                          : "Previewing version (not deployed) -"}
                      </Label>
                      {selectedId === -1 ? (
                        failedContractId ? (
                          <>
                            <WarningIcon src={warning} /> Last update failed
                          </>
                        ) : (
                          <>
                            <Img src={loading} /> Updating
                          </>
                        )
                      ) : (
                        `No. ${versions?.length - selectedId}`
                      )}
                    </>
                  }
                  ExpandedSection={
                    <TableWrapper>
                      <RevisionsTable>
                        <tbody>
                          <Tr disableHover={true}>
                            <Th>Version no.</Th>
                            <Th>Created</Th>
                            {/* <Th>Rollback</Th> */}
                          </Tr>
                          {(pendingContract || failedContractId) &&
                            renderActiveAttempt()}
                          {renderVersionList()}
                        </tbody>
                      </RevisionsTable>
                    </TableWrapper>
                  }
                />
              </StyledClusterRevisionSelector>
              <Spacer y={1} />
            </>
          )}
          {showConfirmOverlay &&
            createPortal(
              <ConfirmOverlay
                show={true}
                message={`Clear the failed revision?`}
                onYes={() => {
                  deleteContract();
                  setShowConfirmOverlay(false);
                }}
                onNo={() => {
                  setShowConfirmOverlay(false);
                }}
              />,
              document.body
            )}
        </>
      )}
    </>
  );
};

export default ClusterRevisionSelector;

const DeleteButton = styled.div`
  position: absolute;
  right: 40px;
  top: 0px;
  height: 100%;
  display: flex;
  align-items: center;
  justify-content: center;

  > div {
    font-size: 13px;
    padding: 5px;
    background: #cc3d42;
    color: white;
    border-radius: 3px;
    height: 22px;
    display: flex;
    align-items: center;
    justify-content: center;
    cursor: pointer;
    :hover {
      background: #990205;
    }
  }
`;

const WarningIcon = styled.img`
  height: 18px;
  margin-right: 10px;
  margin-left: -8px;
`;

const Failed = styled.div`
  background: #cc3d42;
  width: 100px;
  border-radius: 3px;
  color: white;
  height: 22px;
  display: flex;
  align-items: center;
  justify-content: center;
`;

const Flex = styled.div`
  display: flex;
  align-items: center;
  color: #aaaabb;
`;

const Img = styled.img`
  height: 15px;
  margin-right: 7px;
`;

const RollbackButton = styled.div`
  cursor: ${(props: { disabled: boolean }) =>
    props.disabled ? "not-allowed" : "pointer"};
  display: flex;
  border-radius: 3px;
  cursor: not-allowed;
  align-items: center;
  justify-content: center;
  font-weight: 500;
  height: 21px;
  font-size: 13px;
  width: 70px;
  background: ${(props: { disabled: boolean }) =>
    props.disabled ? "#aaaabbee" : "#616FEEcc"};
  :hover {
    background: ${(props: { disabled: boolean }) =>
      props.disabled ? "" : "#405eddbb"};
  }
`;

const Tr = styled.tr`
  height: 40px;
  position: relative;
  line-height: 2.2em;
  cursor: ${(props: { disableHover?: boolean; selected?: boolean }) =>
    props.disableHover ? "" : "pointer"};
  background: ${(props: { disableHover?: boolean; selected?: boolean }) =>
    props.selected ? "#ffffff11" : ""};
  :hover {
    background: ${(props: { disableHover?: boolean; selected?: boolean }) =>
      props.disableHover ? "" : "#ffffff22"};
  }
`;

const Td = styled.td`
  font-size: 13px;
  color: #ffffff;
  padding-left: 32px;
`;

const Th = styled.td`
  font-size: 13px;
  font-weight: 500;
  color: #aaaabb;
  padding-left: 32px;
`;

const RevisionsTable = styled.table`
  width: 100%;
  margin-top: 5px;
  padding-left: 32px;
  padding-bottom: 20px;
  min-width: 500px;
  border-collapse: collapse;
`;

const TableWrapper = styled.div`
  padding-bottom: 20px;
  width: 100%;
  font-size: 13px;
  overflow-y: auto;
  max-height: 200px;
`;

const Label = styled.div<{ isCurrent?: boolean }>`
  color: ${(props) => (props.isCurrent ? "#ffffff66" : "#f5cb42")};
  margin-right: 5px;
`;

const StyledClusterRevisionSelector = styled.div``;<|MERGE_RESOLUTION|>--- conflicted
+++ resolved
@@ -97,22 +97,6 @@
     updateContracts();
   }, [currentCluster]);
 
-<<<<<<< HEAD
-=======
-  const createContract = () => {
-    if (false) {
-      api
-        .createContract("<token>", selectedClusterVersion, {
-          project_id: currentProject.id,
-        })
-        .then(() => {})
-        .catch((err) => {
-          console.log(err);
-        });
-    }
-  };
-
->>>>>>> fb08a453
   const deleteContract = () => {
     api
       .deleteContract(
