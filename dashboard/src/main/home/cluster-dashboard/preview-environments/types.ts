export enum DeploymentStatus {
  Failed = "failed",
  Created = "created",
  Creating = "creating",
  Inactive = "inactive",
  TimedOut = "timed_out",
  Updating = "updating",
}

export type DeploymentStatusUnion = `${DeploymentStatus}`;

export type PRDeployment = {
  id: number;
  created_at: string;
  updated_at: string;
  subdomain: string;
  status: DeploymentStatusUnion;
  environment_id: number;
  pull_request_id: number;
  namespace: string;
  last_workflow_run_url: string;
  gh_installation_id: number;
  gh_deployment_id: number;
  gh_pr_name: string;
  gh_repo_owner: string;
  gh_repo_name: string;
  gh_commit_sha: string;
  gh_pr_branch_from?: string;
  gh_pr_branch_into?: string;
};

export type EnvironmentDeploymentMode = "manual" | "auto";

export type Environment = {
  id: number;
  project_id: number;
  cluster_id: number;
  git_installation_id: number;
  name: string;
  git_repo_owner: string;
  git_repo_name: string;
  git_repo_branches: string[];
<<<<<<< HEAD
  disable_new_comments: boolean;
  last_deployment_status: DeploymentStatusUnion;
  deployment_count: number;
  mode: EnvironmentDeploymentMode;
=======
  new_comments_disabled: boolean;
  last_deployment_status: DeploymentStatusUnion;
  deployment_count: number;
  mode: EnvironmentDeploymentMode;
  namespace_annotations: Record<string, string>;
>>>>>>> 7c770b9a
};

export type PullRequest = {
  pr_title: string;
  pr_number: number;
  repo_owner: string;
  repo_name: string;
  branch_from: string;
  branch_into: string;
};<|MERGE_RESOLUTION|>--- conflicted
+++ resolved
@@ -40,18 +40,11 @@
   git_repo_owner: string;
   git_repo_name: string;
   git_repo_branches: string[];
-<<<<<<< HEAD
-  disable_new_comments: boolean;
-  last_deployment_status: DeploymentStatusUnion;
-  deployment_count: number;
-  mode: EnvironmentDeploymentMode;
-=======
   new_comments_disabled: boolean;
   last_deployment_status: DeploymentStatusUnion;
   deployment_count: number;
   mode: EnvironmentDeploymentMode;
   namespace_annotations: Record<string, string>;
->>>>>>> 7c770b9a
 };
 
 export type PullRequest = {
