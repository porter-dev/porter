import React, { Component, useContext, useEffect, useState } from "react";
import { withRouter, type RouteComponentProps } from "react-router";
import styled from "styled-components";

import ClusterProvisioningPlaceholder from "components/ClusterProvisioningPlaceholder";
import PorterButton from "components/porter/Button";
import DashboardPlaceholder from "components/porter/DashboardPlaceholder";
import PorterLink from "components/porter/Link";
import Spacer from "components/porter/Spacer";
import Text from "components/porter/Text";

import { withAuth, type WithAuthProps } from "shared/auth/AuthorizationHoc";
import { Context } from "shared/Context";
import { getQueryParam, pushFiltered, pushQueryParams } from "shared/routing";
import { type ClusterType } from "shared/types";
import sliders from "assets/env-groups.svg";

import DashboardHeader from "../DashboardHeader";
import { NamespaceSelector } from "../NamespaceSelector";
import SortSelector from "../SortSelector";
import CreateEnvGroup from "./CreateEnvGroup";
import EnvGroupList from "./EnvGroupList";
import ExpandedEnvGroup from "./ExpandedEnvGroup";

type PropsType = RouteComponentProps &
  WithAuthProps & {
    currentCluster: ClusterType;
  };

type StateType = {
  expand: boolean;
  update: any[];
  sortType: string;
  expandedEnvGroup: any;
  namespace: string;
  createEnvMode: boolean;
};

const EnvGroupDashboard = (props: PropsType) => {
  const [state, setState] = useState<StateType>({
    expand: false,
    update: [] as any[],
    namespace: null as string,
    expandedEnvGroup: null as any,
    createEnvMode: false,
    sortType: localStorage.getItem("SortType")
      ? localStorage.getItem("SortType")
      : "Newest",
  });

  const { currentProject } = useContext(Context);

  const setNamespace = (namespace: string) => {
    setState((state) => ({ ...state, namespace }));
    pushQueryParams(props, {
      namespace: currentProject.simplified_view_enabled
        ? "porter-env-group"
        : namespace ?? "ALL",
    });
  };

  const setSortType = (sortType: string) => {
    setState((state) => ({ ...state, sortType }));
  };

  const toggleCreateEnvMode = () => {
    setState((state) => ({
      ...state,
      createEnvMode: !state.createEnvMode,
    }));
  };

  const setExpandedEnvGroup = (envGroup: any | null) => {
    setState((state) => ({ ...state, expandedEnvGroup: envGroup }));
  };

  const closeExpanded = () => {
    pushQueryParams(props, {}, ["selected_env_group"]);
    const redirectUrlOnClose = getQueryParam(props, "redirect_url");
    if (redirectUrlOnClose) {
      props.history.push(redirectUrlOnClose);
      return;
    }
    setExpandedEnvGroup(null);
  };

  const renderBody = () => {
    if (props.currentCluster.status === "UPDATING_UNAVAILABLE") {
      return <ClusterProvisioningPlaceholder />;
    }

    if (currentProject?.sandbox_enabled) {
      return (
        <DashboardPlaceholder>
<<<<<<< HEAD
          <Text size={16}>Environment groups are not enabled on the Porter Cloud.</Text>
=======
          <Text size={16}>
            Environment groups are not enabled for sandbox users
          </Text>
>>>>>>> 1e2ba067
          <Spacer y={0.5} />
          <Text color={"helper"}>
            Eject to your own cloud account to enable environment groups.
          </Text>
          <Spacer y={1} />
          <PorterLink to="https://docs.porter.run/other/eject">
            <PorterButton alt height="35px">
              Request ejection
            </PorterButton>
          </PorterLink>
        </DashboardPlaceholder>
      );
    }

    const goBack = () => {
      setState((state) => ({ ...state, createEnvMode: false }));
    };

    if (state.createEnvMode) {
      return (
        <CreateEnvGroup goBack={goBack} currentCluster={props.currentCluster} />
      );
    } else {
      const isAuthorizedToAdd = props.isAuthorized("env_group", "", [
        "get",
        "create",
      ]);

      return (
        <>
          <ControlRow hasMultipleChilds={isAuthorizedToAdd}>
            <SortFilterWrapper>
              <SortSelector
                currentView="env-groups"
                setSortType={setSortType}
                sortType={state.sortType}
              />
              <Spacer inline width="10px" />
              {!currentProject.simplified_view_enabled && (
                <NamespaceSelector
                  setNamespace={setNamespace}
                  namespace={
                    currentProject.simplified_view_enabled
                      ? "porter-env-group"
                      : state.namespace
                  }
                />
              )}
            </SortFilterWrapper>
            <Flex>
              {isAuthorizedToAdd && (
                <Button onClick={toggleCreateEnvMode}>
                  <i className="material-icons">add</i> Create env group
                </Button>
              )}
            </Flex>
          </ControlRow>

          <EnvGroupList
            currentCluster={props.currentCluster}
            namespace={
              currentProject?.simplified_view_enabled
                ? "porter-env-group"
                : state.namespace
            }
            sortType={state.sortType}
            setExpandedEnvGroup={setExpandedEnvGroup}
          />
        </>
      );
    }
  };

  const renderContents = () => {
    if (state.expandedEnvGroup) {
      return (
        <ExpandedEnvGroup
          isAuthorized={props.isAuthorized}
          namespace={
            currentProject?.simplified_view_enabled
              ? "porter-env-group"
              : state.expandedEnvGroup?.namespace || state.namespace
          }
          currentCluster={props.currentCluster}
          envGroup={state.expandedEnvGroup}
          closeExpanded={() => {
            closeExpanded();
          }}
        />
      );
    } else {
      return (
        <>
          <DashboardHeader
            image={sliders}
            title="Environment groups"
            description="Groups of environment variables for storing secrets and configuration."
            disableLineBreak
            capitalize={false}
          />
          {renderBody()}
        </>
      );
    }
  };

  return <>{renderContents()}</>;
};

export default withRouter(withAuth(EnvGroupDashboard));

const Flex = styled.div`
  display: flex;
  align-items: center;
  border-bottom: 30px solid transparent;
`;

const SortFilterWrapper = styled.div`
  display: flex;
  justify-content: space-between;
  border-bottom: 30px solid transparent;
  > div:not(:first-child) {
  }
`;

const ControlRow = styled.div`
  display: flex;
  justify-content: ${(props: { hasMultipleChilds: boolean }) => {
    if (props.hasMultipleChilds) {
      return "space-between";
    }
    return "flex-end";
  }};
  align-items: center;
  flex-wrap: wrap;
`;

const Button = styled.div`
  display: flex;
  margin-left: 10px;
  flex-direction: row;
  align-items: center;
  justify-content: space-between;
  font-size: 13px;
  cursor: pointer;
  font-family: "Work Sans", sans-serif;
  border-radius: 5px;
  color: white;
  height: 30px;
  padding: 0 8px;
  min-width: 155px;
  padding-right: 13px;
  overflow: hidden;
  white-space: nowrap;
  text-overflow: ellipsis;
  cursor: ${(props: { disabled?: boolean }) =>
    props.disabled ? "not-allowed" : "pointer"};

  background: ${(props: { disabled?: boolean }) =>
    props.disabled ? "#aaaabbee" : "#616FEEcc"};
  :hover {
    background: ${(props: { disabled?: boolean }) =>
      props.disabled ? "" : "#505edddd"};
  }

  > i {
    color: white;
    width: 18px;
    height: 18px;
    font-weight: 600;
    font-size: 12px;
    border-radius: 20px;
    display: flex;
    align-items: center;
    margin-right: 5px;
    justify-content: center;
  }
`;<|MERGE_RESOLUTION|>--- conflicted
+++ resolved
@@ -92,13 +92,7 @@
     if (currentProject?.sandbox_enabled) {
       return (
         <DashboardPlaceholder>
-<<<<<<< HEAD
           <Text size={16}>Environment groups are not enabled on the Porter Cloud.</Text>
-=======
-          <Text size={16}>
-            Environment groups are not enabled for sandbox users
-          </Text>
->>>>>>> 1e2ba067
           <Spacer y={0.5} />
           <Text color={"helper"}>
             Eject to your own cloud account to enable environment groups.
