import React, { Component } from 'react';
import styled from 'styled-components';
import gradient from 'assets/gradient.jpg';

import { Context } from 'shared/Context';
import { ChartType, StorageType, ClusterType } from 'shared/types';
import api from 'shared/api';

import ChartList from './chart/ChartList';
import NamespaceSelector from './NamespaceSelector';
import SortSelector from './SortSelector';
import ExpandedChart from './expanded-chart/ExpandedChart';
import { Redirect, RouteComponentProps, withRouter } from 'react-router';

type PropsType = RouteComponentProps & {
  currentCluster: ClusterType,
<<<<<<< HEAD
  setSidebar: (x: boolean) => void,
=======
  namespace: string,
  setSidebar: (x: boolean) => void
  setCurrentView: (x: string) => void,
  resetNamespace: () => void,
>>>>>>> 6a76b4b1
};

type StateType = {
  namespace: string,
  sortType: string,
  currentChart: ChartType | null
};

class ClusterDashboard extends Component<PropsType, StateType> {
  state = {
    namespace: 'default',
    sortType: (localStorage.getItem("SortType") ? localStorage.getItem('SortType') : 'Newest'),
    currentChart: null as (ChartType | null)
  }

  componentDidMount() {
    if (this.props.namespace) {
      this.setState({ namespace: this.props.namespace }, () => {
        this.props.resetNamespace();
      })
    }
  }

  componentDidUpdate(prevProps: PropsType) {
    localStorage.setItem("SortType", this.state.sortType);
    // Reset namespace filter and close expanded chart on cluster change
    if (prevProps.currentCluster !== this.props.currentCluster) {
      this.setState({ namespace: 'default', sortType: (
        localStorage.getItem("SortType") ? localStorage.getItem('SortType') : 'Newest'
      ), currentChart: null });
    }
  }

  renderDashboardIcon = () => {
    if (false) {
      let { currentCluster } = this.props;
      return (
        <DashboardIcon>
          <DashboardImage src={gradient} />
          <Overlay>{currentCluster && currentCluster.name[0].toUpperCase()}</Overlay>
        </DashboardIcon>
      );
    }

    return (
      <DashboardIcon>
        <i className="material-icons">device_hub</i>
      </DashboardIcon>
    );
  }

  renderContents = () => {
    let { currentCluster, setSidebar } = this.props;
    
    if (this.state.currentChart) {
      return (
        <ExpandedChart
          namespace={this.state.namespace}
          currentCluster={this.props.currentCluster}
          currentChart={this.state.currentChart}
          setCurrentChart={(x: ChartType | null) => this.setState({ currentChart: x })}
          setSidebar={setSidebar}
        />
      );
    }

    return (
      <div>
        <TitleSection>
          {this.renderDashboardIcon()}
          <Title>{currentCluster.name}</Title>
          <i 
            className="material-icons"
            onClick={() => this.context.setCurrentModal('UpdateClusterModal')}
          >
            more_vert
          </i>
        </TitleSection>

        <InfoSection>
          <TopRow>
            <InfoLabel>
              <i className="material-icons">info</i> Info
            </InfoLabel>
          </TopRow>
          <Description>Cluster dashboard for {currentCluster.name}.</Description>
        </InfoSection>

        <LineBreak />
        
        <ControlRow>
          <Button
            onClick={() => this.props.history.push("templates")}
          >
            <i className="material-icons">add</i> Deploy Template
          </Button>
          <SortFilterWrapper>
            <SortSelector
              setSortType={(sortType) => this.setState({ sortType })}
              sortType={this.state.sortType}
            />
            <NamespaceSelector
              setNamespace={(namespace) => this.setState({ namespace })}
              namespace={this.state.namespace}
            />
          </SortFilterWrapper>
        </ControlRow>

        <ChartList
          currentCluster={currentCluster}
          namespace={this.state.namespace}
          sortType={this.state.sortType}
          setCurrentChart={(x: ChartType | null) => this.setState({ currentChart: x })}
        />
      </div>
    );
  }

  render() {
    return (
      <div>
        {this.renderContents()}
      </div>
    );
  }
}

ClusterDashboard.contextType = Context;

export default withRouter(ClusterDashboard);

const ControlRow = styled.div`
  display: flex;
  justify-content: space-between;
  align-items: center;
  margin-bottom: 35px;
  padding-left: 0px;
`;

const TopRow = styled.div`
  display: flex;
  align-items: center;
`;

const Description = styled.div`
  color: #ffffff;
  margin-top: 13px;
  margin-left: 2px;
  font-size: 13px;
`;

const InfoLabel = styled.div`
  width: 72px;
  height: 20px;
  display: flex;
  align-items: center;
  color: #7A838F;
  font-size: 13px;
  > i {
    color: #8B949F;
    font-size: 18px;
    margin-right: 5px;
  }
`;

const InfoSection = styled.div`
  margin-top: 20px;
  font-family: 'Work Sans', sans-serif;
  margin-left: 0px;
  margin-bottom: 35px;
`;

const Button = styled.div`
  display: flex;
  flex-direction: row;
  align-items: center;
  justify-content: space-between;
  font-size: 13px;
  cursor: pointer;
  font-family: 'Work Sans', sans-serif;
  border-radius: 20px;
  color: white;
  height: 35px;
  padding: 0px 8px;
  padding-bottom: 1px;
  margin-right: 10px;
  font-weight: 500;
  padding-right: 15px;
  overflow: hidden;
  white-space: nowrap;
  text-overflow: ellipsis;
  box-shadow: 0 5px 8px 0px #00000010;
  cursor: ${(props: { disabled?: boolean }) => props.disabled ? 'not-allowed' : 'pointer'};

  background: ${(props: { disabled?: boolean }) => props.disabled ? '#aaaabbee' : '#616FEEcc'};
  :hover {
    background: ${(props: { disabled?: boolean }) => props.disabled ? '' : '#505edddd'};
  }

  > i {
    color: white;
    width: 18px;
    height: 18px;
    font-weight: 600;
    font-size: 12px;
    border-radius: 20px;
    display: flex;
    align-items: center;
    margin-right: 5px;
    justify-content: center;
  }
`;

const ButtonAlt = styled(Button)`
  min-width: 150px;
  max-width: 150px;
  background: #7A838Fdd;

  :hover {
    background: #69727eee;
  }
`;

const LineBreak = styled.div`
  width: calc(100% - 0px);
  height: 2px;
  background: #ffffff20;
  margin: 10px 0px 35px;
`;

const Overlay = styled.div`
  height: 100%;
  width: 100%;
  position: absolute;
  background: #00000028;
  top: 0;
  left: 0;
  border-radius: 5px;
  display: flex;
  align-items: center;
  justify-content: center;
  font-size: 24px;
  font-weight: 500;
  font-family: 'Work Sans', sans-serif;
  color: white;
`;

const DashboardImage = styled.img`
  height: 45px;
  width: 45px;
  border-radius: 5px;
`;

const DashboardIcon = styled.div`
  position: relative;
  height: 45px;
  min-width: 45px;
  width: 45px;
  border-radius: 5px;
  display: flex;
  align-items: center;
  justify-content: center;
  background: #676C7C;
  border: 2px solid #8e94aa;

  > i {
    font-size: 22px;
  }
`;

const Title = styled.div`
  font-size: 20px;
  font-weight: 500;
  font-family: 'Work Sans', sans-serif;
  margin-left: 18px;
  color: #ffffff;
  white-space: nowrap;
  overflow: hidden;
  text-overflow: ellipsis;
`;

const TitleSection = styled.div`
  height: 80px;
  margin-top: 10px;
  margin-bottom: 10px;
  display: flex;
  flex-direction: row;
  align-items: center;
  padding-left: 0px;

  > i {
    margin-left: 10px;
    cursor: pointer;
    font-size 18px;
    color: #858FAAaa;
    padding: 5px;
    border-radius: 100px;
    :hover {
      background: #ffffff11;
    }
    margin-bottom: -3px;
  }
`;

const SortFilterWrapper = styled.div`
  width: 468px;
  display: flex;
  justify-content: space-between;
`;<|MERGE_RESOLUTION|>--- conflicted
+++ resolved
@@ -14,14 +14,9 @@
 
 type PropsType = RouteComponentProps & {
   currentCluster: ClusterType,
-<<<<<<< HEAD
-  setSidebar: (x: boolean) => void,
-=======
   namespace: string,
   setSidebar: (x: boolean) => void
-  setCurrentView: (x: string) => void,
   resetNamespace: () => void,
->>>>>>> 6a76b4b1
 };
 
 type StateType = {
