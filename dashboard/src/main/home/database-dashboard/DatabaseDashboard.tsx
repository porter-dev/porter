import React, { useContext, useMemo, useState } from "react";
import _ from "lodash";
import { Link } from "react-router-dom";
import styled from "styled-components";

import ClusterProvisioningPlaceholder from "components/ClusterProvisioningPlaceholder";
import Loading from "components/Loading";
import Button from "components/porter/Button";
import Container from "components/porter/Container";
import DashboardPlaceholder from "components/porter/DashboardPlaceholder";
import Fieldset from "components/porter/Fieldset";
import Image from "components/porter/Image";
import PorterLink from "components/porter/Link";
import SearchBar from "components/porter/SearchBar";
import Select from "components/porter/Select";
import ShowIntercomButton from "components/porter/ShowIntercomButton";
import Spacer from "components/porter/Spacer";
import StatusDot from "components/porter/StatusDot";
import Text from "components/porter/Text";
import Toggle from "components/porter/Toggle";
import DashboardHeader from "main/home/cluster-dashboard/DashboardHeader";
import { type ClientDatastore } from "lib/databases/types";
import { isAWSCluster, useClusterList } from "lib/hooks/useClusterList";
import { useDatastoreList } from "lib/hooks/useDatabaseList";

import { Context } from "shared/Context";
import { search } from "shared/search";
import { readableDate } from "shared/string_utils";
import engine from "assets/computer-chip.svg";
import database from "assets/database.svg";
import grid from "assets/grid.png";
import list from "assets/list.png";
import notFound from "assets/not-found.png";
import time from "assets/time.png";

import { getDatastoreIcon, getEngineIcon } from "./icons";
import EngineTag from "./tags/EngineTag";

<<<<<<< HEAD
const DatabaseDashboard: React.FC<Props> = ({ projectId }) => {
  const { currentProject, currentCluster } = useContext(Context);
=======
const DatabaseDashboard: React.FC = () => {
  const { currentProject, currentCluster } = useContext(Context);
  const { clusters, isLoading: isLoadingClusters } = useClusterList();
>>>>>>> 855e42c8

  const [searchValue, setSearchValue] = useState("");
  const [view, setView] = useState<"grid" | "list">("grid");
  const [typeFilter, setTypeFilter] = useState<"all" | "RDS" | "ELASTICACHE">(
    "all"
  );
  const [engineFilter, setEngineFilter] = useState<
    "all" | "POSTGRES" | "AURORA-POSTGRES" | "REDIS"
  >("all");

  const { datastores, isLoading } = useDatastoreList();

  const filteredDatastores = useMemo(() => {
    const filteredBySearch = search(datastores, searchValue, {
      keys: ["name"],
      isCaseSensitive: false,
    });

    const sortedFilteredBySearch = _.sortBy(filteredBySearch, ["name"]);

    const filteredByDatastoreType = sortedFilteredBySearch.filter(
      (datastore: ClientDatastore) => {
        if (typeFilter === "all") {
          return true;
        }
        return datastore.type === typeFilter;
      }
    );

    const filteredByEngine = filteredByDatastoreType.filter(
      (datastore: ClientDatastore) => {
        if (engineFilter === "all") {
          return true;
        }
        return datastore.template.engine.name === engineFilter;
      }
    );

    return filteredByEngine;
  }, [datastores, searchValue, typeFilter, engineFilter]);

  const renderContents = (): JSX.Element => {
    if (datastores === undefined || isLoading || isLoadingClusters) {
      return <Loading offset="-150px" />;
    }

    if (clusters.filter(isAWSCluster).length === 0) {
      return (
        <Fieldset>
          <Text size={16}>Datastores are not supported for this project.</Text>
          <Spacer y={0.5} />
          <Text color="helper">
            Datastores are only supported for projects with a provisioned AWS
            cluster.
          </Text>
          <Spacer y={0.5} />
          <Text color="helper">
            To get started with datastores, you will need to create an AWS
            cluster. Contact our team if you are interested in enabling
            multi-cluster support.
          </Text>
          <Spacer y={0.5} />
          <ShowIntercomButton
            message={`I would like to enable multi-cluster support for my project.`}
          />
        </Fieldset>
      );
    }
    if (currentCluster?.status === "UPDATING_UNAVAILABLE") {
      return <ClusterProvisioningPlaceholder />;
    }

    if (currentProject?.sandbox_enabled) {
      return (
        <DashboardPlaceholder>
          <Text size={16}>Databases are not enabled for sandbox users</Text>
          <Spacer y={0.5} />
<<<<<<< HEAD

          <Text color={"helper"}>
            Eject to your own cloud account to enable managed databases.
          </Text>
=======
          <Text color={"helper"}>
            Eject to your own cloud account to enable managed databases.
          </Text>
          <Spacer y={1} />
          <ShowIntercomButton
            alt
            message="I would like to eject to my own cloud account"
            height="35px"
          >
            Request ejection
          </ShowIntercomButton>
>>>>>>> 855e42c8
        </DashboardPlaceholder>
      );
    }

    if (!currentProject?.db_enabled) {
      return (
        <DashboardPlaceholder>
<<<<<<< HEAD
          <Text size={16}>Databases are not enabled for this project</Text>
          <Spacer y={0.5} />

          <Text color={"helper"}>
            Reach out to support@porter.run to enable managed databases on your project.
          </Text>
        </DashboardPlaceholder>
      );
    }

    if (datastores === undefined || !isLoaded) {
      return <Loading offset="-150px" />;
=======
          <Text size={16}>Datastores are not enabled for this project</Text>
          <Spacer y={0.5} />
          <Text color={"helper"}>
            Reach out to the Porter team to enable managed datastores on your project.
          </Text>
          <Spacer y={1} />
          <ShowIntercomButton
            alt
            message="I would like to enable managed datastores on my project"
            height="35px"
          >
            Request to enable
          </ShowIntercomButton>
        </DashboardPlaceholder>
      );
>>>>>>> 855e42c8
    }

    if (datastores.length === 0) {
      return (
        <DashboardPlaceholder>
          <Text size={16}>No datastores have been created yet</Text>
          <Spacer y={0.5} />

          <Text color={"helper"}>Get started by creating a datastore.</Text>
          <Spacer y={1} />
          <PorterLink to="/datastores/new">
            <Button onClick={() => ({})} height="35px" alt>
              Create datastore <Spacer inline x={1} />{" "}
              <i className="material-icons" style={{ fontSize: "18px" }}>
                east
              </i>
            </Button>
          </PorterLink>
        </DashboardPlaceholder>
      );
    }

    return (
      <>
        <Container row spaced>
          <Select
            options={[
              { value: "all", label: "All" },
              {
                value: "RDS",
                label: "RDS",
                icon: getDatastoreIcon("RDS"),
              },
              {
                value: "ELASTICACHE",
                label: "Elasticache",
                icon: getDatastoreIcon("ELASTICACHE"),
              },
            ]}
            width="210px"
            height="29px"
            value={typeFilter}
            setValue={(value) => {
              if (
                value === "all" ||
                value === "RDS" ||
                value === "ELASTICACHE"
              ) {
                setTypeFilter(value);
                setEngineFilter("all");
              }
            }}
            prefix={
              <Container row>
                <Image src={database} size={15} opacity={0.6} />
                <Spacer inline x={0.5} />
                Type
              </Container>
            }
          />
          <Spacer inline x={1} />
          <Select
            options={[
              { value: "all", label: "All" },
              {
                value: "POSTGRES",
                label: "PostgreSQL",
                icon: getEngineIcon("POSTGRES"),
              },
              {
                value: "AURORA-POSTGRES",
                label: "Aurora PostgreSQL",
                icon: getEngineIcon("POSTGRES"),
              },
              {
                value: "REDIS",
                label: "Redis",
                icon: getEngineIcon("REDIS"),
              },
            ]}
            width="270px"
            height="29px"
            value={engineFilter}
            setValue={(value) => {
              if (
                value === "all" ||
                value === "POSTGRES" ||
                value === "AURORA-POSTGRES" ||
                value === "REDIS"
              ) {
                setEngineFilter(value);
              }
            }}
            prefix={
              <Container row>
                <Image src={engine} size={15} opacity={0.6} />
                <Spacer inline x={0.5} />
                Engine
              </Container>
            }
          />
          <Spacer inline x={2} />
          <SearchBar
            value={searchValue}
            setValue={(x) => {
              setSearchValue(x);
            }}
            placeholder="Search datastores . . ."
            width="100%"
          />
          <Spacer inline x={1} />

          <Toggle
            items={[
              { label: <ToggleIcon src={grid} />, value: "grid" },
              { label: <ToggleIcon src={list} />, value: "list" },
            ]}
            active={view}
            setActive={(x) => {
              if (x === "grid") {
                setView("grid");
              } else {
                setView("list");
              }
            }}
          />

          <Spacer inline x={2} />
          <PorterLink to="/datastores/new">
            <Button onClick={() => ({})} height="30px" width="70px">
              <I className="material-icons">add</I> New
            </Button>
          </PorterLink>
        </Container>
        <Spacer y={1} />

        {filteredDatastores.length === 0 ? (
          <Fieldset>
            <Container row>
              <PlaceholderIcon src={notFound} />
              <Text color="helper">
                No datastores matching filters were found.
              </Text>
            </Container>
          </Fieldset>
        ) : isLoading ? (
          <Loading offset="-150px" />
        ) : view === "grid" ? (
          <GridList>
            {(filteredDatastores ?? []).map(
              (datastore: ClientDatastore, i: number) => {
                return (
                  <Link to={`/datastores/${datastore.name}`} key={i}>
                    <Block>
                      <Container row spaced>
                        <Container row>
                          <Icon src={datastore.template.icon} />
                          <Text size={14}>{datastore.name}</Text>
                        </Container>
                        <StatusDot
                          status={
                            datastore.status === "AVAILABLE"
                              ? "available"
                              : "pending"
                          }
                          heightPixels={9}
                        />
                      </Container>
                      <Container row>
                        <EngineTag engine={datastore.template.engine} />
                      </Container>
                      <Container row>
                        <SmallIcon opacity="0.4" src={time} />
                        <Text size={13} color="#ffffff44">
                          {readableDate(datastore.created_at)}
                        </Text>
                      </Container>
                    </Block>
                  </Link>
                );
              }
            )}
          </GridList>
        ) : (
          <List>
            {(filteredDatastores ?? []).map(
              (datastore: ClientDatastore, i: number) => {
                return (
                  <Row to={`/datastores/${datastore.name}`} key={i}>
                    <Container row spaced>
                      <Container row>
                        <MidIcon src={datastore.template.icon} />
                        <Text size={14}>{datastore.name}</Text>
                      </Container>
                      <StatusDot
                        status={
                          datastore.status === "AVAILABLE"
                            ? "available"
                            : "pending"
                        }
                        heightPixels={9}
                      />
                    </Container>
                    <Spacer y={0.5} />
                    <Container row>
                      <EngineTag engine={datastore.template.engine} />
                      <Spacer inline x={1} />
                      <Container>
                        <SmallIcon opacity="0.4" src={time} />
                        <Text size={13} color="#ffffff44">
                          {readableDate(datastore.created_at)}
                        </Text>
                      </Container>
                    </Container>
                  </Row>
                );
              }
            )}
          </List>
        )}
      </>
    );
  };

  return (
    <StyledAppDashboard>
      <DashboardHeader
        image={database}
        title="Datastores"
        description="Storage, caches, and stateful workloads for this project."
        disableLineBreak
      />
      {renderContents()}
      <Spacer y={5} />
    </StyledAppDashboard>
  );
};

export default DatabaseDashboard;

const MidIcon = styled.img<{ height?: string }>`
  height: ${(props) => props.height || "18px"};
  margin-right: 11px;
`;

const Row = styled(Link)<{ isAtBottom?: boolean }>`
  cursor: pointer;
  display: block;
  padding: 15px;
  border-bottom: ${(props) =>
    props.isAtBottom ? "none" : "1px solid #494b4f"};
  background: ${(props) => props.theme.clickable.bg};
  position: relative;
  border: 1px solid #494b4f;
  border-radius: 5px;
  margin-bottom: 15px;
  animation: fadeIn 0.3s 0s;
`;

const List = styled.div`
  overflow: hidden;
`;

const Icon = styled.img`
  height: 20px;
  margin-right: 13px;
`;

const Block = styled.div`
  height: 150px;
  flex-direction: column;
  display: flex;
  justify-content: space-between;
  cursor: pointer;
  padding: 20px;
  color: ${(props) => props.theme.text.primary};
  position: relative;
  border-radius: 5px;
  background: ${(props) => props.theme.clickable.bg};
  border: 1px solid #494b4f;
  :hover {
    border: 1px solid #7a7b80;
  }

  animation: fadeIn 0.3s 0s;
  @keyframes fadeIn {
    from {
      opacity: 0;
    }
    to {
      opacity: 1;
    }
  }
`;

const GridList = styled.div`
  display: grid;
  grid-column-gap: 25px;
  grid-row-gap: 25px;
  grid-template-columns: repeat(auto-fit, minmax(250px, 1fr));
`;

const PlaceholderIcon = styled.img`
  height: 13px;
  margin-right: 12px;
  opacity: 0.65;
`;

const ToggleIcon = styled.img`
  height: 12px;
  margin: 0 5px;
  min-width: 12px;
`;

const I = styled.i`
  color: white;
  font-size: 14px;
  display: flex;
  align-items: center;
  margin-right: 5px;
  justify-content: center;
`;

const StyledAppDashboard = styled.div`
  width: 100%;
  height: 100%;
`;

const SmallIcon = styled.img<{ opacity?: string; height?: string }>`
  margin-left: 2px;
  height: ${(props) => props.height || "14px"};
  opacity: ${(props) => props.opacity || 1};
  filter: grayscale(100%);
  margin-right: 10px;
`;<|MERGE_RESOLUTION|>--- conflicted
+++ resolved
@@ -36,14 +36,9 @@
 import { getDatastoreIcon, getEngineIcon } from "./icons";
 import EngineTag from "./tags/EngineTag";
 
-<<<<<<< HEAD
-const DatabaseDashboard: React.FC<Props> = ({ projectId }) => {
-  const { currentProject, currentCluster } = useContext(Context);
-=======
 const DatabaseDashboard: React.FC = () => {
   const { currentProject, currentCluster } = useContext(Context);
   const { clusters, isLoading: isLoadingClusters } = useClusterList();
->>>>>>> 855e42c8
 
   const [searchValue, setSearchValue] = useState("");
   const [view, setView] = useState<"grid" | "list">("grid");
@@ -121,12 +116,6 @@
         <DashboardPlaceholder>
           <Text size={16}>Databases are not enabled for sandbox users</Text>
           <Spacer y={0.5} />
-<<<<<<< HEAD
-
-          <Text color={"helper"}>
-            Eject to your own cloud account to enable managed databases.
-          </Text>
-=======
           <Text color={"helper"}>
             Eject to your own cloud account to enable managed databases.
           </Text>
@@ -138,7 +127,6 @@
           >
             Request ejection
           </ShowIntercomButton>
->>>>>>> 855e42c8
         </DashboardPlaceholder>
       );
     }
@@ -146,20 +134,6 @@
     if (!currentProject?.db_enabled) {
       return (
         <DashboardPlaceholder>
-<<<<<<< HEAD
-          <Text size={16}>Databases are not enabled for this project</Text>
-          <Spacer y={0.5} />
-
-          <Text color={"helper"}>
-            Reach out to support@porter.run to enable managed databases on your project.
-          </Text>
-        </DashboardPlaceholder>
-      );
-    }
-
-    if (datastores === undefined || !isLoaded) {
-      return <Loading offset="-150px" />;
-=======
           <Text size={16}>Datastores are not enabled for this project</Text>
           <Spacer y={0.5} />
           <Text color={"helper"}>
@@ -175,7 +149,6 @@
           </ShowIntercomButton>
         </DashboardPlaceholder>
       );
->>>>>>> 855e42c8
     }
 
     if (datastores.length === 0) {
