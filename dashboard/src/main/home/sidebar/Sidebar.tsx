--- conflicted
+++ resolved
@@ -3,20 +3,13 @@
 import styled from "styled-components";
 
 import Container from "components/porter/Container";
-<<<<<<< HEAD
-=======
 import Image from "components/porter/Image";
->>>>>>> 7693961b
 import Spacer from "components/porter/Spacer";
 import Text from "components/porter/Text";
 
 import { withAuth, type WithAuthProps } from "shared/auth/AuthorizationHoc";
 import { Context } from "shared/Context";
-<<<<<<< HEAD
-import { getQueryParam, pushFiltered } from "shared/routing";
-=======
 import { overrideInfraTabEnabled } from "utils/infrastructure";
->>>>>>> 7693961b
 import addOns from "assets/add-ons.svg";
 import applications from "assets/applications.svg";
 import category from "assets/category.svg";
@@ -26,10 +19,7 @@
 import database from "assets/database.svg";
 import sliders from "assets/env-groups.svg";
 import integrations from "assets/integrations.svg";
-<<<<<<< HEAD
-=======
 import lock from "assets/lock.svg";
->>>>>>> 7693961b
 import pr_icon from "assets/pull_request_icon.svg";
 import rocket from "assets/rocket.png";
 import settings from "assets/settings.svg";
@@ -141,17 +131,6 @@
             <Img src={rocket} />
             Launch
           </NavButton>
-<<<<<<< HEAD
-=======
-          {currentProject?.managed_infra_enabled &&
-            (user?.isPorterUser ||
-              overrideInfraTabEnabled({ projectID: currentProject.id })) && (
-              <NavButton path={"/infrastructure"}>
-                <i className="material-icons">build_circle</i>
-                Infrastructure
-              </NavButton>
-            )}
->>>>>>> 7693961b
           {this.props.isAuthorized("integrations", "", [
             "get",
             "create",
@@ -213,18 +192,6 @@
               <NavButton path={"/integrations"}>
                 <Img src={integrations} />
                 Integrations
-<<<<<<< HEAD
-              </NavButton>
-            )}
-            {currentProject.db_enabled && (
-              <NavButton
-                path="/datastores"
-                active={window.location.pathname.startsWith("/apps")}
-              >
-                <Img src={database} />
-                Datastores
-=======
->>>>>>> 7693961b
               </NavButton>
             )}
             <NavButton
@@ -273,37 +240,21 @@
               "delete",
             ]) && (
               <NavButton
-<<<<<<< HEAD
                 path={
                   currentProject?.simplified_view_enabled &&
                   currentProject?.capi_provisioner_enabled
-                    ? "infrastructure"
+                    ? "/infrastructure"
                     : "/cluster-dashboard"
                 }
                 active={window.location.pathname.startsWith(
                   currentProject?.simplified_view_enabled &&
                     currentProject?.capi_provisioner_enabled
-                    ? "infrastructure"
+                    ? "/infrastructure"
                     : "/cluster-dashboard"
-=======
-                path={"/cluster-dashboard"}
-                active={window.location.pathname.startsWith(
-                  "/cluster-dashboard"
->>>>>>> 7693961b
                 )}
               >
-                <Img src={settings} />
+                <Img src={infra} />
                 Infrastructure
-<<<<<<< HEAD
-              </NavButton>
-            )}
-
-            {currentProject.preview_envs_enabled && (
-              <NavButton path="/preview-environments">
-                <Img src={pr_icon} />
-                Preview apps
-=======
->>>>>>> 7693961b
               </NavButton>
             )}
             <NavButton path="/preview-environments">
@@ -372,44 +323,21 @@
               "delete",
             ]) && (
               <NavButton
-<<<<<<< HEAD
                 path={
                   currentProject?.simplified_view_enabled &&
                   currentProject?.capi_provisioner_enabled
-                    ? "infrastructure"
+                    ? "/infrastructure"
                     : "/cluster-dashboard"
                 }
                 active={window.location.pathname.startsWith(
                   currentProject?.simplified_view_enabled &&
                     currentProject?.capi_provisioner_enabled
-                    ? "infrastructure"
+                    ? "/infrastructure"
                     : "/cluster-dashboard"
-=======
-                path={"/cluster-dashboard"}
-                active={window.location.pathname.startsWith(
-                  "/cluster-dashboard"
->>>>>>> 7693961b
                 )}
               >
                 <Img src={infra} />
                 Infrastructure
-<<<<<<< HEAD
-              </NavButton>
-            )}
-
-            {currentProject.preview_envs_enabled && (
-              <NavButton path="/preview-environments">
-                <Img src={pr_icon} />
-                Preview apps
-              </NavButton>
-            )}
-
-            {currentProject?.soc2_controls_enabled && (
-              <NavButton path="/compliance">
-                <Img src={compliance} />
-                Compliance
-=======
->>>>>>> 7693961b
               </NavButton>
             )}
 
