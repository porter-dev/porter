import React, { Component } from "react";
import styled from "styled-components";
import category from "assets/category.svg";
import integrations from "assets/integrations.svg";
import rocket from "assets/rocket.png";
import monojob from "assets/monojob.png";
import monoweb from "assets/monoweb.png";
import settings from "assets/settings.svg";
import sliders from "assets/sliders.svg";

import { Context } from "shared/Context";

import ClusterSection from "./ClusterSection";
import ProjectSectionContainer from "./ProjectSectionContainer";
import { RouteComponentProps, withRouter } from "react-router";
import { pushFiltered } from "shared/routing";
import { withAuth, WithAuthProps } from "shared/auth/AuthorizationHoc";
import { NavLink } from "react-router-dom";

type PropsType = RouteComponentProps &
  WithAuthProps & {
    forceSidebar: boolean;
    setWelcome: (x: boolean) => void;
    currentView: string;
    forceRefreshClusters: boolean;
    setRefreshClusters: (x: boolean) => void;
  };

type StateType = {
  showSidebar: boolean;
  initializedSidebar: boolean;
  pressingCtrl: boolean;
  showTooltip: boolean;
  forceCloseDrawer: boolean;
};

class Sidebar extends Component<PropsType, StateType> {
  // Need closeDrawer to hide drawer on sidebar close
  state = {
    showSidebar: true,
    initializedSidebar: false,
    pressingCtrl: false,
    showTooltip: false,
    forceCloseDrawer: false,
  };

  componentDidMount() {
    document.addEventListener("keydown", this.handleKeyDown);
    document.addEventListener("keyup", this.handleKeyUp);
  }

  componentWillUnmount() {
    document.removeEventListener("keydown", this.handleKeyDown);
    document.removeEventListener("keyup", this.handleKeyUp);
  }

  // Need to override showDrawer when the sidebar is closed
  componentDidUpdate(prevProps: PropsType) {
    if (prevProps.forceSidebar !== this.props.forceSidebar) {
      this.setState({ showSidebar: this.props.forceSidebar });
    }
  }

  handleKeyDown = (e: KeyboardEvent): void => {
    if (e.key === "Meta" || e.key === "Control") {
      this.setState({ pressingCtrl: true });
    } else if (e.code === "Backslash" && this.state.pressingCtrl) {
      this.toggleSidebar();
    }
  };

  handleKeyUp = (e: KeyboardEvent): void => {
    if (e.key === "Meta" || e.key === "Control") {
      this.setState({ pressingCtrl: false });
    }
  };

  toggleSidebar = (): void => {
    this.setState({
      showSidebar: !this.state.showSidebar,
      forceCloseDrawer: true,
    });
  };

  renderPullTab = (): JSX.Element | undefined => {
    if (!this.state.showSidebar) {
      return (
        <PullTab onClick={this.toggleSidebar}>
          <i className="material-icons">double_arrow</i>
        </PullTab>
      );
    }
  };

  renderTooltip = (): JSX.Element | undefined => {
    if (this.state.showTooltip) {
      return <Tooltip>⌘/CTRL + \</Tooltip>;
    }
  };

  renderClusterContent = () => {
<<<<<<< HEAD
=======
    let { currentView } = this.props;
>>>>>>> 71995910
    let { currentCluster, currentProject } = this.context;

    if (currentCluster) {
      return (
        <>
          <NavButton
            to={(location) => {
              let params = this.props.match.params as any;
              let pathNamespace = params.namespace;
              let search = `?cluster=${currentCluster.name}&project_id=${currentProject.id}`;

              if (pathNamespace) {
                search.concat(`&namespace=${pathNamespace}`);
              }

              return {
                ...location,
                pathname: "/applications",
                search,
              };
            }}
          >
            <Img src={monoweb} />
            Applications
          </NavButton>
          <NavButton
            to={() => {
              let params = this.props.match.params as any;
              let pathNamespace = params.namespace;
              let search = `?cluster=${currentCluster.name}&project_id=${currentProject.id}`;

              if (pathNamespace) {
                search.concat(`&namespace=${pathNamespace}`);
              }

              return {
                ...location,
                pathname: "/jobs",
                search,
              };
            }}
          >
            <Img src={monojob} />
            Jobs
          </NavButton>
          <NavButton
            to={() => {
              let params = this.props.match.params as any;
              let pathNamespace = params.namespace;
              let search = `?cluster=${currentCluster.name}&project_id=${currentProject.id}`;

              if (pathNamespace) {
                search.concat(`&namespace=${pathNamespace}`);
              }

              return {
                ...location,
                pathname: "/env-groups",
                search,
              };
            }}
          >
            <Img src={sliders} />
            Env Groups
          </NavButton>
          {currentCluster.service === "eks" &&
            currentCluster.infra_id > 0 &&
            currentProject.enable_rds_databases && (
              <NavButton
                selected={currentView === "databases"}
                onClick={() => {
                  pushFiltered(this.props, "/databases", [], {});
                }}
              >
                <Icon className="material-icons-outlined">storage</Icon>
                Databases
              </NavButton>
            )}
        </>
      );
    }
  };

  renderProjectContents = () => {
    let { currentView, history, location } = this.props;
    let { currentProject, setCurrentModal } = this.context;
    if (currentProject) {
      return (
        <>
          <SidebarLabel>Home</SidebarLabel>
          <NavButton to="/dashboard">
            <Img src={category} />
            Dashboard
          </NavButton>
          <NavButton to="/launch">
            <Img src={rocket} />
            Launch
          </NavButton>

          {this.props.isAuthorized("integrations", "", [
            "get",
            "create",
            "update",
            "delete",
          ]) && (
            <NavButton to="/integrations">
              <Img src={integrations} />
              Integrations
            </NavButton>
          )}
          {this.props.isAuthorized("settings", "", [
            "get",
            "update",
            "delete",
          ]) && (
            <NavButton to="/project-settings">
              <Img enlarge={true} src={settings} />
              Settings
            </NavButton>
          )}

          <br />

          {this.context.hasFinishedOnboarding && (
            <>
              <SidebarLabel>Current Cluster</SidebarLabel>
              <ClusterSection
                forceCloseDrawer={this.state.forceCloseDrawer}
                releaseDrawer={() => this.setState({ forceCloseDrawer: false })}
                setWelcome={this.props.setWelcome}
                currentView={currentView}
                isSelected={false}
                forceRefreshClusters={this.props.forceRefreshClusters}
                setRefreshClusters={this.props.setRefreshClusters}
              />
              {this.renderClusterContent()}
            </>
          )}
        </>
      );
    }

    // Render placeholder if no project exists
    return <ProjectPlaceholder>No projects found.</ProjectPlaceholder>;
  };

  // SidebarBg is separate to cover retracted drawer
  render() {
    return (
      <>
        {this.renderPullTab()}
        <StyledSidebar showSidebar={this.state.showSidebar}>
          <SidebarBg />
          <CollapseButton
            onClick={this.toggleSidebar}
            onMouseOver={() => {
              this.setState({ showTooltip: true });
            }}
            onMouseOut={() => {
              this.setState({ showTooltip: false });
            }}
          >
            {this.renderTooltip()}
            <i className="material-icons">double_arrow</i>
          </CollapseButton>

          <ProjectSectionContainer />

          <br />

          {this.renderProjectContents()}
        </StyledSidebar>
      </>
    );
  }
}

Sidebar.contextType = Context;

export default withRouter(withAuth(Sidebar));

<<<<<<< HEAD
=======
const BranchPad = styled.div`
  width: 20px;
  height: 42px;
  margin-left: 2px;
  margin-right: 8px;
`;

const Rail = styled.div`
  width: 2px;
  background: ${(props: { lastTab?: boolean }) =>
    props.lastTab ? "" : "#52545D"};
  height: 50%;
`;

const Circle = styled.div`
  min-width: 10px;
  min-height: 2px;
  margin-bottom: -2px;
  margin-left: 8px;
  background: #52545d;
`;

const Gutter = styled.div`
  position: absolute;
  top: 0px;
  left: 22px;
  height: 100%;
  display: flex;
  flex-direction: column;
  align-items: center;
  justify-content: center;
  overflow: visible;
`;

const Icon = styled.span`
  padding: 4px;
  width: 23px;
  padding-top: 4px;
  border-radius: 3px;
  margin-right: 10px;
  font-size: 18px;
`;

>>>>>>> 71995910
const ProjectPlaceholder = styled.div`
  background: #ffffff11;
  border-radius: 5px;
  margin: 0 15px;
  display: flex;
  align-items: center;
  justify-content: center;
  height: calc(100% - 100px);
  font-size: 13px;
  font-family: "Work Sans", sans-serif;
  color: #aaaabb;
  padding-bottom: 80px;

  > img {
    width: 17px;
    margin-right: 10px;
  }
`;

const NavButton = styled(NavLink)`
  display: flex;
  align-items: center;
  position: relative;
  text-decoration: none;
  height: 42px;
  padding: 0 30px 2px 20px;
  font-size: 14px;
  font-family: "Work Sans", sans-serif;
  color: #ffffff;
  overflow: hidden;
  white-space: nowrap;
  text-overflow: ellipsis;
  cursor: ${(props: { disabled?: boolean }) =>
    props.disabled ? "not-allowed" : "pointer"};

  &.active {
    background: #ffffff11;

    :hover {
      background: #ffffff11;
    }
  }

  :hover {
    background: #ffffff08;
  }

  > i {
    color: #ffffff;
    padding: 4px 4px;
    height: 20px;
    width: 20px;
    border-radius: 3px;
    font-size: 18px;
    position: absolute;
    left: 19px;
    top: 8px;
  }
`;

const Img = styled.img<{ enlarge?: boolean }>`
  padding: ${(props) => (props.enlarge ? "0 0 0 1px" : "4px")};
  height: 23px;
  width: 23px;
  padding-top: 4px;
  border-radius: 3px;
  margin-right: 10px;
`;

const SidebarBg = styled.div`
  position: absolute;
  top: 0;
  left: 0;
  width: 100%;
  background-color: #292c35;
  height: 100%;
  z-index: -1;
  box-shadow: 8px 0px 8px 0px #00000010;
`;

const SidebarLabel = styled.div`
  color: #ffffff99;
  padding: 5px 16px;
  margin-bottom: 5px;
  font-size: 14px;
  z-index: 1;
  font-weight: 500;
`;

const PullTab = styled.div`
  position: fixed;
  width: 30px;
  height: 50px;
  background: #7a838f77;
  top: calc(50vh - 60px);
  left: 0;
  z-index: 1;
  border-top-right-radius: 5px;
  border-bottom-right-radius: 5px;
  cursor: pointer;

  :hover {
    background: #99a5af77;
  }

  > i {
    color: #ffffff77;
    font-size: 18px;
    position: absolute;
    top: 15px;
    left: 4px;
  }
`;

const Tooltip = styled.div`
  position: absolute;
  right: -60px;
  top: 34px;
  width: 67px;
  height: 18px;
  padding-bottom: 2px;
  background: #383842dd;
  display: flex;
  align-items: center;
  justify-content: center;
  flex: 1;
  color: white;
  font-size: 12px;
  font-family: Work Sans, sans-serif;
  outline: 1px solid #ffffff55;
  opacity: 0;
  animation: faded-in 0.2s 0.15s;
  animation-fill-mode: forwards;
  @keyframes faded-in {
    from {
      opacity: 0;
    }
    to {
      opacity: 1;
    }
  }
`;

const CollapseButton = styled.div`
  position: absolute;
  right: 0;
  top: 8px;
  height: 23px;
  width: 23px;
  background: #525563aa;
  border-top-left-radius: 3px;
  border-bottom-left-radius: 3px;
  cursor: pointer;

  :hover {
    background: #636674;
  }

  > i {
    color: #ffffff77;
    font-size: 14px;
    transform: rotate(180deg);
    position: absolute;
    top: 4px;
    right: 5px;
  }
`;

const StyledSidebar = styled.section`
  font-family: "Work Sans", sans-serif;
  width: 200px;
  position: relative;
  padding-top: 20px;
  height: 100vh;
  z-index: 2;
  animation: ${(props: { showSidebar: boolean }) =>
    props.showSidebar ? "showSidebar 0.4s" : "hideSidebar 0.4s"};
  animation-fill-mode: forwards;
  @keyframes showSidebar {
    from {
      margin-left: -200px;
    }
    to {
      margin-left: 0px;
    }
  }
  @keyframes hideSidebar {
    from {
      margin-left: 0px;
    }
    to {
      margin-left: -200px;
    }
  }
`;<|MERGE_RESOLUTION|>--- conflicted
+++ resolved
@@ -99,10 +99,6 @@
   };
 
   renderClusterContent = () => {
-<<<<<<< HEAD
-=======
-    let { currentView } = this.props;
->>>>>>> 71995910
     let { currentCluster, currentProject } = this.context;
 
     if (currentCluster) {
@@ -171,12 +167,7 @@
           {currentCluster.service === "eks" &&
             currentCluster.infra_id > 0 &&
             currentProject.enable_rds_databases && (
-              <NavButton
-                selected={currentView === "databases"}
-                onClick={() => {
-                  pushFiltered(this.props, "/databases", [], {});
-                }}
-              >
+              <NavButton to={"/databases"}>
                 <Icon className="material-icons-outlined">storage</Icon>
                 Databases
               </NavButton>
@@ -187,8 +178,8 @@
   };
 
   renderProjectContents = () => {
-    let { currentView, history, location } = this.props;
-    let { currentProject, setCurrentModal } = this.context;
+    let { currentView } = this.props;
+    let { currentProject } = this.context;
     if (currentProject) {
       return (
         <>
@@ -284,42 +275,6 @@
 
 export default withRouter(withAuth(Sidebar));
 
-<<<<<<< HEAD
-=======
-const BranchPad = styled.div`
-  width: 20px;
-  height: 42px;
-  margin-left: 2px;
-  margin-right: 8px;
-`;
-
-const Rail = styled.div`
-  width: 2px;
-  background: ${(props: { lastTab?: boolean }) =>
-    props.lastTab ? "" : "#52545D"};
-  height: 50%;
-`;
-
-const Circle = styled.div`
-  min-width: 10px;
-  min-height: 2px;
-  margin-bottom: -2px;
-  margin-left: 8px;
-  background: #52545d;
-`;
-
-const Gutter = styled.div`
-  position: absolute;
-  top: 0px;
-  left: 22px;
-  height: 100%;
-  display: flex;
-  flex-direction: column;
-  align-items: center;
-  justify-content: center;
-  overflow: visible;
-`;
-
 const Icon = styled.span`
   padding: 4px;
   width: 23px;
@@ -329,7 +284,6 @@
   font-size: 18px;
 `;
 
->>>>>>> 71995910
 const ProjectPlaceholder = styled.div`
   background: #ffffff11;
   border-radius: 5px;
