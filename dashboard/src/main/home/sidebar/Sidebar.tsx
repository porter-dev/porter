--- conflicted
+++ resolved
@@ -115,29 +115,14 @@
             Templates
           </NavButton>
           <NavButton
-<<<<<<< HEAD
             selected={currentView === 'integrations'}
             onClick={() => {
               setCurrentModal('IntegrationsInstructionsModal', {})
-=======
-            selected={this.props.currentView === 'integrations'}
-            onClick={() => {
-              this.context.setCurrentModal('IntegrationsInstructionsModal', {})
->>>>>>> c17bc00b
             }}
           >
             <Img src={integrations} />
             Integrations
           </NavButton>
-<<<<<<< HEAD
-          <NavButton
-            onClick={() => setCurrentView('project-settings')}
-            selected={currentView === 'project-settings'}
-          >
-            <Img enlarge={true} src={settings} />
-            Settings
-          </NavButton>
-=======
           {this.context.currentProject.roles.filter((obj: any) => {
             return obj.user_id === this.context.user.userId;
           })[0].kind === 'admin' &&
@@ -145,11 +130,10 @@
               onClick={() => this.props.setCurrentView('project-settings')}
               selected={this.props.currentView === 'project-settings'}
             >
-              <img src={settings} />
+              <Img enlarge={true} src={settings} />
               Settings
             </NavButton>
           }
->>>>>>> c17bc00b
 
           <br />
 
