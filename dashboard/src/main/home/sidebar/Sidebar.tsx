import React, { Component } from "react";
import styled from "styled-components";
import category from "assets/category.svg";
import integrations from "assets/integrations.svg";
import rocket from "assets/rocket.png";
import monojob from "assets/monojob.png";
import monoweb from "assets/monoweb.png";
import settings from "assets/settings.svg";
import discordLogo from "assets/discord.svg";
import sliders from "assets/sliders.svg";

import { Context } from "shared/Context";

import ClusterSection from "./ClusterSection";
import ProjectSectionContainer from "./ProjectSectionContainer";
import loading from "assets/loading.gif";
import { RouteComponentProps, withRouter } from "react-router";
import { pushFiltered, pushQueryParams } from "shared/routing";
import { withAuth, WithAuthProps } from "shared/auth/AuthorizationHoc";

type PropsType = RouteComponentProps &
  WithAuthProps & {
    forceSidebar: boolean;
    setWelcome: (x: boolean) => void;
    currentView: string;
    forceRefreshClusters: boolean;
    setRefreshClusters: (x: boolean) => void;
  };

type StateType = {
  showSidebar: boolean;
  initializedSidebar: boolean;
  pressingCtrl: boolean;
  showTooltip: boolean;
  forceCloseDrawer: boolean;
};

class Sidebar extends Component<PropsType, StateType> {
  // Need closeDrawer to hide drawer on sidebar close
  state = {
    showSidebar: true,
    initializedSidebar: false,
    pressingCtrl: false,
    showTooltip: false,
    forceCloseDrawer: false,
  };

  componentDidMount() {
    document.addEventListener("keydown", this.handleKeyDown);
    document.addEventListener("keyup", this.handleKeyUp);
  }

  componentWillUnmount() {
    document.removeEventListener("keydown", this.handleKeyDown);
    document.removeEventListener("keyup", this.handleKeyUp);
  }

  // Need to override showDrawer when the sidebar is closed
  componentDidUpdate(prevProps: PropsType) {
    if (prevProps.forceSidebar !== this.props.forceSidebar) {
      this.setState({ showSidebar: this.props.forceSidebar });
    }
  }

  handleKeyDown = (e: KeyboardEvent): void => {
    if (e.key === "Meta" || e.key === "Control") {
      this.setState({ pressingCtrl: true });
    } else if (e.code === "Backslash" && this.state.pressingCtrl) {
      this.toggleSidebar();
    }
  };

  handleKeyUp = (e: KeyboardEvent): void => {
    if (e.key === "Meta" || e.key === "Control") {
      this.setState({ pressingCtrl: false });
    }
  };

  toggleSidebar = (): void => {
    this.setState({
      showSidebar: !this.state.showSidebar,
      forceCloseDrawer: true,
    });
  };

  renderPullTab = (): JSX.Element | undefined => {
    if (!this.state.showSidebar) {
      return (
        <PullTab onClick={this.toggleSidebar}>
          <i className="material-icons">double_arrow</i>
        </PullTab>
      );
    }
  };

  renderTooltip = (): JSX.Element | undefined => {
    if (this.state.showTooltip) {
      return <Tooltip>⌘/CTRL + \</Tooltip>;
    }
  };

  renderClusterContent = () => {
    let { currentView } = this.props;
    let { currentCluster } = this.context;

    if (currentCluster) {
      return (
        <>
          <NavButton
            selected={currentView === "applications"}
            onClick={() => {
              let params = this.props.match.params as any;
              let pathNamespace = params.namespace;

              // If namespace is currently only in path (ex: ExpandedChart) set to param
              if (pathNamespace) {
                pushFiltered(
                  this.props,
                  "/applications",
                  ["project_id", "cluster", "namespace"],
                  {
                    cluster: currentCluster.name,
                    namespace: pathNamespace,
                  }
                );
              } else {
                pushFiltered(
                  this.props,
                  "/applications",
                  ["project_id", "cluster", "namespace"],
                  {
                    cluster: currentCluster.name,
                  }
                );
              }
            }}
          >
            <Img src={monoweb} />
            Applications
          </NavButton>
          <NavButton
            selected={currentView === "jobs"}
            onClick={() => {
              let params = this.props.match.params as any;
              let pathNamespace = params.namespace;

              // If namespace is currently only in path (ex: ExpandedChart) set to param
              if (pathNamespace) {
                pushFiltered(
                  this.props,
                  "/jobs",
                  ["project_id", "cluster", "namespace"],
                  {
                    cluster: currentCluster.name,
                    namespace: pathNamespace,
                  }
                );
              } else {
                pushFiltered(
                  this.props,
                  "/jobs",
                  ["project_id", "cluster", "namespace"],
                  {
                    cluster: currentCluster.name,
                  }
                );
              }
            }}
          >
            <Img src={monojob} />
            Jobs
          </NavButton>
          <NavButton
            selected={currentView === "env-groups"}
            onClick={() => {
              let params = this.props.match.params as any;
              let pathNamespace = params.namespace;

              // If namespace is currently only in path (ex: ExpandedChart) set to param
              if (pathNamespace) {
                pushFiltered(
                  this.props,
                  "/env-groups",
                  ["project_id", "cluster", "namespace"],
                  {
                    cluster: currentCluster.name,
                    namespace: pathNamespace,
                  }
                );
              } else {
                pushFiltered(
                  this.props,
                  "/env-groups",
                  ["project_id", "cluster", "namespace"],
                  {
                    cluster: currentCluster.name,
                  }
                );
              }
            }}
          >
            <Img src={sliders} />
            Env Groups
          </NavButton>
        </>
      );
    }
  };

  renderProjectContents = () => {
    let { currentView, history, location } = this.props;
    let { currentProject, setCurrentModal } = this.context;
    if (currentProject) {
      return (
        <>
          <SidebarLabel>Home</SidebarLabel>
          <NavButton
            onClick={() =>
              currentView !== "provisioner" &&
              pushFiltered(this.props, "/dashboard", ["project_id"])
            }
            selected={
              currentView === "dashboard" || currentView === "provisioner"
            }
          >
            <Img src={category} />
            Dashboard
          </NavButton>
          <NavButton
            onClick={() => pushFiltered(this.props, "/launch", ["project_id"])}
            selected={currentView === "launch"}
          >
            <Img src={rocket} />
            Launch
          </NavButton>
<<<<<<< HEAD
          <NavButton
            selected={currentView === "integrations"}
            onClick={() =>
              pushFiltered(this.props, "/integrations", ["project_id"])
            }
          >
            <Img src={integrations} />
            Integrations
          </NavButton>
          {this.context.currentProject?.roles?.filter((obj: any) => {
            return obj.user_id === this.context.user.userId;
          })[0].kind === "admin" || (
=======
          {this.props.isAuthorized("integrations", "", ["get"]) && (
>>>>>>> 4c32fa28
            <NavButton
              selected={currentView === "integrations"}
              onClick={() =>
                pushFiltered(this.props, "/integrations", ["project_id"])
              }
            >
              <Img src={integrations} />
              Integrations
            </NavButton>
          )}
          {this.context.currentProject.roles.filter((obj: any) => {
            return obj.user_id === this.context.user.userId;
          })[0].kind === "admin" &&
            this.props.isAuthorized("settings", "", [
              "get",
              "update",
              "delete",
            ]) && (
              <NavButton
                onClick={() =>
                  pushFiltered(this.props, "/project-settings", ["project_id"])
                }
                selected={this.props.currentView === "project-settings"}
              >
                <Img enlarge={true} src={settings} />
                Settings
              </NavButton>
            )}

          <br />

          <SidebarLabel>Current Cluster</SidebarLabel>
          <ClusterSection
            forceCloseDrawer={this.state.forceCloseDrawer}
            releaseDrawer={() => this.setState({ forceCloseDrawer: false })}
            setWelcome={this.props.setWelcome}
            currentView={currentView}
            isSelected={false}
            forceRefreshClusters={this.props.forceRefreshClusters}
            setRefreshClusters={this.props.setRefreshClusters}
          />
          {this.renderClusterContent()}
        </>
      );
    }

    // Render placeholder if no project exists
    return <ProjectPlaceholder>No projects found.</ProjectPlaceholder>;
  };

  // SidebarBg is separate to cover retracted drawer
  render() {
    return (
      <>
        {this.renderPullTab()}
        <StyledSidebar showSidebar={this.state.showSidebar}>
          <SidebarBg />
          <CollapseButton
            onClick={this.toggleSidebar}
            onMouseOver={() => {
              this.setState({ showTooltip: true });
            }}
            onMouseOut={() => {
              this.setState({ showTooltip: false });
            }}
          >
            {this.renderTooltip()}
            <i className="material-icons">double_arrow</i>
          </CollapseButton>

          <ProjectSectionContainer />

          <br />

          {this.renderProjectContents()}

          <DiscordButton href="https://discord.gg/34n7NN7FJ7" target="_blank">
            <Icon src={discordLogo} />
            Join Our Discord
          </DiscordButton>
        </StyledSidebar>
      </>
    );
  }
}

Sidebar.contextType = Context;

export default withRouter(withAuth(Sidebar));

const BranchPad = styled.div`
  width: 20px;
  height: 42px;
  margin-left: 2px;
  margin-right: 8px;
`;

const Rail = styled.div`
  width: 2px;
  background: ${(props: { lastTab?: boolean }) =>
    props.lastTab ? "" : "#52545D"};
  height: 50%;
`;

const Circle = styled.div`
  min-width: 10px;
  min-height: 2px;
  margin-bottom: -2px;
  margin-left: 8px;
  background: #52545d;
`;

const Gutter = styled.div`
  position: absolute;
  top: 0px;
  left: 22px;
  height: 100%;
  display: flex;
  flex-direction: column;
  align-items: center;
  justify-content: center;
  overflow: visible;
`;

const Icon = styled.img`
  height: 25px;
  width: 25px;
  opacity: 30%;
  margin-left: 7px;
  margin-right: 5px;
`;

const ProjectPlaceholder = styled.div`
  background: #ffffff11;
  border-radius: 5px;
  margin: 0 15px;
  display: flex;
  align-items: center;
  justify-content: center;
  height: calc(100% - 100px);
  font-size: 13px;
  font-family: "Work Sans", sans-serif;
  color: #aaaabb;
  padding-bottom: 80px;

  > img {
    width: 17px;
    margin-right: 10px;
  }
`;

const NavButton = styled.div`
  display: flex;
  align-items: center;
  position: relative;
  text-decoration: none;
  height: 42px;
  padding: 0 30px 2px 20px;
  font-size: 14px;
  font-family: "Work Sans", sans-serif;
  color: #ffffff;
  overflow: hidden;
  white-space: nowrap;
  text-overflow: ellipsis;
  background: ${(props: { disabled?: boolean; selected?: boolean }) =>
    props.selected ? "#ffffff11" : ""};
  cursor: ${(props: { disabled?: boolean; selected?: boolean }) =>
    props.disabled ? "not-allowed" : "pointer"};

  :hover {
    background: ${(props: { disabled?: boolean; selected?: boolean }) =>
      props.selected ? "" : "#ffffff08"};
  }

  > i {
    color: #ffffff;
    padding: 4px 4px;
    height: 20px;
    width: 20px;
    border-radius: 3px;
    font-size: 18px;
    position: absolute;
    left: 19px;
    top: 8px;
  }
`;

const Img = styled.img<{ enlarge?: boolean }>`
  padding: ${(props) => (props.enlarge ? "0 0 0 1px" : "4px")};
  height: 23px;
  width: 23px;
  padding-top: 4px;
  border-radius: 3px;
  margin-right: 10px;
`;

const BottomSection = styled.div`
  position: absolute;
  width: 100%;
  bottom: 10px;
`;

const DiscordButton = styled.a`
  position: absolute;
  text-decoration: none;
  bottom: 17px;
  display: flex;
  align-items: center;
  width: calc(100% - 30px);
  left: 15px;
  border: 2px solid #ffffff44;
  border-radius: 3px;
  color: #ffffff44;
  height: 40px;
  font-family: Work Sans, sans-serif;
  font-size: 14px;
  font-weight: bold;
  cursor: pointer;
  :hover {
    > img {
      opacity: 60%;
    }
    color: #ffffff88;
    border-color: #ffffff88;
  }
`;

const LogOutButton = styled(NavButton)`
  width: calc(100% - 55px);
  border-top-right-radius: 3px;
  border-bottom-right-radius: 3px;
  margin-left: -1px;
  color: #ffffffaa;

  > i {
    background: none;
    display: flex;
    font-size: 12px;
    top: 11px;
    align-items: center;
    justify-content: center;
    color: #ffffffaa;
    border: 1px solid #ffffffaa;
  }
`;

const SidebarBg = styled.div`
  position: absolute;
  top: 0;
  left: 0;
  width: 100%;
  background-color: #292c35;
  height: 100%;
  z-index: -1;
  box-shadow: 8px 0px 8px 0px #00000010;
`;

const SidebarLabel = styled.div`
  color: #ffffff99;
  padding: 5px 16px;
  margin-bottom: 5px;
  font-size: 14px;
  z-index: 1;
  font-weight: 500;
`;

const UserSection = styled.div`
  width: 100%;
  height: 40px;
  margin: 6px 0px 17px;
  display: flex;
  flex: 1;
  flex-direction: row;
  align-items: center;
`;

const RingWrapper = styled.div`
  width: 28px;
  border-radius: 30px;
  :focus {
    outline: 0;
  }
  height: 28px;
  padding: 3px;
  border: 2px solid #ffffff44;
  display: flex;
  align-items: center;
  justify-content: center;
  margin: 0px 10px 0px 18px;
`;

const UserIcon = styled.img`
  width: 20px;
  height: 20px;
  background: blue;
  border-radius: 50px;
  box-shadow: 0 2px 4px 0px #00000044;
`;

const UserName = styled.div`
  max-width: 120px;
  color: #e5e5e5;
  overflow: hidden;
  white-space: nowrap;
  text-overflow: ellipsis;
  font-size: 14px;
`;

const PullTab = styled.div`
  position: fixed;
  width: 30px;
  height: 50px;
  background: #7a838f77;
  top: calc(50vh - 60px);
  left: 0;
  z-index: 1;
  border-top-right-radius: 5px;
  border-bottom-right-radius: 5px;
  cursor: pointer;

  :hover {
    background: #99a5af77;
  }

  > i {
    color: #ffffff77;
    font-size: 18px;
    position: absolute;
    top: 15px;
    left: 4px;
  }
`;

const Tooltip = styled.div`
  position: absolute;
  right: -60px;
  top: 34px;
  width: 67px;
  height: 18px;
  padding-bottom: 2px;
  background: #383842dd;
  display: flex;
  align-items: center;
  justify-content: center;
  flex: 1;
  color: white;
  font-size: 12px;
  font-family: "Assistant", sans-serif;
  outline: 1px solid #ffffff55;
  opacity: 0;
  animation: faded-in 0.2s 0.15s;
  animation-fill-mode: forwards;
  @keyframes faded-in {
    from {
      opacity: 0;
    }
    to {
      opacity: 1;
    }
  }
`;

const CollapseButton = styled.div`
  position: absolute;
  right: 0;
  top: 8px;
  height: 23px;
  width: 23px;
  background: #525563aa;
  border-top-left-radius: 3px;
  border-bottom-left-radius: 3px;
  cursor: pointer;

  :hover {
    background: #636674;
  }

  > i {
    color: #ffffff77;
    font-size: 14px;
    transform: rotate(180deg);
    position: absolute;
    top: 4px;
    right: 5px;
  }
`;

const StyledSidebar = styled.section`
  font-family: "Work Sans", sans-serif;
  width: 200px;
  position: relative;
  padding-top: 20px;
  height: 100vh;
  z-index: 2;
  animation: ${(props: { showSidebar: boolean }) =>
    props.showSidebar ? "showSidebar 0.4s" : "hideSidebar 0.4s"};
  animation-fill-mode: forwards;
  @keyframes showSidebar {
    from {
      margin-left: -200px;
    }
    to {
      margin-left: 0px;
    }
  }
  @keyframes hideSidebar {
    from {
      margin-left: 0px;
    }
    to {
      margin-left: -200px;
    }
  }
`;<|MERGE_RESOLUTION|>--- conflicted
+++ resolved
@@ -233,22 +233,8 @@
             <Img src={rocket} />
             Launch
           </NavButton>
-<<<<<<< HEAD
-          <NavButton
-            selected={currentView === "integrations"}
-            onClick={() =>
-              pushFiltered(this.props, "/integrations", ["project_id"])
-            }
-          >
-            <Img src={integrations} />
-            Integrations
-          </NavButton>
-          {this.context.currentProject?.roles?.filter((obj: any) => {
-            return obj.user_id === this.context.user.userId;
-          })[0].kind === "admin" || (
-=======
+
           {this.props.isAuthorized("integrations", "", ["get"]) && (
->>>>>>> 4c32fa28
             <NavButton
               selected={currentView === "integrations"}
               onClick={() =>
@@ -259,24 +245,21 @@
               Integrations
             </NavButton>
           )}
-          {this.context.currentProject.roles.filter((obj: any) => {
-            return obj.user_id === this.context.user.userId;
-          })[0].kind === "admin" &&
-            this.props.isAuthorized("settings", "", [
-              "get",
-              "update",
-              "delete",
-            ]) && (
-              <NavButton
-                onClick={() =>
-                  pushFiltered(this.props, "/project-settings", ["project_id"])
-                }
-                selected={this.props.currentView === "project-settings"}
-              >
-                <Img enlarge={true} src={settings} />
-                Settings
-              </NavButton>
-            )}
+          {this.props.isAuthorized("settings", "", [
+            "get",
+            "update",
+            "delete",
+          ]) && (
+            <NavButton
+              onClick={() =>
+                pushFiltered(this.props, "/project-settings", ["project_id"])
+              }
+              selected={this.props.currentView === "project-settings"}
+            >
+              <Img enlarge={true} src={settings} />
+              Settings
+            </NavButton>
+          )}
 
           <br />
 
