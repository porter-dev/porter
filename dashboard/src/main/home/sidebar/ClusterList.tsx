import React, { useState, useEffect, useRef, useContext } from "react";
import styled from "styled-components";
import gradient from "assets/gradient.png";
import api from "shared/api";
import infra from "assets/cluster.svg";

import { Context } from "shared/Context";
import { ClusterType } from "shared/types";
import { RouteComponentProps, withRouter } from "react-router";
import Icon from "components/porter/Icon";
import Spacer from "components/porter/Spacer";
import { pushFiltered } from "shared/routing";
import SidebarLink from "./SidebarLink";
import { OFState } from "main/home/onboarding/state";
import ProvisionClusterModal from "./ProvisionClusterModal";


const ClusterList: React.FC<PropsType> = (props) => {
  const { setCurrentCluster, user, currentCluster, currentProject, setHasFinishedOnboarding } = useContext(Context);
  const [expanded, setExpanded] = useState<boolean>(false);
  const [clusterModalVisible, setClusterModalVisible] = useState<boolean>(false);
  const wrapperRef = useRef<HTMLDivElement>(null);
  const [clusters, setClusters] = useState<ClusterType[]>([]);
  const [options, setOptions] = useState<any[]>([]);

  useEffect(() => {
    const handleClickOutside = (e: MouseEvent) => {
      if (
        wrapperRef.current &&
        !wrapperRef.current.contains(e.target as Node)
      ) {
        setExpanded(false);
      }
    };

    document.addEventListener("mousedown", handleClickOutside);

    return () => {
      document.removeEventListener("mousedown", handleClickOutside);
    };
  }, []);

  useEffect(() => {
    if (currentProject) {
      api
        .getClusters("<token>", {}, { id: currentProject?.id })
        .then((res) => {
          if (res.data) {
            let clusters = res.data;
            clusters.sort((a: any, b: any) => a.id - b.id);
            if (clusters.length > 0) {
              let options = clusters.map((item: { name: any; vanity_name: string; }) => ({
                label: (item.vanity_name ? item.vanity_name : item.name),
                value: item.name
              }));
              setClusters(clusters);
              setOptions(options);
            }
          }
        });
    }
  }, [currentProject, currentCluster]);
  const truncate = (input: string) => input.length > 21 ? `${input.substring(0, 21)}...` : input;

  const renderOptionList = () =>
    options.map((option, i: number) => (
      <Option
        key={i}
        selected={option.value === currentCluster?.name}
        onClick={() => {
          setExpanded(false);
          const cluster = clusters.find(c => c.name === option.value);
          setCurrentCluster(cluster);
          pushFiltered(props, "/apps", ["project_id"], {});
        }}
      >
        <Icon src={infra} height={"14px"} />
        <ClusterLabel>{option.label}</ClusterLabel>
      </Option>

    ));

  const renderDropdown = () =>
    expanded && (
      <>
        <Dropdown>
          {renderOptionList()}

          {/* Connect Cluster Option */}
          <Option
            onClick={() => {
              setClusterModalVisible(true)
              setExpanded(false);

            }}>

            <Plus>+</Plus>    Deploy new cluster
          </Option>

        </Dropdown>

      </>
    );

  if (currentCluster) {
    return (
      <StyledClusterSection ref={wrapperRef}>
        <MainSelector
          onClick={() => setExpanded(!expanded)}
          expanded={expanded}
        >

          <NavButton>
            <Img src={infra} />
            <ClusterName>{truncate(currentCluster.vanity_name ? currentCluster.vanity_name : currentCluster?.name)}</ClusterName>

            {(clusters.length > 1 || user.isPorterUser) && <i className="material-icons">arrow_drop_down</i>}
          </NavButton>
        </MainSelector>
        {(clusters.length > 1 || user.isPorterUser) && renderDropdown()}
        {
          clusterModalVisible && <ProvisionClusterModal
            closeModal={() => setClusterModalVisible(false)} />
        }
      </StyledClusterSection >
    );
  }

  return (
    <InitializeButton
      onClick={() =>
        pushFiltered(props, "/new-cluster", ["cluster_id"], {
          new_cluster: true,
        })
      }
    >
      <Plus>+</Plus> Create a cluster
    </InitializeButton>
  );
};

export default withRouter(ClusterList);

const ClusterLabel = styled.div`
  overflow: hidden;
  white-space: nowrap;
  text-overflow: ellipsis;
  margin-left: 12px
`;

const Plus = styled.div`
  margin-right: 10px;
  font-size: 15px;
`;

const InitializeButton = styled.div`
  position: relative;
  display: flex;
  align-items: center;
  justify-content: center;
  width: calc(100% - 30px);
  height: 38px;
  margin: 8px 15px;
  font-size: 13px;
  font-weight: 500;
  border-radius: 3px;
  color: ${props => props.theme.text.primary};
  padding-bottom: 1px;
  cursor: pointer;
  background: #ffffff11;

  :hover {
    background: #ffffff22;
  }
`;

const Option = styled.div<{ selected: boolean }>`
  width: 100%;
<<<<<<< HEAD
  border-top: 1px solid #00000000;
  border-bottom: 1px solid
    ${(props: { selected?: boolean; lastItem?: boolean }) =>
    props.lastItem ? "#ffffff00" : "#ffffff15"};
=======
>>>>>>> 51fd807b
  height: 45px;
  display: flex;
  align-items: center;
  font-size: 13px;
  align-items: center;
  padding: 0 15px;
  cursor: pointer;
  padding-right: 10px;
<<<<<<< HEAD
  background: ${(props: { selected?: boolean; lastItem?: boolean }) =>
    props.selected ? "#ffffff11" : ""};
  :hover {
    background: ${(props: { selected?: boolean; lastItem?: boolean }) =>
    props?.selected ? "" : "#ffffff22"};
=======
  text-decoration: ${props => props.selected ? "underline" : "none"};
  color: ${props => props.theme.text.primary};
  opacity: 0.6;
  :hover {
    opacity: 1;
>>>>>>> 51fd807b
  }

  > i {
    font-size: 18px;
    margin-right: 12px;
    margin-left: 5px;
    color: #ffffff44;
  }
`;

const Dropdown = styled.div`
  position: absolute;
  left: 12px;
  top: calc(100% + 10px);
  background: #121212;
  width: 230px;
  max-height: 500px;
  border-radius: 5px;
  border: 1px solid #494B4F;
  z-index: 999;
  overflow-y: auto;
  margin-bottom: 20px;
`;

const ClusterName = styled.div`
  overflow: hidden;
  white-space: nowrap;
  text-overflow: ellipsis;
  display: flex;
  align-items: center;
  max-width: 200px; 
`;

const MainSelector = styled.div`
  display: flex;
  align-items: center;
  justify-content: space-between;

  font-size: 14px;
  cursor: pointer;
  padding: 10px 0;
  
  :hover {
    > i {
      background: #ffffff22;
    }
  }

  > i {
    margin-left: 0px;
    margin-right: 0px;
    font-size: 20px;
    display: flex;
    align-items: center;
    justify-content: center;
    border-radius: 20px;
    background: ${(props: { expanded: boolean }) =>
    props.expanded ? "#ffffff22" : ""};
  }
`;

const StyledClusterSection = styled.div`
  position: relative;
  margin-left: 3px;
  background: #181B20;
  border: 1px solid #383a3f;
  border-left: none;
`;

const NavButton = styled(SidebarLink)`
  display: flex;
  align-items: center;
  position: relative;
  text-decoration: none;
  border-radius: 5px;
  margin-left: 16px;
  font-size: 13px;
  color: ${props => props.theme.text.primary};
  cursor: ${(props: { disabled?: boolean }) =>
    props.disabled ? "not-allowed" : "pointer"};

  background: ${(props: any) => (props.active ? "#ffffff11" : "")};

  :hover {
    background: ${(props: any) => (props.active ? "#ffffff11" : "#ffffff08")};
  }

  &.active {
    background: #ffffff11;

    :hover {
      background: #ffffff11;
    }
  }

  :hover {
    background: #ffffff08;
  }

  > i {
    font-size: 18px;
    border-radius: 0px;
    margin-left: 2px;
    margin-right: 0px;
  }
`;


const Img = styled.img<{ enlarge?: boolean }>`
  padding: ${(props) => (props.enlarge ? "0 0 0 1px" : "4px")};
  height: 25px;
  padding-top: 4px;
  border-radius: 3px;
  margin-right: 8px;
  margin-left: 2px;
  opacity: 0.8;
`;<|MERGE_RESOLUTION|>--- conflicted
+++ resolved
@@ -60,13 +60,14 @@
         });
     }
   }, [currentProject, currentCluster]);
-  const truncate = (input: string) => input.length > 21 ? `${input.substring(0, 21)}...` : input;
+  const truncate = (input: string) => input.length > 28 ? `${input.substring(0, 28)}...` : input;
 
   const renderOptionList = () =>
     options.map((option, i: number) => (
       <Option
         key={i}
         selected={option.value === currentCluster?.name}
+        title={option.label}
         onClick={() => {
           setExpanded(false);
           const cluster = clusters.find(c => c.name === option.value);
@@ -87,15 +88,17 @@
           {renderOptionList()}
 
           {/* Connect Cluster Option */}
-          <Option
-            onClick={() => {
-              setClusterModalVisible(true)
-              setExpanded(false);
-
-            }}>
-
-            <Plus>+</Plus>    Deploy new cluster
-          </Option>
+          {
+            currentProject?.enable_reprovision && <Option
+              onClick={() => {
+                setClusterModalVisible(true)
+                setExpanded(false);
+
+              }}>
+
+              <Plus>+</Plus>    Deploy new cluster
+            </Option>
+          }
 
         </Dropdown>
 
@@ -176,13 +179,6 @@
 
 const Option = styled.div<{ selected: boolean }>`
   width: 100%;
-<<<<<<< HEAD
-  border-top: 1px solid #00000000;
-  border-bottom: 1px solid
-    ${(props: { selected?: boolean; lastItem?: boolean }) =>
-    props.lastItem ? "#ffffff00" : "#ffffff15"};
-=======
->>>>>>> 51fd807b
   height: 45px;
   display: flex;
   align-items: center;
@@ -191,19 +187,12 @@
   padding: 0 15px;
   cursor: pointer;
   padding-right: 10px;
-<<<<<<< HEAD
-  background: ${(props: { selected?: boolean; lastItem?: boolean }) =>
-    props.selected ? "#ffffff11" : ""};
-  :hover {
-    background: ${(props: { selected?: boolean; lastItem?: boolean }) =>
-    props?.selected ? "" : "#ffffff22"};
-=======
   text-decoration: ${props => props.selected ? "underline" : "none"};
   color: ${props => props.theme.text.primary};
   opacity: 0.6;
   :hover {
     opacity: 1;
->>>>>>> 51fd807b
+
   }
 
   > i {
