--- conflicted
+++ resolved
@@ -129,11 +129,7 @@
           }}
           expanded={expanded}
         >
-<<<<<<< HEAD
-          <NavButton>
-=======
           <NavButton active={false} path={``}>
->>>>>>> 55a3ca74
             <Img src={infra} />
             <ClusterName>
               {truncate(
@@ -278,7 +274,7 @@
     justify-content: center;
     border-radius: 20px;
     background: ${(props: { expanded: boolean }) =>
-      props.expanded ? "#ffffff22" : ""};
+    props.expanded ? "#ffffff22" : ""};
   }
 `;
 
@@ -306,7 +302,7 @@
 
   :hover {
     background: ${(props: NavButtonProps) =>
-      props.active ? "#ffffff11" : "#ffffff08"};
+    props.active ? "#ffffff11" : "#ffffff08"};
   }
 
   &.active {
