import React, { useState, useEffect, useRef, useContext } from "react";
import styled from "styled-components";
import gradient from "assets/gradient.png";
import api from "shared/api";
import infra from "assets/cluster.svg";

import { Context } from "shared/Context";
import { ClusterType } from "shared/types";
import { RouteComponentProps, withRouter } from "react-router";
import Icon from "components/porter/Icon";
import Spacer from "components/porter/Spacer";
import { pushFiltered } from "shared/routing";
import SidebarLink from "./SidebarLink";
import { OFState } from "main/home/onboarding/state";
import ProvisionClusterModal from "./ProvisionClusterModal";


const ClusterList: React.FC<PropsType> = (props) => {
  const { setCurrentCluster, user, currentCluster, currentProject, setHasFinishedOnboarding } = useContext(Context);
  const [expanded, setExpanded] = useState<boolean>(false);
  const [clusterModalVisible, setClusterModalVisible] = useState<boolean>(false);
  const wrapperRef = useRef<HTMLDivElement>(null);
  const [clusters, setClusters] = useState<ClusterType[]>([]);
  const [options, setOptions] = useState<any[]>([]);

  useEffect(() => {
    const handleClickOutside = (e: MouseEvent) => {
      if (
        wrapperRef.current &&
        !wrapperRef.current.contains(e.target as Node)
      ) {
        setExpanded(false);
      }
    };

    document.addEventListener("mousedown", handleClickOutside);

    return () => {
      document.removeEventListener("mousedown", handleClickOutside);
    };
  }, []);

  useEffect(() => {
    if (currentProject) {
      api
        .getClusters("<token>", {}, { id: currentProject?.id })
        .then((res) => {
          if (res.data) {
            let clusters = res.data;
            clusters.sort((a: any, b: any) => a.id - b.id);
            if (clusters.length > 0) {
              let options = clusters.map((item: { name: any; vanity_name: string; }) => ({
                label: (item.vanity_name ? item.vanity_name : item.name),
                value: item.name
              }));
              setClusters(clusters);
              setOptions(options);
            }
          }
        });
    }
  }, [currentProject, currentCluster]);
  const truncate = (input: string) => input.length > 27 ? `${input.substring(0, 27)}...` : input;

  const renderOptionList = () =>
    options.map((option, i: number) => (
      <Option
        key={i}
        selected={option.value === currentCluster?.name}
        title={option.label}
        onClick={() => {
          setExpanded(false);
          const cluster = clusters.find(c => c.name === option.value);
          setCurrentCluster(cluster);
          pushFiltered(props, "/apps", ["project_id"], {});
        }}
      >
        <Icon src={infra} height={"14px"} />
        <ClusterLabel>{option.label}</ClusterLabel>
      </Option>

    ));

  const renderDropdown = () =>
    expanded && (
      <>
        <Dropdown>
          {renderOptionList()}

          {/* Connect Cluster Option */}
          {
            currentProject?.enable_reprovision && <Option
              onClick={() => {
                setClusterModalVisible(true)
                setExpanded(false);

              }}>

              <Plus>+</Plus>    Deploy new cluster
            </Option>
          }

        </Dropdown>

      </>
    );

  if (currentCluster) {
    return (
      <StyledClusterSection ref={wrapperRef}>
        <MainSelector
          onClick={() => setExpanded(!expanded)}
          expanded={expanded}
        >

          <NavButton>
            <Img src={infra} />
            <ClusterName>{truncate(currentCluster.vanity_name ? currentCluster.vanity_name : currentCluster?.name)}</ClusterName>

<<<<<<< HEAD
            {<i className="material-icons">arrow_drop_down</i>}
=======
            <i className="material-icons">arrow_drop_down</i>
>>>>>>> e447f83f
          </NavButton>
        </MainSelector>
        {renderDropdown()}
        {
          clusterModalVisible && <ProvisionClusterModal
            closeModal={() => setClusterModalVisible(false)} />
        }
      </StyledClusterSection >
    );
  }

  return (
    <InitializeButton
      onClick={() =>
        pushFiltered(props, "/new-cluster", ["cluster_id"], {
          new_cluster: true,
        })
      }
    >
      <Plus>+</Plus> Create a cluster
    </InitializeButton>
  );
};

export default withRouter(ClusterList);

const ClusterLabel = styled.div`
  overflow: hidden;
  white-space: nowrap;
  text-overflow: ellipsis;
  margin-left: 12px
`;

const Plus = styled.div`
  margin-right: 10px;
  font-size: 15px;
`;

const InitializeButton = styled.div`
  position: relative;
  display: flex;
  align-items: center;
  justify-content: center;
  width: calc(100% - 30px);
  height: 38px;
  margin: 8px 15px;
  font-size: 13px;
  font-weight: 500;
  border-radius: 3px;
  color: ${props => props.theme.text.primary};
  padding-bottom: 1px;
  cursor: pointer;
  background: #ffffff11;

  :hover {
    background: #ffffff22;
  }
`;

const Option = styled.div<{ selected: boolean }>`
  width: 100%;
  height: 45px;
  display: flex;
  align-items: center;
  font-size: 13px;
  align-items: center;
  padding: 0 15px;
  cursor: pointer;
  padding-right: 10px;
  text-decoration: ${props => props.selected ? "underline" : "none"};
  color: ${props => props.theme.text.primary};
  opacity: 0.6;
  :hover {
    opacity: 1;
  }

  > i {
    font-size: 18px;
    margin-right: 12px;
    margin-left: 5px;
    color: #ffffff44;
  }
`;

const Dropdown = styled.div`
  position: absolute;
  left: 12px;
  top: calc(100% + 10px);
  background: #121212;
  width: 230px;
  max-height: 500px;
  border-radius: 5px;
  border: 1px solid #494B4F;
  z-index: 999;
  overflow-y: auto;
  margin-bottom: 20px;
`;

const ClusterName = styled.div`
  overflow: hidden;
  white-space: nowrap;
  text-overflow: ellipsis;
  display: flex;
  align-items: center;
  max-width: 200px; 
`;

const MainSelector = styled.div`
  display: flex;
  align-items: center;
  justify-content: space-between;

  font-size: 14px;
  cursor: pointer;
  padding: 10px 0;
  
  :hover {
    > i {
      background: #ffffff22;
    }
  }

  > i {
    margin-left: 0px;
    margin-right: 0px;
    font-size: 20px;
    display: flex;
    align-items: center;
    justify-content: center;
    border-radius: 20px;
    background: ${(props: { expanded: boolean }) =>
    props.expanded ? "#ffffff22" : ""};
  }
`;

const StyledClusterSection = styled.div`
  position: relative;
  margin-left: 3px;
  background: #181B20;
  border: 1px solid #383a3f;
  border-left: none;
`;

const NavButton = styled(SidebarLink)`
  display: flex;
  align-items: center;
  position: relative;
  text-decoration: none;
  border-radius: 5px;
  margin-left: 16px;
  font-size: 13px;
  color: ${props => props.theme.text.primary};
  cursor: ${(props: { disabled?: boolean }) =>
    props.disabled ? "not-allowed" : "pointer"};

  background: ${(props: any) => (props.active ? "#ffffff11" : "")};

  :hover {
    background: ${(props: any) => (props.active ? "#ffffff11" : "#ffffff08")};
  }

  &.active {
    background: #ffffff11;

    :hover {
      background: #ffffff11;
    }
  }

  :hover {
    background: #ffffff08;
  }

  > i {
    font-size: 18px;
    border-radius: 0px;
    margin-left: 2px;
    margin-right: 0px;
  }
`;


const Img = styled.img<{ enlarge?: boolean }>`
  padding: ${(props) => (props.enlarge ? "0 0 0 1px" : "4px")};
  height: 25px;
  padding-top: 4px;
  border-radius: 3px;
  margin-right: 8px;
  margin-left: 2px;
  opacity: 0.8;
`;<|MERGE_RESOLUTION|>--- conflicted
+++ resolved
@@ -112,16 +112,11 @@
           onClick={() => setExpanded(!expanded)}
           expanded={expanded}
         >
-
           <NavButton>
             <Img src={infra} />
             <ClusterName>{truncate(currentCluster.vanity_name ? currentCluster.vanity_name : currentCluster?.name)}</ClusterName>
 
-<<<<<<< HEAD
-            {<i className="material-icons">arrow_drop_down</i>}
-=======
             <i className="material-icons">arrow_drop_down</i>
->>>>>>> e447f83f
           </NavButton>
         </MainSelector>
         {renderDropdown()}
