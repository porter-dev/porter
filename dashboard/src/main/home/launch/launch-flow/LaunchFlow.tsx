--- conflicted
+++ resolved
@@ -325,11 +325,7 @@
       return (
         <WorkflowPage
           name={templateName}
-<<<<<<< HEAD
-          namespace={"default"}
-=======
           namespace={selectedNamespace}
->>>>>>> 5cd915f9
           fullActionConfig={fullActionConfig}
           shouldCreateWorkflow={shouldCreateWorkflow}
           setShouldCreateWorkflow={setShouldCreateWorkflow}
