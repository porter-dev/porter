import React, { Component } from 'react';
import styled from 'styled-components';
import close from '../../../assets/close.png';
import TabSelector from '../../../components/TabSelector';

import { Context } from '../../../shared/Context';

type PropsType = {
};

type StateType = {
  currentTab: string,
  currentPage: number,
};

const tabOptions = [
  { label: 'MacOS', value: 'mac' }
];

export default class ClusterInstructionsModal extends Component<PropsType, StateType> {
  state = {
    currentTab: 'mac',
    currentPage: 0,
  }

  renderPage = () => {
    switch (this.state.currentPage) {
      case 0:
        return (
          <Placeholder>
            1. To install the Porter CLI, first retrieve the latest binary:
            <Code>
              &#123;<br />
              name=$(curl -s https://api.github.com/repos/porter-dev/porter/releases/latest | grep "browser_download_url.*_Darwin_x86_64\.zip" | cut -d ":" -f 2,3 | tr -d \")<br />
              name=$(basename $name)<br />
              curl -L https://github.com/porter-dev/porter/releases/latest/download/$name --output $name<br />
              unzip -a $name<br />
              rm $name<br />
              &#125;
            </Code>
            2. Move the file into your bin:
            <Code>
              chmod +x ./porter<br />
              sudo mv ./porter /usr/local/bin/porter
            </Code>
            3. Log in to the Porter CLI:
            <Code>
<<<<<<< HEAD
=======
              porter config set-host {location.protocol + '//' + location.host}<br/>
>>>>>>> 96adf903
              porter auth login
            </Code>
            4. Configure the Porter CLI and link your current context:
            <Code>
              porter config set-project {this.context.currentProject.id}<br/>
<<<<<<< HEAD
              porter config set-host {location.protocol + '//' + location.host}<br/>
=======
>>>>>>> 96adf903
              porter connect kubeconfig
            </Code>
          </Placeholder>
        );
      case 1:
        return (
          <Placeholder>
            <Bold>Passing a kubeconfig explicitly</Bold>
            You can pass a path to a kubeconfig file explicitly via:
            <Code>
              porter connect kubeconfig --kubeconfig path/to/kubeconfig
            </Code>
            <Bold>Passing a context list</Bold>
            You can initialize Porter with a set of contexts by passing a context list to start. The contexts that Porter will be able to access are the same as kubectl config get-contexts. For example, if there are two contexts named minikube and staging, you could connect both of them via:
            <Code>
              porter connect kubeconfig --contexts minikube --contexts staging
            </Code>
          </Placeholder>
        );
      default:
        return
    }
  }
 
  render() {
    let { currentPage, currentTab } = this.state;
    return (
      <StyledClusterInstructionsModal>
        <CloseButton onClick={() => {
          this.context.setCurrentModal(null, null);
        }}>
          <CloseButtonImg src={close} />
        </CloseButton>

        <ModalTitle>Connecting to an Existing Cluster</ModalTitle>

        <TabSelector
          options={tabOptions}
          currentTab={currentTab}
          setCurrentTab={(value: string) => this.setState({ currentTab: value })}
        />

        {this.renderPage()}
        <PageSection>
          <PageCount>{currentPage + 1}/2</PageCount>
          <i 
            className="material-icons"
            onClick={() => currentPage > 0 ? this.setState({ currentPage: currentPage - 1 }) : null}
          >
            arrow_back
          </i>
          <i 
            className="material-icons"
            onClick={() => currentPage < 1 ? this.setState({ currentPage: currentPage + 1 }) : null}
          >
            arrow_forward
          </i>
        </PageSection>
      </StyledClusterInstructionsModal>
    );
  }
}

ClusterInstructionsModal.contextType = Context;

const PageCount = styled.div`
  margin-right: 9px;
  user-select: none;
  letter-spacing: 2px;
`;

const PageSection = styled.div`
  position: absolute;
  bottom: 22px;
  right: 20px;
  display: flex;
  align-items: center;
  font-size: 13px;
  color: #ffffff;
  justify-content: flex-end;
  user-select: none;
  
  > i {
    font-size: 18px;
    margin-left: 2px;
    cursor: pointer;
    border-radius: 20px;
    padding: 5px;
    :hover {
      background: #ffffff11;
    }
  }
`;

const Code = styled.div`
  background: #181B21;
  padding: 10px 15px;
  border: 1px solid #ffffff44;
  border-radius: 5px;
  margin: 10px 0px 15px;
  color: #ffffff;
  font-size: 13px;
  user-select: text;
  line-height: 1em;
  font-family: monospace;
`;

const A = styled.a`
  color: #ffffff;
  text-decoration: underline;
  cursor: ${(props: { disabled?: boolean }) => props.disabled ? 'not-allowed' : 'pointer'};
`;

const Placeholder = styled.div`
  color: #aaaabb;
  font-size: 13px;
  margin-left: 0px;
  margin-top: 25px;
  line-height: 1.5em;
  user-select: none;
`;

const Bold = styled.div`
  font-weight: 600;
  margin-bottom: 7px;
`;

const Subtitle = styled.div`
  padding: 17px 0px 25px;
  font-family: 'Work Sans', sans-serif;
  font-size: 13px;
  color: #aaaabb;
  margin-top: 3px;
  overflow: hidden;
  white-space: nowrap;
  text-overflow: ellipsis;
`;

const ModalTitle = styled.div`
  margin: 0px 0px 13px;
  display: flex;
  flex: 1;
  font-family: 'Assistant';
  font-size: 18px;
  color: #ffffff;
  user-select: none;
  font-weight: 700;
  align-items: center;
  position: relative;
  white-space: nowrap;
  text-overflow: ellipsis;
`;

const CloseButton = styled.div`
  position: absolute;
  display: block;
  width: 40px;
  height: 40px;
  padding: 13px 0 12px 0;
  z-index: 1;
  text-align: center;
  border-radius: 50%;
  right: 15px;
  top: 12px;
  cursor: pointer;
  :hover {
    background-color: #ffffff11;
  }
`;

const CloseButtonImg = styled.img`
  width: 14px;
  margin: 0 auto;
`;

const StyledClusterInstructionsModal= styled.div`
  width: 100%;
  position: absolute;
  left: 0;
  top: 0;
  height: 100%;
  padding: 25px 32px;
  overflow: hidden;
  border-radius: 6px;
  background: #202227;
`;<|MERGE_RESOLUTION|>--- conflicted
+++ resolved
@@ -45,19 +45,12 @@
             </Code>
             3. Log in to the Porter CLI:
             <Code>
-<<<<<<< HEAD
-=======
               porter config set-host {location.protocol + '//' + location.host}<br/>
->>>>>>> 96adf903
               porter auth login
             </Code>
             4. Configure the Porter CLI and link your current context:
             <Code>
               porter config set-project {this.context.currentProject.id}<br/>
-<<<<<<< HEAD
-              porter config set-host {location.protocol + '//' + location.host}<br/>
-=======
->>>>>>> 96adf903
               porter connect kubeconfig
             </Code>
           </Placeholder>
