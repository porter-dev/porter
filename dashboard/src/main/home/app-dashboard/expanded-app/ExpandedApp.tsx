--- conflicted
+++ resolved
@@ -345,13 +345,8 @@
             repo_name: tempPorterApp.repo_name,
             git_branch: tempPorterApp.git_branch,
             build_context: tempPorterApp.build_context,
-<<<<<<< HEAD
-            builder: _.isEmpty(tempPorterApp.dockerfile) ? "null" : tempPorterApp.builder,
-            buildpacks: _.isEmpty(tempPorterApp.dockerfile) ? "null" : tempPorterApp.buildpacks.join(","),
-=======
             builder: tempPorterApp.builder,
             buildpacks: tempPorterApp.buildpacks.join(","),
->>>>>>> 31a3bb3a
             dockerfile: tempPorterApp.dockerfile,
             ...options,
             override_release: true,
