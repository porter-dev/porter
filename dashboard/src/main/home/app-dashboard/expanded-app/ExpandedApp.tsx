import React, { useEffect, useState, useContext, useCallback } from "react";
import { RouteComponentProps, withRouter } from "react-router";
import styled from "styled-components";
import yaml from "js-yaml";
import { z } from "zod";

import notFound from "assets/not-found.png";
import web from "assets/web.png";
import box from "assets/box.png";
import github from "assets/github.png";
import pr_icon from "assets/pull_request_icon.svg";
import loadingImg from "assets/loading.gif";

import api from "shared/api";
import { Context } from "shared/Context";
import useAuth from "shared/auth/useAuth";
import Error from "components/porter/Error";

import Loading from "components/Loading";
import Text from "components/porter/Text";
import Container from "components/porter/Container";
import Spacer from "components/porter/Spacer";
import Link from "components/porter/Link";
import Back from "components/porter/Back";
import TabSelector from "components/TabSelector";
import { ChartType, ResourceType } from "shared/types";
import RevisionSection from "main/home/cluster-dashboard/expanded-chart/RevisionSection";
import BuildSettingsTabStack from "./BuildSettingsTabStack";
import Button from "components/porter/Button";
import Services from "../new-app-flow/Services";
import { Service } from "../new-app-flow/serviceTypes";
import ConfirmOverlay from "components/porter/ConfirmOverlay";
import Fieldset from "components/porter/Fieldset";
import Banner from "components/Banner";
import AppEvents from "./AppEvents";
import { createFinalPorterYaml } from "../new-app-flow/schema";
import EnvGroupArray, { KeyValueType } from "main/home/cluster-dashboard/env-groups/EnvGroupArray";
import { PorterYamlSchema } from "../new-app-flow/schema";
import Fieldset from "components/porter/Fieldset";

type Props = RouteComponentProps & {};

const icons = [
  "https://cdn.jsdelivr.net/gh/devicons/devicon/icons/ruby/ruby-plain.svg",
  "https://cdn.jsdelivr.net/gh/devicons/devicon/icons/nodejs/nodejs-plain.svg",
  "https://cdn.jsdelivr.net/gh/devicons/devicon/icons/python/python-plain.svg",
  "https://cdn.jsdelivr.net/gh/devicons/devicon/icons/go/go-original-wordmark.svg",
  web,
];

const ExpandedApp: React.FC<Props> = ({ ...props }) => {
  const { currentCluster, currentProject, setCurrentError } = useContext(
    Context
  );
  const [rawYaml, setRawYaml] = useState<string>("");
  const [isLoading, setIsLoading] = useState(true);
  const [deleting, setDeleting] = useState(false);
  const [appData, setAppData] = useState(null);
  const [error, setError] = useState(null);
  const [forceRefreshRevisions, setForceRefreshRevisions] = useState<boolean>(
    false
  );
  const [isLoadingChartData, setIsLoadingChartData] = useState<boolean>(true);
  const [imageIsPlaceholder, setImageIsPlaceholer] = useState<boolean>(false);

  const [tab, setTab] = useState("events");
  const [saveValuesStatus, setSaveValueStatus] = useState<string>(null);
  const [loading, setLoading] = useState<boolean>(false);
  const [components, setComponents] = useState<ResourceType[]>([]);

  const [showRevisions, setShowRevisions] = useState<boolean>(false);
  const [newestImage, setNewestImage] = useState<string>(null);
  const [showDeleteOverlay, setShowDeleteOverlay] = useState<boolean>(false);
  const [porterJson, setPorterJson] = useState<
    z.infer<typeof PorterYamlSchema> | undefined
  >(undefined);

  const [services, setServices] = useState<Service[]>([]);
  const [envVars, setEnvVars] = useState<KeyValueType[]>([]);
  const [updating, setUpdating] = useState<boolean>(false);
  const [updateError, setUpdateError] = useState<string>("");

  const getPorterApp = async () => {
    setIsLoading(true);
    const { appName } = props.match.params as any;
    try {
      if (!currentCluster || !currentProject) {
        return;
      }
      const resPorterApp = await api.getPorterApp(
        "<token>",
        {},
        {
          cluster_id: currentCluster.id,
          project_id: currentProject.id,
          name: appName,
        }
      );
      const resChartData = await api.getChart(
        "<token>",
        {},
        {
          id: currentProject.id,
          namespace: `porter-stack-${appName}`,
          cluster_id: currentCluster.id,
          name: appName,
          revision: 0,
        }
      );

      const newAppData = {
        app: resPorterApp?.data,
        chart: resChartData?.data,
      };
      setAppData(newAppData);
      updateServicesAndEnvVariables(resChartData?.data);
    } catch (err) {
      setError(err);
      console.log(err);
    } finally {
      setIsLoading(false);
    }
  };

  const deletePorterApp = async () => {
    setShowDeleteOverlay(false);
    setDeleting(true);
    const { appName } = props.match.params as any;
    try {
      const res = await api.deletePorterApp(
        "<token>",
        {},
        {
          cluster_id: currentCluster.id,
          project_id: currentProject.id,
          name: appName,
        }
      );
      const nsRes = await api.deleteNamespace(
        "<token>",
        {},
        {
          cluster_id: currentCluster.id,
          id: currentProject.id,
          namespace: `porter-stack-${appName}`,
        }
      );
      props.history.push("/apps");
    } catch (err) {
      setError(err);
      setDeleting(false);
    }
  };

  const updatePorterApp = async () => {
    try {
      setUpdating(true);
      if (
        appData != null
        && currentCluster != null
        && currentProject != null
        && appData.app != null
      ) {
        const finalPorterYaml = createFinalPorterYaml(
          services,
          envVars,
          undefined,
          appData.app.name,
          currentProject.id,
          currentCluster.id,
        )
        const yamlString = yaml.dump(finalPorterYaml);
        const base64Encoded = btoa(yamlString);
        await api.updatePorterStack(
          "<token>",
          {
            stack_name: appData.app.name,
            porter_yaml: base64Encoded,
          },
          {
            cluster_id: currentCluster.id,
            project_id: currentProject.id,
            stack_name: appData.app.name,
          }
        )
      } else {
        setUpdateError("Unable to update app, please try again later.");
      }
    } catch (err) {
      // TODO: better error handling
      console.log(err);
      const errMessage = err?.response?.data?.error ?? err?.toString() ?? 'An error occurred while deploying your app. Please try again.'
      setUpdateError(errMessage);
    } finally {
      setUpdating(false)
    }
  }

  const fetchPorterYamlContent = async (porterYaml: string) => {
    try {
      const res = await api.getPorterYamlContents(
        "<token>",
        {
          path: porterYaml,
        },
        {
          project_id: appData.app.project_id,
          git_repo_id: appData.app.git_repo_id,
          owner: appData.app.repo_name?.split("/")[0],
          name: appData.app.repo_name?.split("/")[1],
          kind: "github",
          branch: appData.app.git_branch,
        }
      );
      setRawYaml(atob(res.data));
      let parsedYaml;
      parsedYaml = yaml.load(rawYaml);
      const parsedData = PorterYamlSchema.parse(parsedYaml);
      const porterYamlToJson = parsedData as z.infer<typeof PorterYamlSchema>;
      setPorterJson(porterYamlToJson);
      console.log(porterJson);
    } catch (err) {
      console.log(err);
    }
  };

  const renderIcon = (b: string, size?: string) => {
    var src = box;
    if (b) {
      const bp = b.split(",")[0]?.split("/")[1];
      switch (bp) {
        case "ruby":
          src = icons[0];
          break;
        case "nodejs":
          src = icons[1];
          break;
        case "python":
          src = icons[2];
          break;
        case "go":
          src = icons[3];
          break;
        default:
          break;
      }
    }
    return <Icon src={src} />;
  };

  const updateServicesAndEnvVariables = (currentChart?: ChartType) => {
    const helmValues = currentChart?.config;
    const defaultValues = currentChart?.chart?.values;
    if ((defaultValues && Object.keys(defaultValues).length > 0) || (helmValues && Object.keys(helmValues).length > 0)) {
      const svcs = Service.deserialize(helmValues, defaultValues);
      setServices(svcs);
      if (helmValues && Object.keys(helmValues).length > 0) {
        const envs = Service.retrieveEnvFromHelmValues(helmValues);
        setEnvVars(envs)
      }
    }
  }

  const updateComponents = async (currentChart: ChartType) => {
    setLoading(true);
    try {
      const res = await api.getChartComponents(
        "<token>",
        {},
        {
          id: currentProject.id,
          name: currentChart.name,
          namespace: currentChart.namespace,
          cluster_id: currentCluster.id,
          revision: currentChart.version,
        }
      );
      setComponents(res.data.Objects);
      updateServicesAndEnvVariables(currentChart);
      setLoading(false);
    } catch (error) {
      console.log(error);
      setLoading(false);
    }
  };

  const getChartData = async (chart: ChartType) => {
    setIsLoadingChartData(true);
    const res = await api.getChart(
      "<token>",
      {},
      {
        name: chart.name,
        namespace: chart.namespace,
        cluster_id: currentCluster.id,
        revision: chart.version,
        id: currentProject.id,
      }
    );
    const image = res.data?.config?.image?.repository;
    const tag = res.data?.config?.image?.tag?.toString();
    const newNewestImage = tag ? image + ":" + tag : image;
    let imageIsPlaceholder = false;
    if (
      (image === "porterdev/hello-porter" ||
        image === "public.ecr.aws/o1j4x7p4/hello-porter") &&
      !newestImage
    ) {
      imageIsPlaceholder = true;
    }
    setImageIsPlaceholer(imageIsPlaceholder);
    setNewestImage(newNewestImage);

    const updatedChart = res.data;

    if (appData != null && updatedChart != null) {
      setAppData({ ...appData, chart: updatedChart });
    }

    updateComponents(updatedChart).finally(() => setIsLoadingChartData(false));
  };

  const setRevision = (chart: ChartType, isCurrent?: boolean) => {
    // // if we've set the revision, we also override the revision in log data
    // let newLogData = logData;

    // newLogData.revision = `${chart.version}`;

    // setLogData(newLogData);

    // setIsPreview(!isCurrent);
    getChartData(chart);
  };

  const appUpgradeVersion = useCallback(
    async (version: string, cb: () => void) => {
      // convert current values to yaml
      const values = appData.chart.config;

      const valuesYaml = yaml.dump({
        ...values,
      });

      setSaveValueStatus("loading");
      getChartData(appData.chart);

      try {
        await api.upgradeChartValues(
          "<token>",
          {
            values: valuesYaml,
            version: version,
            latest_revision: appData.chart.version,
          },
          {
            id: currentProject.id,
            namespace: appData.chart.namespace,
            name: appData.chart.name,
            cluster_id: currentCluster.id,
          }
        );
        setSaveValueStatus("successful");
        setForceRefreshRevisions(true);

        window.analytics?.track("Chart Upgraded", {
          chart: appData.chart.name,
          values: valuesYaml,
        });

        cb && cb();
      } catch (err) {
        const parsedErr = err?.response?.data?.error;

        if (parsedErr) {
          err = parsedErr;
        }

        setSaveValueStatus(err);
        setCurrentError(parsedErr);

        window.analytics?.track("Failed to Upgrade Chart", {
          chart: appData.chart.name,
          values: valuesYaml,
          error: err,
        });
      }
    },
    [appData?.chart]
  );

  useEffect(() => {
    const { appName } = props.match.params as any;
    if (currentCluster && appName && currentProject) {
      getPorterApp();
    }
  }, [currentCluster]);

  const getReadableDate = (s: string) => {
    const ts = new Date(s);
    const date = ts.toLocaleDateString();
    const time = ts.toLocaleTimeString([], {
      hour: "numeric",
      minute: "2-digit",
    });
    return `${time} on ${date}`;
  };
  const renderTabContents = () => {
    switch (tab) {
      case "overview":
        return (
          <>
            {(!isLoading && services.length === 0) && (
              <>
                <Fieldset>
                  <Container row>
                    <PlaceholderIcon src={notFound} />
                    <Text color="helper">No services were found.</Text>
                  </Container>
                </Fieldset>
                <Spacer y={0.5} />
              </>
            )}
            <Services
              setServices={setServices}
              services={services}
            />
            <Spacer y={0.5} />
            <Button
              onClick={() => {
                updatePorterApp();
              }}
              status={updating ? "loading" : updateError ? (
                <Error message={updateError} />
              ) : undefined}
              loadingText={"Updating..."}
              width={"150px"}
              disabled={services.length === 0}
            >
              Update app
            </Button>
            <Spacer y={0.5} />
          </>
        )
      case "build-settings":
        return (
          <BuildSettingsTabStack
            appData={appData}
            setAppData={setAppData}
            onTabSwitch={getPorterApp}
          />
        );
      case "settings":
        return (
          <>
            <Text size={16}>Delete "{appData.app.name}"</Text>
            <Spacer y={1} />
            <Text color="helper">
              Delete this application and all of its resources.
            </Text>
            <Spacer y={1} />
            <Button
              onClick={() => {
                setShowDeleteOverlay(true);
              }}
              color="#b91133"
            >
              Delete
            </Button>
          </>
        );
      case "events":
        return (
          <AppEvents
            repoName={appData.app.repo_name}
            branchName={appData.app.git_branch}
          />
        );
      case "environment-variables":
        return (
          <>
            <Text size={16}>Environment variables</Text>
            <Spacer y={0.5} />
            <Text color="helper">
              Shared among all services.
            </Text>
            <EnvGroupArray
              values={envVars}
              setValues={(x: any) => setEnvVars(x)}
              fileUpload={true}
            />
            <Spacer y={0.5} />
            <Button
              onClick={() => {
                updatePorterApp();
              }}
              status={updating ? "loading" : updateError ? (
                <Error message={updateError} />
              ) : undefined}
              loadingText={"Updating..."}
              width={"150px"}
            >
              Update app
            </Button>
            <Spacer y={0.5} />
          </>);
      default:
        return <div>dream on</div>;
    }
  };

  return (
    <>
      {isLoading && <Loading />}
      {!appData && !isLoading && (
        <Placeholder>
          <Container row>
            <PlaceholderIcon src={notFound} />
            <Text color="helper">
              No application matching "{(props.match.params as any).appName}"
              was found.
            </Text>
          </Container>
          <Spacer y={1} />
          <Link to="/apps">Return to dashboard</Link>
        </Placeholder>
      )}
      {appData && appData.app && (
        <StyledExpandedApp>
          <Back to="/apps" />
          <Container row>
            {renderIcon(appData.app?.build_packs)}
            <Text size={21}>{appData.app.name}</Text>
            {appData.app.repo_name && (
              <>
                <Spacer inline x={1} />
                <Text size={13} color="helper">
                  <SmallIcon src={github} />
                  {appData.app.repo_name}
                </Text>
              </>
            )}
            {appData.app.git_branch && (
              <>
                <Spacer inline x={1} />
                <TagWrapper>
                  Branch
                  <BranchTag>
                    <BranchIcon src={pr_icon} />
                    {appData.app.git_branch}
                  </BranchTag>
                </TagWrapper>
              </>
            )}
            {!appData.app.repo_name && appData.app.image_repo_uri && (
              <>
                <Spacer inline x={1} />
                <Text size={13} color="helper">
                  <SmallIcon
                    height="19px"
                    src="https://cdn4.iconfinder.com/data/icons/logos-and-brands/512/97_Docker_logo_logos-512.png"
                  />
                  {appData.app.image_repo_uri}
                </Text>
              </>
            )}
          </Container>
          <Spacer y={1} />
          <Text color="#aaaabb66">
            Last deployed {getReadableDate(appData.chart.info.last_deployed)}
          </Text>
          <Spacer y={1} />
<<<<<<< HEAD
          <DarkMatter />
          <RevisionSection
            showRevisions={showRevisions}
            toggleShowRevisions={() => {
              setShowRevisions(!showRevisions);
            }}
            chart={appData.chart}
            refreshChart={() => getChartData(appData.chart)}
            setRevision={setRevision}
            forceRefreshRevisions={forceRefreshRevisions}
            refreshRevisionsOff={() => setForceRefreshRevisions(false)}
            shouldUpdate={
              appData.chart.latest_version &&
              appData.chart.latest_version !==
              appData.chart.chart.metadata.version
            }
            latestVersion={appData.chart.latest_version}
            upgradeVersion={appUpgradeVersion}
          />
          <DarkMatter antiHeight="-18px" />
          <Spacer y={1} />
          <TabSelector
            options={
              appData.app.git_repo_id
                ? [
                  { label: "Events", value: "events" },
                  { label: "Logs", value: "logs" },
                  { label: "Metrics", value: "metrics" },
                  { label: "Overview", value: "overview" },
                  { label: "Environment variables", value: "environment-variables" },
                  { label: "Build settings", value: "build-settings" },
                  { label: "Settings", value: "settings" },
                ]
                : [
                  { label: "Events", value: "events" },
                  { label: "Logs", value: "logs" },
                  { label: "Metrics", value: "metrics" },
                  { label: "Overview", value: "overview" },
                  { label: "Environment variables", value: "environment-variables" },
                  { label: "Settings", value: "settings" },
                ]
            }
            currentTab={tab}
            setCurrentTab={setTab}
          />
          <Spacer y={1} />
          {renderTabContents()}
=======
          {deleting ? (
            <Fieldset>
              <Text size={16}>
                <Spinner src={loadingImg} /> Deleting "
                {appData.app.name}"
              </Text>
              <Spacer y={0.5} />
              <Text color="helper">
                You will be automatically redirected after deletion is complete.
              </Text>
            </Fieldset>
          ) : (
            <>
              {true ? (
                <Banner type="warning">
                  Your application won't be available until you approve and merge this PR in your GitHub repository.
                </Banner>
              ) : (
                <>
                  <DarkMatter />
                  <RevisionSection
                    showRevisions={showRevisions}
                    toggleShowRevisions={() => {
                      setShowRevisions(!showRevisions);
                    }}
                    chart={appData.chart}
                    refreshChart={() => getChartData(appData.chart)}
                    setRevision={setRevision}
                    forceRefreshRevisions={forceRefreshRevisions}
                    refreshRevisionsOff={() => setForceRefreshRevisions(false)}
                    shouldUpdate={
                      appData.chart.latest_version &&
                      appData.chart.latest_version !==
                      appData.chart.chart.metadata.version
                    }
                    latestVersion={appData.chart.latest_version}
                    upgradeVersion={appUpgradeVersion}
                  />
                  <DarkMatter antiHeight="-18px" />
                </>
              )}
              <Spacer y={1} />
              <TabSelector
                options={
                  appData.app.git_repo_id
                    ? [
                      { label: "Events", value: "events" },
                      { label: "Logs", value: "logs" },
                      { label: "Metrics", value: "metrics" },
                      { label: "Overview", value: "overview" },
                      { label: "Build settings", value: "build-settings" },
                      { label: "Settings", value: "settings" },
                    ]
                    : [
                      { label: "Events", value: "events" },
                      { label: "Logs", value: "logs" },
                      { label: "Metrics", value: "metrics" },
                      { label: "Overview", value: "overview" },
                      { label: "Settings", value: "settings" },
                    ]
                }
                currentTab={tab}
                setCurrentTab={setTab}
              />
              <Spacer y={1} />
              {renderTabContents()}
            </>
          )}
>>>>>>> faada3b6
        </StyledExpandedApp>
      )}
      {showDeleteOverlay && (
        <ConfirmOverlay
          message={`Are you sure you want to delete "${appData.app.name}"?`}
          onYes={() => {
            deletePorterApp();
          }}
          onNo={() => {
            setShowDeleteOverlay(false);
          }}
        />
      )}
    </>
  );
};

export default withRouter(ExpandedApp);

const Spinner = styled.img`
  width: 15px;
  height: 15px;
  margin-right: 12px;
  margin-bottom: -2px;
`;

const DarkMatter = styled.div<{ antiHeight?: string }>`
  width: 100%;
  margin-top: ${(props) => props.antiHeight || "-20px"};
`;

const TagWrapper = styled.div`
  height: 20px;
  font-size: 12px;
  display: flex;
  align-items: center;
  justify-content: center;
  color: #ffffff44;
  border: 1px solid #ffffff44;
  border-radius: 3px;
  padding-left: 6px;
`;

const BranchTag = styled.div`
  height: 20px;
  margin-left: 6px;
  color: #aaaabb;
  background: #ffffff22;
  border-radius: 3px;
  font-size: 12px;
  display: flex;
  align-items: center;
  justify-content: center;
  padding: 0px 6px;
  padding-left: 7px;
  border-top-left-radius: 0px;
  border-bottom-left-radius: 0px;
  white-space: nowrap;
  overflow: hidden;
  text-overflow: ellipsis;
`;

const BranchSection = styled.div`
  background: ${(props) => props.theme.fg};
  border: 1px solid #494b4f;
`;

const SmallIcon = styled.img<{ opacity?: string; height?: string }>`
  height: ${(props) => props.height || "15px"};
  opacity: ${(props) => props.opacity || 1};
  margin-right: 10px;
`;

const BranchIcon = styled.img`
  height: 14px;
  opacity: 0.65;
  margin-right: 5px;
`;

const Icon = styled.img`
  height: 24px;
  margin-right: 15px;
`;

const PlaceholderIcon = styled.img`
  height: 13px;
  margin-right: 12px;
  opacity: 0.65;
`;

const Placeholder = styled.div`
  width: 100%;
  height: 100%;
  display: flex;
  flex-direction: column;
  justify-content: center;
  align-items: center;
  font-size: 13px;
`;

const StyledExpandedApp = styled.div`
  width: 100%;
  height: 100%;

  animation: fadeIn 0.5s 0s;
  @keyframes fadeIn {
    from {
      opacity: 0;
    }
    to {
      opacity: 1;
    }
  }
`;

const HeaderWrapper = styled.div`
  position: relative;
`;
const LastDeployed = styled.div`
  font-size: 13px;
  margin-left: 8px;
  margin-top: -1px;
  display: flex;
  align-items: center;
  color: #aaaabb66;
`;
const Dot = styled.div`
  margin-right: 16px;
`;
const InfoWrapper = styled.div`
  display: flex;
  align-items: center;
  margin-left: 3px;
  margin-top: 22px;
`;<|MERGE_RESOLUTION|>--- conflicted
+++ resolved
@@ -36,7 +36,6 @@
 import { createFinalPorterYaml } from "../new-app-flow/schema";
 import EnvGroupArray, { KeyValueType } from "main/home/cluster-dashboard/env-groups/EnvGroupArray";
 import { PorterYamlSchema } from "../new-app-flow/schema";
-import Fieldset from "components/porter/Fieldset";
 
 type Props = RouteComponentProps & {};
 
@@ -569,55 +568,6 @@
             Last deployed {getReadableDate(appData.chart.info.last_deployed)}
           </Text>
           <Spacer y={1} />
-<<<<<<< HEAD
-          <DarkMatter />
-          <RevisionSection
-            showRevisions={showRevisions}
-            toggleShowRevisions={() => {
-              setShowRevisions(!showRevisions);
-            }}
-            chart={appData.chart}
-            refreshChart={() => getChartData(appData.chart)}
-            setRevision={setRevision}
-            forceRefreshRevisions={forceRefreshRevisions}
-            refreshRevisionsOff={() => setForceRefreshRevisions(false)}
-            shouldUpdate={
-              appData.chart.latest_version &&
-              appData.chart.latest_version !==
-              appData.chart.chart.metadata.version
-            }
-            latestVersion={appData.chart.latest_version}
-            upgradeVersion={appUpgradeVersion}
-          />
-          <DarkMatter antiHeight="-18px" />
-          <Spacer y={1} />
-          <TabSelector
-            options={
-              appData.app.git_repo_id
-                ? [
-                  { label: "Events", value: "events" },
-                  { label: "Logs", value: "logs" },
-                  { label: "Metrics", value: "metrics" },
-                  { label: "Overview", value: "overview" },
-                  { label: "Environment variables", value: "environment-variables" },
-                  { label: "Build settings", value: "build-settings" },
-                  { label: "Settings", value: "settings" },
-                ]
-                : [
-                  { label: "Events", value: "events" },
-                  { label: "Logs", value: "logs" },
-                  { label: "Metrics", value: "metrics" },
-                  { label: "Overview", value: "overview" },
-                  { label: "Environment variables", value: "environment-variables" },
-                  { label: "Settings", value: "settings" },
-                ]
-            }
-            currentTab={tab}
-            setCurrentTab={setTab}
-          />
-          <Spacer y={1} />
-          {renderTabContents()}
-=======
           {deleting ? (
             <Fieldset>
               <Text size={16}>
@@ -668,6 +618,7 @@
                       { label: "Logs", value: "logs" },
                       { label: "Metrics", value: "metrics" },
                       { label: "Overview", value: "overview" },
+                      { label: "Environment variables", value: "environment-variables" },
                       { label: "Build settings", value: "build-settings" },
                       { label: "Settings", value: "settings" },
                     ]
@@ -676,6 +627,7 @@
                       { label: "Logs", value: "logs" },
                       { label: "Metrics", value: "metrics" },
                       { label: "Overview", value: "overview" },
+                      { label: "Environment variables", value: "environment-variables" },
                       { label: "Settings", value: "settings" },
                     ]
                 }
@@ -686,7 +638,6 @@
               {renderTabContents()}
             </>
           )}
->>>>>>> faada3b6
         </StyledExpandedApp>
       )}
       {showDeleteOverlay && (
