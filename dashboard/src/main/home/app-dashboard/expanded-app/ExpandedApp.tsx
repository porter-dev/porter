import React, { useEffect, useState, useContext, useCallback } from "react";
import { RouteComponentProps, withRouter } from "react-router";
import styled from "styled-components";
import yaml from "js-yaml";
import { z } from "zod";

import notFound from "assets/not-found.png";
import web from "assets/web.png";
import box from "assets/box.png";
import github from "assets/github.png";
import pr_icon from "assets/pull_request_icon.svg";
import loadingImg from "assets/loading.gif";
import refresh from "assets/refresh.png";

import api from "shared/api";
import { Context } from "shared/Context";
import useAuth from "shared/auth/useAuth";
import Error from "components/porter/Error";

import Banner from "components/porter/Banner";
import Loading from "components/Loading";
import Text from "components/porter/Text";
import Container from "components/porter/Container";
import Spacer from "components/porter/Spacer";
import Link from "components/porter/Link";
import Back from "components/porter/Back";
import TabSelector from "components/TabSelector";
import { ChartType, ResourceType } from "shared/types";
import RevisionSection from "main/home/cluster-dashboard/expanded-chart/RevisionSection";
import BuildSettingsTabStack from "./BuildSettingsTabStack";
import Button from "components/porter/Button";
import Services from "../new-app-flow/Services";
import { Service } from "../new-app-flow/serviceTypes";
import ConfirmOverlay from "components/porter/ConfirmOverlay";
import Fieldset from "components/porter/Fieldset";
import { PorterJson, createFinalPorterYaml } from "../new-app-flow/schema";
import EnvGroupArray, {
  KeyValueType,
} from "main/home/cluster-dashboard/env-groups/EnvGroupArray";
import { PorterYamlSchema } from "../new-app-flow/schema";
import { EnvVariablesTab } from "./EnvVariablesTab";
import GHABanner from "./GHABanner";
import LogSection from "./LogSection";
import EventsTab from "./EventsTab";

type Props = RouteComponentProps & {};

const icons = [
  "https://cdn.jsdelivr.net/gh/devicons/devicon/icons/ruby/ruby-plain.svg",
  "https://cdn.jsdelivr.net/gh/devicons/devicon/icons/nodejs/nodejs-plain.svg",
  "https://cdn.jsdelivr.net/gh/devicons/devicon/icons/python/python-plain.svg",
  "https://cdn.jsdelivr.net/gh/devicons/devicon/icons/go/go-original-wordmark.svg",
  web,
];

const ExpandedApp: React.FC<Props> = ({ ...props }) => {
  const { currentCluster, currentProject, setCurrentError } = useContext(
    Context
  );
  const [isLoading, setIsLoading] = useState(true);
  const [deleting, setDeleting] = useState(false);
  const [appData, setAppData] = useState(null);
  const [workflowCheckPassed, setWorkflowCheckPassed] = useState<boolean>(
    false
  );
  const [hasBuiltImage, setHasBuiltImage] = useState<boolean>(false);

  const [error, setError] = useState(null);
  const [forceRefreshRevisions, setForceRefreshRevisions] = useState<boolean>(
    false
  );
  const [isLoadingChartData, setIsLoadingChartData] = useState<boolean>(true);
  const [imageIsPlaceholder, setImageIsPlaceholer] = useState<boolean>(false);

  const [tab, setTab] = useState("overview");
  const [saveValuesStatus, setSaveValueStatus] = useState<string>(null);
  const [loading, setLoading] = useState<boolean>(false);
  const [components, setComponents] = useState<ResourceType[]>([]);

  const [showRevisions, setShowRevisions] = useState<boolean>(false);
  const [newestImage, setNewestImage] = useState<string>(null);
  const [showDeleteOverlay, setShowDeleteOverlay] = useState<boolean>(false);
  const [porterJson, setPorterJson] = useState<
    z.infer<typeof PorterYamlSchema> | undefined
  >(undefined);

  const [services, setServices] = useState<Service[]>([]);
  const [envVars, setEnvVars] = useState<KeyValueType[]>([]);
  const [updating, setUpdating] = useState<boolean>(false);
  const [updateError, setUpdateError] = useState<string>("");
  const [subdomain, setSubdomain] = useState<string>("");

  const getPorterApp = async () => {
    // setIsLoading(true);
    const { appName } = props.match.params as any;
    try {
      if (!currentCluster || !currentProject) {
        return;
      }
      const resPorterApp = await api.getPorterApp(
        "<token>",
        {},
        {
          cluster_id: currentCluster.id,
          project_id: currentProject.id,
          name: appName,
        }
      );
      const resChartData = await api.getChart(
        "<token>",
        {},
        {
          id: currentProject.id,
          namespace: `porter-stack-${appName}`,
          cluster_id: currentCluster.id,
          name: appName,
          revision: 0,
        }
      );

      // Only check GHA status if no built image is set
<<<<<<< HEAD
      const hasBuiltImage = !!resChartData.data.config?.global?.image
        ?.repository;
      if (hasBuiltImage) {
=======
      const hasBuiltImage = !!resChartData.data.config?.global?.image?.repository;
      if (hasBuiltImage || !resPorterApp.data.repo_name) {
>>>>>>> 6d3a8104
        setWorkflowCheckPassed(true);
        setHasBuiltImage(true);
      } else {
        try {
          const resBranchContents = await api.getBranchContents(
            "<token>",
            {
              dir: `./.github/workflows/porter_stack_${resPorterApp.data.name}.yml`,
            },
            {
              project_id: currentProject.id,
              git_repo_id: resPorterApp.data.git_repo_id,
              kind: "github",
              owner: resPorterApp.data.repo_name.split("/")[0],
              name: resPorterApp.data.repo_name.split("/")[1],
              branch: resPorterApp.data.git_branch,
            }
          );
          setWorkflowCheckPassed(true);
        } catch (err) {
          // Handle unmerged PR
          if (err.response?.status === 404) {
            try {
              // Check for user-copied porter.yml as fallback
              const resPorterYml = await api.getBranchContents(
                "<token>",
                { dir: `./.github/workflows/porter.yml` },
                {
                  project_id: currentProject.id,
                  git_repo_id: resPorterApp.data.git_repo_id,
                  kind: "github",
                  owner: resPorterApp.data.repo_name.split("/")[0],
                  name: resPorterApp.data.repo_name.split("/")[1],
                  branch: resPorterApp.data.git_branch,
                }
              );
              setWorkflowCheckPassed(true);
            } catch (err) {
              setWorkflowCheckPassed(false);
            }
          }
        }
      }

      const newAppData = {
        app: resPorterApp?.data,
        chart: resChartData?.data,
      };
      const porterJson = await fetchPorterYamlContent(
        "porter.yaml",
        newAppData
      );
      setPorterJson(porterJson);
      setAppData(newAppData);
      updateServicesAndEnvVariables(resChartData?.data, porterJson);
    } catch (err) {
      setError(err);
      console.log(err);
    } finally {
      setIsLoading(false);
    }
  };

  const deletePorterApp = async () => {
    setShowDeleteOverlay(false);
    setDeleting(true);
    const { appName } = props.match.params as any;
    try {
      const res = await api.deletePorterApp(
        "<token>",
        {},
        {
          cluster_id: currentCluster.id,
          project_id: currentProject.id,
          name: appName,
        }
      );
      const nsRes = await api.deleteNamespace(
        "<token>",
        {},
        {
          cluster_id: currentCluster.id,
          id: currentProject.id,
          namespace: `porter-stack-${appName}`,
        }
      );
      props.history.push("/apps");
    } catch (err) {
      setError(err);
      setDeleting(false);
    }
  };

  const updatePorterApp = async () => {
    try {
      setUpdating(true);
      if (
        appData != null &&
        currentCluster != null &&
        currentProject != null &&
        appData.app != null
      ) {
        const finalPorterYaml = createFinalPorterYaml(
          services,
          envVars,
          porterJson,
          appData.app.name,
          currentProject.id,
          currentCluster.id
        );
        const yamlString = yaml.dump(finalPorterYaml);
        const base64Encoded = btoa(yamlString);
        await api.updatePorterStack(
          "<token>",
          {
            stack_name: appData.app.name,
            porter_yaml: base64Encoded,
          },
          {
            cluster_id: currentCluster.id,
            project_id: currentProject.id,
            stack_name: appData.app.name,
          }
        );
      } else {
        setUpdateError("Unable to update app, please try again later.");
      }
    } catch (err) {
      // TODO: better error handling
      console.log(err);
      const errMessage =
        err?.response?.data?.error ??
        err?.toString() ??
        "An error occurred while deploying your app. Please try again.";
      setUpdateError(errMessage);
    } finally {
      setUpdating(false);
    }
  };

  const fetchPorterYamlContent = async (
    porterYaml: string,
    appData: any
  ): Promise<PorterJson | undefined> => {
    try {
      const res = await api.getPorterYamlContents(
        "<token>",
        {
          path: porterYaml,
        },
        {
          project_id: appData.app.project_id,
          git_repo_id: appData.app.git_repo_id,
          owner: appData.app.repo_name?.split("/")[0],
          name: appData.app.repo_name?.split("/")[1],
          kind: "github",
          branch: appData.app.git_branch,
        }
      );
      if (res.data == null || res.data == "") {
        return undefined;
      }
      const parsedYaml = yaml.load(atob(res.data));
      const parsedData = PorterYamlSchema.parse(parsedYaml);
      const porterYamlToJson = parsedData as PorterJson;
      return porterYamlToJson;
    } catch (err) {
      console.log(err);
    }
  };

  const renderIcon = (b: string, size?: string) => {
    var src = box;
    if (b) {
      const bp = b.split(",")[0]?.split("/")[1];
      switch (bp) {
        case "ruby":
          src = icons[0];
          break;
        case "nodejs":
          src = icons[1];
          break;
        case "python":
          src = icons[2];
          break;
        case "go":
          src = icons[3];
          break;
        default:
          break;
      }
    }
    return <Icon src={src} />;
  };

  const updateServicesAndEnvVariables = async (
    currentChart?: ChartType,
    porterJson?: PorterJson
  ) => {
    const helmValues = currentChart?.config;
    const defaultValues = currentChart?.chart?.values;
    if (
      (defaultValues && Object.keys(defaultValues).length > 0) ||
      (helmValues && Object.keys(helmValues).length > 0)
    ) {
      const svcs = Service.deserialize(helmValues, defaultValues);
      setServices(svcs);
      if (helmValues && Object.keys(helmValues).length > 0) {
        const envs = Service.retrieveEnvFromHelmValues(helmValues);
        setEnvVars(envs);
        const subdomain = Service.retrieveSubdomainFromHelmValues(
          svcs,
          helmValues
        );
        setSubdomain(subdomain);
      }
    }
  };

  const updateComponents = async (currentChart: ChartType) => {
    setLoading(true);
    try {
      const res = await api.getChartComponents(
        "<token>",
        {},
        {
          id: currentProject.id,
          name: currentChart.name,
          namespace: currentChart.namespace,
          cluster_id: currentCluster.id,
          revision: currentChart.version,
        }
      );
      setComponents(res.data.Objects);
      updateServicesAndEnvVariables(currentChart, porterJson);
      setLoading(false);
    } catch (error) {
      console.log(error);
      setLoading(false);
    }
  };

  const getChartData = async (chart: ChartType) => {
    setIsLoadingChartData(true);
    const res = await api.getChart(
      "<token>",
      {},
      {
        name: chart.name,
        namespace: chart.namespace,
        cluster_id: currentCluster.id,
        revision: chart.version,
        id: currentProject.id,
      }
    );
    const image = res.data?.config?.image?.repository;
    const tag = res.data?.config?.image?.tag?.toString();
    const newNewestImage = tag ? image + ":" + tag : image;
    let imageIsPlaceholder = false;
    if (
      (image === "porterdev/hello-porter" ||
        image === "public.ecr.aws/o1j4x7p4/hello-porter") &&
      !newestImage
    ) {
      imageIsPlaceholder = true;
    }
    setImageIsPlaceholer(imageIsPlaceholder);
    setNewestImage(newNewestImage);

    const updatedChart = res.data;

    if (appData != null && updatedChart != null) {
      setAppData({ ...appData, chart: updatedChart });
    }

    updateComponents(updatedChart).finally(() => setIsLoadingChartData(false));
  };

  const setRevision = (chart: ChartType, isCurrent?: boolean) => {
    // // if we've set the revision, we also override the revision in log data
    // let newLogData = logData;

    // newLogData.revision = `${chart.version}`;

    // setLogData(newLogData);

    // setIsPreview(!isCurrent);
    getChartData(chart);
  };

  const appUpgradeVersion = useCallback(
    async (version: string, cb: () => void) => {
      // convert current values to yaml
      const values = appData.chart.config;

      const valuesYaml = yaml.dump({
        ...values,
      });

      setSaveValueStatus("loading");
      getChartData(appData.chart);

      try {
        await api.upgradeChartValues(
          "<token>",
          {
            values: valuesYaml,
            version: version,
            latest_revision: appData.chart.version,
          },
          {
            id: currentProject.id,
            namespace: appData.chart.namespace,
            name: appData.chart.name,
            cluster_id: currentCluster.id,
          }
        );
        setSaveValueStatus("successful");
        setForceRefreshRevisions(true);

        window.analytics?.track("Chart Upgraded", {
          chart: appData.chart.name,
          values: valuesYaml,
        });

        cb && cb();
      } catch (err) {
        const parsedErr = err?.response?.data?.error;

        if (parsedErr) {
          err = parsedErr;
        }

        setSaveValueStatus(err);
        setCurrentError(parsedErr);

        window.analytics?.track("Failed to Upgrade Chart", {
          chart: appData.chart.name,
          values: valuesYaml,
          error: err,
        });
      }
    },
    [appData?.chart]
  );

  useEffect(() => {
    const { appName } = props.match.params as any;
    if (currentCluster && appName && currentProject) {
      getPorterApp();
    }
  }, [currentCluster]);

  const getReadableDate = (s: string) => {
    const ts = new Date(s);
    const date = ts.toLocaleDateString();
    const time = ts.toLocaleTimeString([], {
      hour: "numeric",
      minute: "2-digit",
    });
    return `${time} on ${date}`;
  };
  const renderTabContents = () => {
    switch (tab) {
      case "overview":
        return (
          <>
            {!isLoading && services.length === 0 && (
              <>
                <Fieldset>
                  <Container row>
                    <PlaceholderIcon src={notFound} />
                    <Text color="helper">No services were found.</Text>
                  </Container>
                </Fieldset>
                <Spacer y={1} />
              </>
            )}
            <Services setServices={setServices} services={services} />
            <Spacer y={1} />
            <Button
              onClick={() => {
                updatePorterApp();
              }}
              status={
                updating ? (
                  "loading"
                ) : updateError ? (
                  <Error message={updateError} />
                ) : undefined
              }
              loadingText={"Updating..."}
              disabled={services.length === 0}
            >
              Update app
            </Button>
            <Spacer y={3} />
          </>
        );
      case "build-settings":
        return (
          <BuildSettingsTabStack
            appData={appData}
            setAppData={setAppData}
            onTabSwitch={getPorterApp}
          />
        );
      case "settings":
        return (
          <>
            <Text size={16}>Delete "{appData.app.name}"</Text>
            <Spacer y={1} />
            <Text color="helper">
              Delete this application and all of its resources.
            </Text>
            <Spacer y={1} />
            <Button
              onClick={() => {
                setShowDeleteOverlay(true);
              }}
              color="#b91133"
            >
              Delete
            </Button>
          </>
        );
      case "events":
        return <EventsTab currentChart={appData.chart} />;
      case "logs":
        return <LogSection currentChart={appData.chart} />;
      case "environment-variables":
        return (
          <EnvVariablesTab
            envVars={envVars}
            setEnvVars={setEnvVars}
            updating={updating}
            updateError={updateError}
            updatePorterApp={updatePorterApp}
          />
        );
      default:
        return <div>dream on</div>;
    }
  };

  return (
    <>
      {isLoading && <Loading />}
      {!appData && !isLoading && (
        <Placeholder>
          <Container row>
            <PlaceholderIcon src={notFound} />
            <Text color="helper">
              No application matching "{(props.match.params as any).appName}"
              was found.
            </Text>
          </Container>
          <Spacer y={1} />
          <Link to="/apps">Return to dashboard</Link>
        </Placeholder>
      )}
      {appData && appData.app && (
        <StyledExpandedApp>
          <Back to="/apps" />
          <Container row>
            {renderIcon(appData.app?.build_packs)}
            <Text size={21}>{appData.app.name}</Text>
            {appData.app.repo_name && (
              <>
                <Spacer inline x={1} />
                <Text size={13} color="helper">
                  <SmallIcon src={github} />
                  {appData.app.repo_name}
                </Text>
              </>
            )}
            {appData.app.git_branch && (
              <>
                <Spacer inline x={1} />
                <TagWrapper>
                  Branch
                  <BranchTag>
                    <BranchIcon src={pr_icon} />
                    {appData.app.git_branch}
                  </BranchTag>
                </TagWrapper>
              </>
            )}
            {!appData.app.repo_name && appData.app.image_repo_uri && (
              <>
                <Spacer inline x={1} />
                <Text size={13} color="helper">
                  <SmallIcon
                    height="19px"
                    src="https://cdn4.iconfinder.com/data/icons/logos-and-brands/512/97_Docker_logo_logos-512.png"
                  />
                  {appData.app.image_repo_uri}
                </Text>
              </>
            )}
          </Container>
          <Spacer y={0.5} />
          {subdomain && (
            <>
              <Container>
                <Text>
                  <a href={subdomain} target="_blank">
                    {subdomain}
                  </a>
                </Text>
              </Container>
              <Spacer y={0.5} />
            </>
          )}
          <Text color="#aaaabb66">
            Last deployed {getReadableDate(appData.chart.info.last_deployed)}
          </Text>
          <Spacer y={1} />
          {deleting ? (
            <Fieldset>
              <Text size={16}>
                <Spinner src={loadingImg} /> Deleting "{appData.app.name}"
              </Text>
              <Spacer y={0.5} />
              <Text color="helper">
                You will be automatically redirected after deletion is complete.
              </Text>
            </Fieldset>
          ) : (
            <>
              {!workflowCheckPassed ? (
                <GHABanner
                  repoName={appData.app.repo_name}
                  branchName={appData.app.git_branch}
                  pullRequestUrl={appData.app.pull_request_url}
                  stackName={appData.app.name}
                  gitRepoId={appData.app.git_repo_id}
                />
              ) : !hasBuiltImage ? (
                <Banner
                  type="warning"
                  suffix={
                    <RefreshButton onClick={() => window.location.reload()}>
                      <img src={refresh} /> Refresh
                    </RefreshButton>
                  }
                >
                  Your GitHub repo has not been built yet.
                  <Spacer inline width="5px" />
                  <Link
                    hasunderline
                    target="_blank"
                    to={`https://github.com/${appData.app.repo_name}/actions`}
                  >
                    Check status
                  </Link>
                </Banner>
              ) : (
                <>
                  <DarkMatter />
                  <RevisionSection
                    showRevisions={showRevisions}
                    toggleShowRevisions={() => {
                      setShowRevisions(!showRevisions);
                    }}
                    chart={appData.chart}
                    refreshChart={() => getChartData(appData.chart)}
                    setRevision={setRevision}
                    forceRefreshRevisions={forceRefreshRevisions}
                    refreshRevisionsOff={() => setForceRefreshRevisions(false)}
                    shouldUpdate={
                      appData.chart.latest_version &&
                      appData.chart.latest_version !==
                        appData.chart.chart.metadata.version
                    }
                    latestVersion={appData.chart.latest_version}
                    upgradeVersion={appUpgradeVersion}
                  />
                  <DarkMatter antiHeight="-18px" />
                </>
              )}
              <Spacer y={1} />
              <TabSelector
                options={
                  appData.app.git_repo_id
                    ? hasBuiltImage
                      ? [
                          { label: "Logs", value: "logs" },
                          { label: "Overview", value: "overview" },
                          {
                            label: "Environment variables",
                            value: "environment-variables",
                          },
                          { label: "Build settings", value: "build-settings" },
                          { label: "Settings", value: "settings" },
                        ]
                      : [
                          { label: "Overview", value: "overview" },
                          {
                            label: "Environment variables",
                            value: "environment-variables",
                          },
                          { label: "Build settings", value: "build-settings" },
                          { label: "Settings", value: "settings" },
                        ]
                    : [
                        { label: "Logs", value: "logs" },
                        { label: "Overview", value: "overview" },
                        {
                          label: "Environment variables",
                          value: "environment-variables",
                        },
                        { label: "Settings", value: "settings" },
                      ]
                }
                currentTab={tab}
                setCurrentTab={setTab}
              />
              <Spacer y={1} />
              {renderTabContents()}
            </>
          )}
        </StyledExpandedApp>
      )}
      {showDeleteOverlay && (
        <ConfirmOverlay
          message={`Are you sure you want to delete "${appData.app.name}"?`}
          onYes={() => {
            deletePorterApp();
          }}
          onNo={() => {
            setShowDeleteOverlay(false);
          }}
        />
      )}
    </>
  );
};

export default withRouter(ExpandedApp);

const RefreshButton = styled.div`
  color: #ffffff44;
  display: flex;
  align-items: center;
  cursor: pointer;
  :hover {
    color: #ffffff;
    > img {
      opacity: 1;
    }
  }

  > img {
    display: flex;
    align-items: center;
    justify-content: center;
    height: 11px;
    margin-right: 10px;
    opacity: 0.3;
  }
`;

const Spinner = styled.img`
  width: 15px;
  height: 15px;
  margin-right: 12px;
  margin-bottom: -2px;
`;

const DarkMatter = styled.div<{ antiHeight?: string }>`
  width: 100%;
  margin-top: ${(props) => props.antiHeight || "-20px"};
`;

const TagWrapper = styled.div`
  height: 20px;
  font-size: 12px;
  display: flex;
  align-items: center;
  justify-content: center;
  color: #ffffff44;
  border: 1px solid #ffffff44;
  border-radius: 3px;
  padding-left: 6px;
`;

const BranchTag = styled.div`
  height: 20px;
  margin-left: 6px;
  color: #aaaabb;
  background: #ffffff22;
  border-radius: 3px;
  font-size: 12px;
  display: flex;
  align-items: center;
  justify-content: center;
  padding: 0px 6px;
  padding-left: 7px;
  border-top-left-radius: 0px;
  border-bottom-left-radius: 0px;
  white-space: nowrap;
  overflow: hidden;
  text-overflow: ellipsis;
`;

const BranchSection = styled.div`
  background: ${(props) => props.theme.fg};
  border: 1px solid #494b4f;
`;

const SmallIcon = styled.img<{ opacity?: string; height?: string }>`
  height: ${(props) => props.height || "15px"};
  opacity: ${(props) => props.opacity || 1};
  margin-right: 10px;
`;

const BranchIcon = styled.img`
  height: 14px;
  opacity: 0.65;
  margin-right: 5px;
`;

const Icon = styled.img`
  height: 24px;
  margin-right: 15px;
`;

const PlaceholderIcon = styled.img`
  height: 13px;
  margin-right: 12px;
  opacity: 0.65;
`;

const Placeholder = styled.div`
  width: 100%;
  height: 100%;
  display: flex;
  flex-direction: column;
  justify-content: center;
  align-items: center;
  font-size: 13px;
`;

const StyledExpandedApp = styled.div`
  width: 100%;
  height: 100%;

  animation: fadeIn 0.5s 0s;
  @keyframes fadeIn {
    from {
      opacity: 0;
    }
    to {
      opacity: 1;
    }
  }
`;

const HeaderWrapper = styled.div`
  position: relative;
`;
const LastDeployed = styled.div`
  font-size: 13px;
  margin-left: 8px;
  margin-top: -1px;
  display: flex;
  align-items: center;
  color: #aaaabb66;
`;
const Dot = styled.div`
  margin-right: 16px;
`;
const InfoWrapper = styled.div`
  display: flex;
  align-items: center;
  margin-left: 3px;
  margin-top: 22px;
`;<|MERGE_RESOLUTION|>--- conflicted
+++ resolved
@@ -119,14 +119,9 @@
       );
 
       // Only check GHA status if no built image is set
-<<<<<<< HEAD
       const hasBuiltImage = !!resChartData.data.config?.global?.image
         ?.repository;
-      if (hasBuiltImage) {
-=======
-      const hasBuiltImage = !!resChartData.data.config?.global?.image?.repository;
       if (hasBuiltImage || !resPorterApp.data.repo_name) {
->>>>>>> 6d3a8104
         setWorkflowCheckPassed(true);
         setHasBuiltImage(true);
       } else {
