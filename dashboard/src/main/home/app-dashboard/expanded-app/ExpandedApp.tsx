--- conflicted
+++ resolved
@@ -785,16 +785,10 @@
                   <Container row>
                     <PlaceholderIcon src={notFound} />
                     <Text color="helper">
-<<<<<<< HEAD
                       No pre-deploy jobs were found. You can add a pre-deploy
                       job in the Overview tab to perform an operation before
                       your application services deploy, like a database
                       migration.
-=======
-                      No pre-deploy jobs were found. You can add a pre-deploy job in the Overview tab to
-                      perform an operation before your application services
-                      deploy each time, like a database migration.
->>>>>>> e9e63796
                     </Text>
                   </Container>
                 </Fieldset>
