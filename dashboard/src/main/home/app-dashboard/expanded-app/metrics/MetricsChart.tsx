--- conflicted
+++ resolved
@@ -94,10 +94,6 @@
 
             let podNames = [] as string[];
 
-            if (!shouldsum) {
-                podNames = [selectedPod];
-            }
-
             if (selectedMetric == "nginx:errors") {
                 podNames = [selectedIngress?.name];
                 namespace = selectedIngress?.namespace || "default";
@@ -140,28 +136,6 @@
             let requests = [
                 aggregatedMetricsRequest,
             ];
-
-            if (!shouldsum) {
-                const metricsRequest = api.getMetrics(
-                    "<token>",
-                    {
-                        metric: selectedMetric,
-                        shouldsum: shouldsum,
-                        kind: kind,
-                        name: selectedController?.metadata.name,
-                        namespace: namespace,
-                        startrange: start,
-                        endrange: end,
-                        resolution: resolutions[selectedRange],
-                        pods: podNames,
-                    },
-                    {
-                        id: currentProject.id,
-                        cluster_id: currentCluster.id,
-                    }
-                );
-                requests.push(metricsRequest);
-            }
 
             if (shouldsum && isHpaEnabled && ["cpu", "memory"].includes(selectedMetric)) {
                 let hpaMetricType = "cpu_hpa_threshold";
@@ -207,15 +181,6 @@
 
                     setAggregatedData(allPodsAggregatedData);
 
-                    if (!shouldsum) {
-                        const res = responses[1];
-                        const metrics = new MetricNormalizer(
-                            res.data,
-                            selectedMetric as AvailableMetrics
-                        );
-                        setData(metrics.getParsedData());
-                    }
-
                     if (shouldsum && isHpaEnabled && ["cpu", "memory"].includes(selectedMetric)) {
                         let hpaMetricType = "cpu_hpa_threshold"
                         if (selectedMetric === "memory") {
@@ -260,41 +225,6 @@
 
         try {
             setIsLoading((prev) => prev + 1);
-<<<<<<< HEAD
-            for (let i = 1; i <= 5; i++) {
-                requests.push(api.getMetrics(
-                    "<token>",
-                    {
-                        metric: selectedMetric,
-                        shouldsum: false,
-                        kind: kind,
-                        name: selectedController?.metadata.name,
-                        namespace: namespace,
-                        startrange: start,
-                        endrange: end,
-                        resolution: resolutions[selectedRange],
-                        pods: [],
-                        nginx_status_level: i,
-                    },
-                    {
-                        id: currentProject.id,
-                        cluster_id: currentCluster.id,
-                    }
-                ));
-            }
-            axios
-                .all(requests)
-                .then((responses) => {
-                    let aggregatedMetrics: Record<string, NormalizedMetricsData[]> = {};
-                    for (let i = 0; i <= 4; i++) {
-                        const metrics = new MetricNormalizer(
-                            responses[i].data,
-                            selectedMetric as AvailableMetrics
-                        );
-                        const metrixIndex = `${i + 1}xx`;
-                        aggregatedMetrics[metrixIndex] = metrics.getParsedData()
-                    }
-=======
             const response = await api.getMetrics(
                 "<token>",
                 {
@@ -313,12 +243,10 @@
                     cluster_id: currentCluster.id,
                 }
             );
-            let aggregatedMetrics: Record<string, NormalizedMetricsData[]> = {};
             const metrics = new MetricNormalizer(
                 response.data,
                 selectedMetric as AvailableMetrics
             );
->>>>>>> f5b30f2f
 
             setAreaData(metrics.getNginxStatusData());
         } catch (error) {
