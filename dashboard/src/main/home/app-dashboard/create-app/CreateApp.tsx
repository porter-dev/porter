import React, { useCallback, useContext, useEffect, useMemo } from "react";
import { RouteComponentProps, withRouter } from "react-router";
import web from "assets/web.png";
import AnimateHeight from "react-animate-height";
import axios from "axios";
import { zodResolver } from "@hookform/resolvers/zod";

import styled from "styled-components";
import { useForm, Controller, FormProvider } from "react-hook-form";
import Back from "components/porter/Back";
import VerticalSteps from "components/porter/VerticalSteps";
import Text from "components/porter/Text";
import Spacer from "components/porter/Spacer";
import { ControlledInput } from "components/porter/ControlledInput";
import Link from "components/porter/Link";

import { Context } from "shared/Context";
import {
  PorterAppFormData,
  SourceOptions,
  porterAppFormValidator,
  clientAppValidator,
} from "lib/porter-apps";
import DashboardHeader from "main/home/cluster-dashboard/DashboardHeader";
import SourceSelector from "../new-app-flow/SourceSelector";
import Button from "components/porter/Button";
import RepoSettings from "./RepoSettings";
import Container from "components/porter/Container";
import ServiceList from "../validate-apply/services-settings/ServiceList";
import {
  defaultSerialized,
  deserializeService,
} from "lib/porter-apps/services";
import { usePorterYaml } from "lib/hooks/usePorterYaml";
import { valueExists } from "shared/util";
import api from "shared/api";
import { PorterApp } from "@porter-dev/api-contracts";
import GithubActionModal from "../new-app-flow/GithubActionModal";
import { useDefaultDeploymentTarget } from "lib/hooks/useDeploymentTarget";
import Error from "components/porter/Error";
import { useAppAnalytics } from "lib/hooks/useAppAnalytics";
import { useAppValidation } from "lib/hooks/useAppValidation";
import { useQuery } from "@tanstack/react-query";
import { z } from "zod";
import {
  PopulatedEnvGroup,
  populatedEnvGroup,
} from "../validate-apply/app-settings/types";
import EnvSettings from "../validate-apply/app-settings/EnvSettings";
import ImageSettings from "../image-settings/ImageSettings";
import { useClusterResources } from "shared/ClusterResourcesContext";
import PorterYamlModal from "./PorterYamlModal";

type CreateAppProps = {} & RouteComponentProps;

const CreateApp: React.FC<CreateAppProps> = ({ history }) => {
  const { currentProject, currentCluster } = useContext(Context);
  const [step, setStep] = React.useState(0);
  const [detectedServices, setDetectedServices] = React.useState<{
    detected: boolean;
    count: number;
  }>({ detected: false, count: 0 });
  const [showGHAModal, setShowGHAModal] = React.useState(false);
  const [
    userHasSeenNoPorterYamlFoundModal,
    setUserHasSeenNoPorterYamlFoundModal,
  ] = React.useState(false);
  const isNameValid = (value: string): boolean => {
    return /^[a-z0-9-]{1,63}$/.test(value);
  };
  const [isNameHighlight, setIsNameHighlight] = React.useState(false);

  const [
    validatedAppProto,
    setValidatedAppProto,
  ] = React.useState<PorterApp | null>(null);
  const [isDeploying, setIsDeploying] = React.useState(false);
  const [deployError, setDeployError] = React.useState("");
  const [{ variables, secrets }, setFinalizedAppEnv] = React.useState<{
    variables: Record<string, string>;
    secrets: Record<string, string>;
  }>({
    variables: {},
    secrets: {},
  });

  const { data: porterApps = [] } = useQuery<string[]>(
    ["getPorterApps", currentProject?.id, currentCluster?.id],
    async () => {
      if (!currentProject?.id || !currentCluster?.id) {
        return Promise.resolve([]);
      }

      const res = await api.getPorterApps(
        "<token>",
        {},
        {
          project_id: currentProject?.id,
          cluster_id: currentCluster?.id,
        }
      );

      const apps = await z
        .object({
          name: z.string(),
        })
        .array()
        .parseAsync(res.data);
      return apps.map((app) => app.name);
    },
    {
      enabled: !!currentProject?.id && !!currentCluster?.id,
    }
  );

  const { data: baseEnvGroups = [] } = useQuery(
    ["getAllEnvGroups", currentProject?.id, currentCluster?.id],
    async () => {
      if (!currentProject?.id || !currentCluster?.id) {
        return [];
      }
      const res = await api.getAllEnvGroups<PopulatedEnvGroup[]>(
        "<token>",
        {},
        {
          id: currentProject.id,
          cluster_id: currentCluster.id,
        }
      );

      const { environment_groups } = await z
        .object({
          environment_groups: z.array(populatedEnvGroup).default([]),
        })
        .parseAsync(res.data);

      return environment_groups;
    }
  );

  const porterAppFormMethods = useForm<PorterAppFormData>({
    resolver: zodResolver(porterAppFormValidator),
    reValidateMode: "onSubmit",
    defaultValues: {
      app: {
        name: {
          value: "",
          readOnly: false,
        },
        build: {
          method: "pack",
          context: "./",
          builder: "",
          buildpacks: [],
        },
        env: [],
      },
      source: {
        git_repo_name: "",
        git_branch: "",
        porter_yaml_path: "./porter.yaml",
      },
      deletions: {
        serviceNames: [],
        envGroupNames: [],
        predeploy: [],
      },
    },
  });
  const {
    register,
    control,
    watch,
    setValue,
    handleSubmit,
    setError,
    clearErrors,
    formState: { isSubmitting: isValidating, errors },
  } = porterAppFormMethods;

  const name = watch("app.name");
  const source = watch("source");
  const build = watch("app.build");
  const image = watch("source.image");
  const services = watch("app.services");

  const {
    detectedServices: servicesFromYaml,
    detectedName,
    porterYamlFound,
    loading: isLoadingPorterYaml,
  } = usePorterYaml({
    source: source?.type === "github" ? source : null,
    appName: "", // only want to know if porter.yaml has name set, otherwise use name from input
  });
  const deploymentTarget = useDefaultDeploymentTarget();
  const { updateAppStep } = useAppAnalytics();
  const { validateApp } = useAppValidation({
    deploymentTargetID: deploymentTarget?.deployment_target_id,
    creating: true,
  });
  const { currentClusterResources } = useClusterResources();
<<<<<<< HEAD
=======

  const resetAllExceptName = () => {
    setIsNameHighlight(true);


    // Get the current name value before the reset
    setStep(0);
    const currentNameValue = porterAppFormMethods.getValues("app.name");
    setValue("app.services", []);
    // Reset the form
    porterAppFormMethods.reset();
    // Set the name back to its original value
    porterAppFormMethods.setValue("app.name", currentNameValue);
>>>>>>> 3cde5025

  };
  const onSubmit = handleSubmit(async (data) => {
    try {
      setDeployError("");
      const { validatedAppProto, variables, secrets } = await validateApp(data);
      setValidatedAppProto(validatedAppProto);
      setFinalizedAppEnv({ variables, secrets });

      console.log("validatedAppProto", validatedAppProto);

      if (source.type === "github") {
        setShowGHAModal(true);
        return;
      }

      await createAndApply({
        app: validatedAppProto,
        source,
        variables,
        secrets,
      });
    } catch (err) {
      if (axios.isAxiosError(err) && err.response?.data?.error) {
        setDeployError(err.response?.data?.error);
        return;
      }
      setDeployError(
        "An error occurred while validating your application. Please try again."
      );
    }
  });

  const createAndApply = useCallback(
    async ({
      app,
      source,
      variables,
      secrets,
    }: {
      app: PorterApp | null;
      source: SourceOptions;
      variables: Record<string, string>;
      secrets: Record<string, string>;
    }) => {
      setIsDeploying(true);
      // log analytics event that we started form submission
      updateAppStep({ step: "stack-launch-complete", appName: name.value });

      try {
        if (!currentProject?.id || !currentCluster?.id) {
          return false;
        }

        if (!app || !deploymentTarget) {
          return false;
        }

        console.log("app", app);

        await api.createApp(
          "<token>",
          {
            ...source,
            name: app.name,
          },
          {
            project_id: currentProject.id,
            cluster_id: currentCluster.id,
          }
        );

        const res = await api.updateEnvironmentGroupV2(
          "<token>",
          {
            deployment_target_id: deploymentTarget.deployment_target_id,
            variables: variables,
            b64_app_proto: btoa(app.toJsonString()),
            secrets: secrets,
          },
          {
            id: currentProject.id,
            cluster_id: currentCluster.id,
            app_name: app.name,
          }
        );

        const updatedEnvGroups = z
          .object({
            env_groups: z
              .object({
                name: z.string(),
                latest_version: z.coerce.bigint(),
              })
              .array(),
          })
          .parse(res.data);

        console.log("updatedEnvGroups", updatedEnvGroups);

        const protoWithUpdatedEnv = new PorterApp({
          ...app,
          envGroups: updatedEnvGroups.env_groups.map((eg) => ({
            name: eg.name,
            version: eg.latest_version,
          })),
        });

        console.log("protoWithUpdatedEnv", protoWithUpdatedEnv);

        await api.applyApp(
          "<token>",
          {
            b64_app_proto: btoa(protoWithUpdatedEnv.toJsonString()),
            deployment_target_id: deploymentTarget.deployment_target_id,
          },
          {
            project_id: currentProject.id,
            cluster_id: currentCluster.id,
          }
        );

        // log analytics event that we successfully deployed
        updateAppStep({ step: "stack-launch-success", appName: name.value });

        if (source.type === "docker-registry") {
          history.push(`/apps/${app.name}`);
        }

        return true;
      } catch (err) {
        if (axios.isAxiosError(err) && err.response?.data?.error) {
          updateAppStep({
            step: "stack-launch-failure",
            errorMessage: err.response?.data?.error,
            appName: name.value,
          });
          setDeployError(err.response?.data?.error);
          return false;
        }

        const msg =
          "An error occurred while deploying your application. Please try again.";
        updateAppStep({
          step: "stack-launch-failure",
          errorMessage: msg,
          appName: name.value,
        });
        setDeployError(msg);
        return false;
      } finally {
        setIsDeploying(false);
      }
    },
    [currentProject?.id, currentCluster?.id, deploymentTarget]
  );

  useEffect(() => {
    // set step to 1 if name is filled out
    if (isNameValid(name.value) && name.value) {
      setIsNameHighlight(false);  // Reset highlight when the name is valid
      setStep((prev) => Math.max(prev, 1));
    } else {
      resetAllExceptName()
    }

    // set step to 2 if source is filled out
    if (source?.type && source.type === "github") {
      if (source.git_repo_name && source.git_branch) {
        setStep((prev) => Math.max(prev, 2));
      }
    }

    // set step to 2 if source is filled out
    if (source?.type && source.type === "docker-registry") {
      if (image && image.tag) {
        setStep((prev) => Math.max(prev, 2));
      }
    }
  }, [
    name.value,
    source?.type,
    source?.git_repo_name,
    source?.git_branch,
    image?.tag,
  ]);

  useEffect(() => {
    if (services?.length > 0) {
      setStep((prev) => Math.max(prev, 5));
    } else {
      setStep((prev) => Math.min(prev, 2));
    }
  }, [services]);

  // todo(ianedwards): it's a bit odd that the button error can be set to either a string or JSX,
  // need to look into refactoring that where possible and then improve this error handling
  const submitBtnStatus = useMemo(() => {
    if (isValidating || isDeploying) {
      return "loading";
    }

    if (deployError) {
      return <Error message={deployError} />;
    }

    // TODO: create a more unified way of parsing form/apply errors, unified with the logic in AppDataContainer
    const errorKeys = Object.keys(errors);
    if (errorKeys.length > 0) {
      let errorMessage = "App could not be deployed as defined.";
      if (errorKeys.includes("app")) {
        const appErrors = Object.keys(errors.app ?? {});
        if (appErrors.includes("build")) {
          errorMessage = "Build settings are not properly configured.";
        }

        if (appErrors.includes("services")) {
          errorMessage = "Service settings are not properly configured";
          if (errors.app?.services?.root?.message) {
            errorMessage = `${errorMessage} - ${errors?.app?.services?.root?.message}`;
          }
          errorMessage = `${errorMessage}.`;
        }
      }

      updateAppStep({
        step: "stack-launch-failure",
        errorMessage: `Form validation error: ${errorMessage}`,
        appName: name.value,
      });

      return <Error message={errorMessage} maxWidth="600px" />;
    }

    return;
  }, [isValidating, isDeploying, deployError, errors]);

  const submitDisabled = useMemo(() => {
    return !name || !source || services?.length === 0;
  }, [name, source, services?.length]);

  // reset services when source changes
  useEffect(() => {
    setValue("app.services", []);
    setValue("app.predeploy", []);
    setDetectedServices({
      detected: false,
      count: 0,
    });

    if (source?.type === "docker-registry") {
      setValue("app.build", {
        context: "./",
        method: "pack",
        builder: "",
        buildpacks: [],
      });
      setValue("source", {
        ...source,
        git_repo_name: undefined,
        git_branch: undefined,
      });
    }
  }, [source?.type, source?.git_repo_name, source?.git_branch, image?.tag]);

  useEffect(() => {
    if (servicesFromYaml && !detectedServices.detected) {
      const { services, predeploy, build: detectedBuild } = servicesFromYaml;
      setValue("app.services", services);
      setValue("app.predeploy", [predeploy].filter(valueExists));

      if (detectedBuild) {
        setValue("app.build", detectedBuild);
      }
      setDetectedServices({
        detected: true,
        count: services.length,
      });
    }

    if (!servicesFromYaml && detectedServices.detected) {
      setValue("app.services", []);
      setValue("app.predeploy", []);
      setDetectedServices({
        detected: false,
        count: 0,
      });
    }

    if (detectedName) {
      setValue("app.name", { value: detectedName, readOnly: true });
    }

    if (!detectedName && name.readOnly) {
      setValue("app.name", { value: "", readOnly: false });
    }
  }, [servicesFromYaml, detectedName, detectedServices.detected]);

  useEffect(() => {
    if (porterApps.includes(name.value)) {
      setError("app.name.value", {
        message: "An app with this name already exists",
      });
    } else {
      clearErrors("app.name.value");
    }
  }, [porterApps, name.value]);

  if (!currentProject || !currentCluster) {
    return null;
  }

  return (
    <CenterWrapper>
      <Div>
        <StyledConfigureTemplate>
          <Back to="/apps" />
          <DashboardHeader
            prefix={<Icon src={web} />}
            title="Deploy a new application"
            capitalize={false}
            disableLineBreak
          />
          <DarkMatter />
          <FormProvider {...porterAppFormMethods}>
            <form onSubmit={onSubmit}>
              <VerticalSteps
                currentStep={step}
                steps={[
                  <>
                    <Text size={16}>Application name</Text>
                    <Spacer y={0.5} />
                    <Text color={isNameHighlight ? "#FFCC00" : "helper"}>
                      Lowercase letters, numbers, and "-" only.
                    </Text>
                    <Spacer y={0.5} />
                    <ControlledInput
                      placeholder="ex: academic-sophon"
                      type="text"
                      width="300px"
                      error={errors.app?.name?.value?.message}
                      disabled={name.readOnly}
                      disabledTooltip={
                        "You may only edit this field in your porter.yaml."
                      }
                      {...register("app.name.value")}
                    />
                  </>,
                  <>
                    <Text size={16}>Deployment method</Text>
                    <Spacer y={0.5} />
                    <Text color="helper">
                      Deploy from a Git repository or a Docker registry.
                      <Spacer inline width="5px" />
                      <Link
                        hasunderline
                        to="https://docs.porter.run/standard/deploying-applications/overview"
                        target="_blank"
                      >
                        Learn more
                      </Link>
                    </Text>
                    <Spacer y={0.5} />
                    <Controller
                      name="source.type"
                      control={control}
                      render={({ field: { value, onChange } }) => (
                        <SourceSelector
                          selectedSourceType={value}
                          setSourceType={(sourceType) => {
                            onChange(sourceType);
                          }}
                        />
                      )}
                    />
                    <AnimateHeight height={source ? "auto" : 0}>
                      <Spacer y={1} />
                      {source?.type ? (
                        source.type === "github" ? (
                          <>
                            <RepoSettings
                              build={build}
                              source={source}
                              projectId={currentProject.id}
                            />
                            {!userHasSeenNoPorterYamlFoundModal &&
                              !porterYamlFound &&
                              !isLoadingPorterYaml && (
                                <Controller
                                  name="source.porter_yaml_path"
                                  control={control}
                                  render={({ field: { onChange, value } }) => (
                                    <PorterYamlModal
                                      close={() =>
                                        setUserHasSeenNoPorterYamlFoundModal(
                                          true
                                        )
                                      }
                                      setPorterYamlPath={(porterYamlPath) => {
                                        onChange(porterYamlPath);
                                      }}
                                      porterYamlPath={value}
                                    />
                                  )}
                                />
                              )}
                          </>
                        ) : (
                          <ImageSettings
                            projectId={currentProject.id}
                            imageUri={image?.repository ?? ""}
                            setImageUri={(uri: string) =>
                              setValue("source.image", {
                                ...image,
                                repository: uri,
                              })
                            }
                            imageTag={image?.tag ?? ""}
                            setImageTag={(tag: string) =>
                              setValue("source.image", { ...image, tag })
                            }
                            resetImageInfo={() =>
                              setValue("source.image", {
                                ...image,
                                repository: "",
                                tag: "",
                              })
                            }
                          />
                        )
                      ) : null}
                    </AnimateHeight>
                  </>,
                  <>
                    <Container row>
                      <Text size={16}>Application services</Text>
                      {detectedServices.detected && (
                        <AppearingDiv
                          color={
                            detectedServices.detected ? "#8590ff" : "#fcba03"
                          }
                        >
                          {detectedServices.count > 0 ? (
                            <I className="material-icons">check</I>
                          ) : (
                            <I className="material-icons">error</I>
                          )}
                          <Text
                            color={
                              detectedServices.detected ? "#8590ff" : "#fcba03"
                            }
                          >
                            {detectedServices.count > 0
                              ? `Detected ${detectedServices.count} service${detectedServices.count > 1 ? "s" : ""
                              } from porter.yaml.`
                              : `Could not detect any services from porter.yaml. Make sure it exists in the root of your repo.`}
                          </Text>
                        </AppearingDiv>
                      )}
                    </Container>
                    <Spacer y={0.5} />
                    <ServiceList
                      addNewText={"Add a new service"}
                      fieldArrayName={"app.services"}
                      maxCPU={currentClusterResources.maxCPU}
                      maxRAM={currentClusterResources.maxRAM}
                    />
                  </>,
                  <>
                    <Text size={16}>Environment variables (optional)</Text>
                    <Spacer y={0.5} />
                    <Text color="helper">
                      Specify environment variables shared among all services.
                    </Text>
                    <EnvSettings baseEnvGroups={baseEnvGroups} />
                  </>,
                  source.type === "github" && (
                    <>
                      <Text size={16}>Pre-deploy job (optional)</Text>
                      <Spacer y={0.5} />
                      <Text color="helper">
                        You may add a pre-deploy job to perform an operation
                        before your application services deploy each time, like
                        a database migration.
                      </Text>
                      <Spacer y={0.5} />
                      <ServiceList
                        addNewText={"Add a new pre-deploy job"}
                        prePopulateService={deserializeService({
                          service: defaultSerialized({
                            name: "pre-deploy",
                            type: "predeploy",
                            defaultCPU: currentClusterResources.defaultCPU,
                            defaultRAM: currentClusterResources.defaultRAM,
                          }),
                          expanded: true,
                        })}
                        isPredeploy
                        fieldArrayName={"app.predeploy"}
                        maxCPU={currentClusterResources.maxCPU}
                        maxRAM={currentClusterResources.maxRAM}
                      />
                    </>
                  ),
                  <Button
                    type="submit"
                    status={submitBtnStatus}
                    loadingText={"Deploying..."}
                    width={"120px"}
                    disabled={submitDisabled}
                  >
                    Deploy app
                  </Button>,
                ].filter((x) => x)}
              />
            </form>
          </FormProvider>
          <Spacer y={3} />
        </StyledConfigureTemplate>
      </Div>
      {showGHAModal && source?.type === "github" && (
        <GithubActionModal
          closeModal={() => setShowGHAModal(false)}
          githubAppInstallationID={source.git_repo_id}
          githubRepoOwner={source.git_repo_name.split("/")[0]}
          githubRepoName={source.git_repo_name.split("/")[1]}
          branch={source.git_branch}
          stackName={name.value}
          projectId={currentProject.id}
          clusterId={currentCluster.id}
          deployPorterApp={() =>
            createAndApply({
              app: validatedAppProto,
              source,
              variables,
              secrets,
            })
          }
          deploymentError={deployError}
          porterYamlPath={source.porter_yaml_path}
        />
      )}
    </CenterWrapper>
  );
};

export default withRouter(CreateApp);

const Div = styled.div`
  width: 100%;
  max-width: 900px;
`;

const CenterWrapper = styled.div`
  width: 100%;
  display: flex;
  flex-direction: column;
  align-items: center;
`;

const DarkMatter = styled.div`
  width: 100%;
  margin-top: -5px;
`;

const StyledConfigureTemplate = styled.div`
  height: 100%;
`;

const Icon = styled.img`
  margin-right: 15px;
  height: 28px;
  animation: floatIn 0.5s;
  animation-fill-mode: forwards;
  @keyframes floatIn {
    from {
      opacity: 0;
      transform: translateY(20px);
    }
    to {
      opacity: 1;
      transform: translateY(0px);
    }
  }
`;

const AppearingDiv = styled.div<{ color?: string }>`
  animation: floatIn 0.5s;
  animation-fill-mode: forwards;
  display: flex;
  align-items: center;
  color: ${(props) => props.color || "#ffffff44"};
  margin-left: 10px;
  @keyframes floatIn {
    from {
      opacity: 0;
      transform: translateY(20px);
    }
    to {
      opacity: 1;
      transform: translateY(0px);
    }
  }
`;

const I = styled.i`
  font-size: 18px;
  margin-right: 5px;
`;<|MERGE_RESOLUTION|>--- conflicted
+++ resolved
@@ -200,8 +200,6 @@
     creating: true,
   });
   const { currentClusterResources } = useClusterResources();
-<<<<<<< HEAD
-=======
 
   const resetAllExceptName = () => {
     setIsNameHighlight(true);
@@ -215,7 +213,6 @@
     porterAppFormMethods.reset();
     // Set the name back to its original value
     porterAppFormMethods.setValue("app.name", currentNameValue);
->>>>>>> 3cde5025
 
   };
   const onSubmit = handleSubmit(async (data) => {
