--- conflicted
+++ resolved
@@ -11,7 +11,7 @@
 import spinner from "assets/loading.gif";
 import api from "shared/api";
 import { useLogs } from "./utils";
-import { Direction, GenericFilterOption, GenericLogFilter, LogFilterName, LogFilterQueryParamOpts } from "../../expanded-app/logs/types";
+import { Direction, GenericFilterOption, GenericLogFilter, LogFilterName } from "../../expanded-app/logs/types";
 import dayjs, { Dayjs } from "dayjs";
 import Loading from "components/Loading";
 import _ from "lodash";
@@ -36,14 +36,11 @@
     deploymentTargetId: string;
     appRevisionId?: string;
     logFilterNames?: LogFilterName[];
-<<<<<<< HEAD
     timeRange?: {
         startTime?: Dayjs;
         endTime?: Dayjs;
     };
-=======
     filterPredeploy?: boolean;
->>>>>>> 73742e9e
 };
 
 const Logs: React.FC<Props> = ({
