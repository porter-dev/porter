--- conflicted
+++ resolved
@@ -1,8 +1,4 @@
-<<<<<<< HEAD
-import React, { useState } from "react";
-=======
-import React, { useEffect, useState } from "react";
->>>>>>> b821a9ff
+import React from "react";
 import Spacer from "components/porter/Spacer";
 import { ClientService } from "lib/porter-apps/services";
 import { Controller, useFormContext } from "react-hook-form";
@@ -11,19 +7,6 @@
 import Checkbox from "components/porter/Checkbox";
 import Text from "components/porter/Text";
 import { match } from "ts-pattern";
-<<<<<<< HEAD
-import { MIB_TO_GIB, MILI_TO_CORE, RESOURCE_ALLOCATION_RAM_V2, UPPER_BOUND_SMART } from "main/home/app-dashboard/new-app-flow/tabs/utils";
-import SmartOptModal from "main/home/app-dashboard/new-app-flow/tabs/SmartOptModal";
-import { FormControlLabel, Switch } from "@material-ui/core";
-import styled from "styled-components";
-=======
-import styled from "styled-components";
-import { Switch } from "@material-ui/core";
-import SmartOptModal from "main/home/app-dashboard/new-app-flow/tabs/SmartOptModal";
-import IntelligentSlider from "./IntelligentSlider";
-import InputSlider from "components/porter/InputSlider";
-import { closestMultiplier, lowestClosestResourceMultipler } from "lib/hooks/useClusterResourceLimits";
->>>>>>> b821a9ff
 
 type ResourcesProps = {
   index: number;
@@ -40,16 +23,8 @@
   service,
   isPredeploy = false,
 }) => {
-<<<<<<< HEAD
   const { control, register, watch } = useFormContext<PorterAppFormData>();
-  const [showNeedHelpModal, setShowNeedHelpModal] = useState(false);
-  const smartLimitRAM = (maxRAM - RESOURCE_ALLOCATION_RAM_V2) * UPPER_BOUND_SMART
-  const smartLimitCPU = Math.round((maxCPU - (RESOURCE_ALLOCATION_RAM_V2 * (maxCPU / maxRAM))) * UPPER_BOUND_SMART * 100) / 100
-=======
-  const { control, register, watch, setValue } = useFormContext<PorterAppFormData>();
-  const [showNeedHelpModal, setShowNeedHelpModal] = useState(false);
-
->>>>>>> b821a9ff
+
   const autoscalingEnabled = watch(
     `app.services.${index}.config.autoscaling.enabled`
   );
@@ -68,77 +43,6 @@
   return (
     <>
       <Spacer y={1} />
-      <Spacer y={1} />
-      <div style={{ display: 'flex', justifyContent: 'flex-end', alignItems: 'center' }}>
-        <StyledIcon
-          className="material-icons"
-          onClick={() => {
-            setShowNeedHelpModal(true)
-          }}
-        >
-          help_outline
-        </StyledIcon>
-        <Text style={{ marginRight: '10px' }}>Smart Optimization</Text>
-        <Switch
-          size="small"
-          color="primary"
-          checked={true}
-          onChange={console.log('hi')}
-          inputProps={{ 'aria-label': 'controlled' }}
-        />
-      </div>
-      {showNeedHelpModal &&
-        <SmartOptModal
-          setModalVisible={setShowNeedHelpModal}
-        />}
-
-      <Controller
-        name={isPredeploy ? `app.predeploy.${index}.smartOptimization` : `app.services.${index}.smartOptimization`}
-        control={control}
-        render={({ field: { value, onChange } }) => (
-          <SmartOptHeader>
-            <StyledIcon
-              className="material-icons"
-              onClick={() => {
-                setShowNeedHelpModal(true)
-              }}
-            >
-              help_outline
-            </StyledIcon>
-            <Text>Smart Optimization</Text>
-            <Switch
-              size="small"
-              color="primary"
-              disabled={memory.readOnly || cpu.readOnly || service.smartOptimization?.readOnly}
-              checked={value?.value}
-              onChange={
-                () => {
-                  if (!value?.value) {
-                    const lowestRAM = lowestClosestResourceMultipler(0, maxRAM, memory.value);
-                    const lowestCPU = lowestClosestResourceMultipler(0, maxCPU, cpu.value);
-                    const lowestFraction = Math.min(lowestRAM, lowestCPU);
-                    setValue(`app.services.${index}.cpuCores`, {
-                      readOnly: false,
-                      value: Number((maxCPU * lowestFraction).toFixed(2))
-                    });
-                    setValue(`app.services.${index}.ramMegabytes`, {
-                      readOnly: false,
-                      value: maxRAM * lowestFraction
-                    });
-                  }
-                  onChange({
-                    ...value,
-                    value: !value?.value,
-                  });
-                }
-              }
-              inputProps={{ 'aria-label': 'controlled' }}
-            />
-          </SmartOptHeader>)} />
-      {showNeedHelpModal &&
-        <SmartOptModal
-          setModalVisible={setShowNeedHelpModal}
-        />}
       <Controller
         name={
           isPredeploy
@@ -152,14 +56,8 @@
             unit="Cores"
             override={false}
             min={0}
-<<<<<<< HEAD
-            max={Math.floor((maxCPU - (RESOURCE_ALLOCATION_RAM_V2 * maxCPU / maxRAM)) * 10) / 10}
-            color={"#3f51b5"}
-            smartLimit={smartLimitCPU}
-=======
             max={maxCPU}
-            color={"#3f51b5"}
->>>>>>> b821a9ff
+            color={"#3a48ca"}
             value={value.value.toString()}
             setValue={(e) => {
               if (smartOpt?.value) {
@@ -197,14 +95,9 @@
             label="RAM: "
             unit="MB"
             min={0}
-<<<<<<< HEAD
-            smartLimit={smartLimitRAM}
-            max={Math.floor((maxRAM - RESOURCE_ALLOCATION_RAM_V2) * 10) / 10}
-=======
             max={maxRAM}
->>>>>>> b821a9ff
-            color={"#3f51b5"}
-            value={(value.value).toString()}
+            color={"#3a48ca"}
+            value={value.value.toString()}
             setValue={(e) => {
               if (smartOpt?.value) {
                 setValue(`app.services.${index}.cpuCores`, {
@@ -381,9 +274,6 @@
   &:hover {
     color: #666;  
   }
-<<<<<<< HEAD
-`;
-=======
 `;
 
 const SmartOptHeader = styled.div`
@@ -391,4 +281,12 @@
   align-items: center;
   justify-content: flex-end;
 `
->>>>>>> b821a9ff
+
+const StyledIcon = styled.i`
+  cursor: pointer;
+  font-size: 16px; 
+  margin-right : 5px;
+  &:hover {
+    color: #666;  
+  }
+`;