import React, { useCallback, useContext, useEffect, useMemo, useState } from "react";
import AnimateHeight, { Height } from "react-animate-height";
import styled from "styled-components";
import _ from "lodash";
import convert from "convert";

import web from "assets/web.png";
import worker from "assets/worker.png";
import job from "assets/job.png";

import Spacer from "components/porter/Spacer";
import WebTabs from "./tabs/WebTabs";
import WorkerTabs from "./tabs/WorkerTabs";
import JobTabs from "./tabs/JobTabs";
import { Context } from "shared/Context";
import { AWS_INSTANCE_LIMITS } from "./tabs/utils";
import api from "shared/api";
import StatusFooter from "../../expanded-app/StatusFooter";
import { ClientService } from "lib/porter-apps/services";
import { UseFieldArrayUpdate } from "react-hook-form";
import { PorterAppFormData } from "lib/porter-apps";
import { match } from "ts-pattern";
import useResizeObserver from "lib/hooks/useResizeObserver";
import { PorterAppVersionStatus } from "lib/hooks/useAppStatus";
import ServiceStatusFooter from "./ServiceStatusFooter";

interface ServiceProps {
  index: number;
  service: ClientService;
  update: UseFieldArrayUpdate<PorterAppFormData, "app.services" | "app.predeploy">;
  remove: (index: number) => void;
  status?: PorterAppVersionStatus[];
}

const ServiceContainer: React.FC<ServiceProps> = ({
  index,
  service,
  update,
  remove,
  status,
}) => {
  const [height, setHeight] = useState<Height>(service.expanded ? "auto" : 0);

  const UPPER_BOUND = 0.75;
  const UPPER_RAM = 1024;

  const [maxCPU, setMaxCPU] = useState(
    AWS_INSTANCE_LIMITS["t3"]["medium"]["vCPU"]
  ); //default is set to a t3 medium
  const [maxRAM, setMaxRAM] = useState(
    // round to 100
    Math.round(
<<<<<<< HEAD
      convert(AWS_INSTANCE_LIMITS["t3"]["medium"]["RAM"], "GiB").to("MB") - UPPER_RAM
    )
=======
      convert(AWS_INSTANCE_LIMITS["t3"]["medium"]["RAM"], "GiB").to("MB") *
      UPPER_BOUND / 100 
    ) * 100
>>>>>>> c8690d53
  ); //default is set to a t3 medium
  const context = useContext(Context);

  // onResize is called when the height of the service container changes
  // used to set the height of the AnimateHeight component on tab swtich
  const onResize = useCallback(
    (elt: HTMLDivElement) => {
      if (elt.clientHeight === 0) {
        return;
      }

      setHeight(elt.clientHeight ?? "auto");
    },
    [setHeight]
  );
  const ref = useResizeObserver(onResize);

  useEffect(() => {
    if (!service.expanded) {
      setHeight(0);
    }
  }, [service.expanded]);

  useEffect(() => {
    const { currentCluster, currentProject } = context;
    if (!currentCluster || !currentProject) {
      return;
    }
    var instanceType = "";


    // need to fix the below to not use chart
    // if (service) {
    //   //first check if there is a nodeSelector for the given application (Can be null)
    //   if (
    //     chart?.config?.[`${service.name.value}-${service.config.type}`]
    //       ?.nodeSelector?.["beta.kubernetes.io/instance-type"]
    //   ) {
    //     instanceType =
    //       chart?.config?.[`${service.name.value}-${service.config.type}`]
    //         ?.nodeSelector?.["beta.kubernetes.io/instance-type"];
    //     const [instanceClass, instanceSize] = instanceType.split(".");
    //     const currentInstance =
    //       AWS_INSTANCE_LIMITS[instanceClass][instanceSize];
    //     setMaxCPU(currentInstance.vCPU * UPPER_BOUND);
    //     setMaxRAM(currentInstance.RAM * UPPER_BOUND);
    //   }
    // }
    //Query the given nodes if no instance type is specified
    if (instanceType == "") {
      api
        .getClusterNodes(
          "<token>",
          {},
          {
            cluster_id: currentCluster.id,
            project_id: currentProject.id,
          }
        )
        .then(({ data }) => {
          if (data) {
            let largestInstanceType = {
              vCPUs: 2,
              RAM: 4,
            };

            data.forEach((node: any) => {
              if (node.labels["porter.run/workload-kind"] == "application") {
                var instanceType: string =
                  node.labels["beta.kubernetes.io/instance-type"];
                const [instanceClass, instanceSize] = instanceType.split(".");
                if (instanceClass && instanceSize) {
                  if (
                    AWS_INSTANCE_LIMITS[instanceClass] &&
                    AWS_INSTANCE_LIMITS[instanceClass][instanceSize]
                  ) {
                    let currentInstance =
                      AWS_INSTANCE_LIMITS[instanceClass][instanceSize];
                    largestInstanceType.vCPUs = currentInstance.vCPU;
                    largestInstanceType.RAM = currentInstance.RAM;
                  }
                }
              }
            });

            setMaxCPU(Math.fround(largestInstanceType.vCPUs));
            setMaxRAM(
              Math.round(
<<<<<<< HEAD
                convert(largestInstanceType.RAM, "GiB").to("MB"))

=======
                convert(largestInstanceType.RAM, "GiB").to("MB") * UPPER_BOUND / 100
              ) * 100
>>>>>>> c8690d53
            );
          }
        })
        .catch((error) => { });
    }
  }, []);

  const renderTabs = (service: ClientService) => {
    return match(service)
      .with({ config: { type: "web" } }, (svc) => (
        <WebTabs index={index} service={svc} maxCPU={maxCPU} maxRAM={maxRAM} />
      ))
      .with({ config: { type: "worker" } }, (svc) => (
        <WorkerTabs
          index={index}
          service={svc}
          maxCPU={maxCPU}
          maxRAM={maxRAM}
        />
      ))
      .with({ config: { type: "job" } }, (svc) => (
        <JobTabs index={index} service={svc} maxCPU={maxCPU} maxRAM={maxRAM} />
      ))
      .with({ config: { type: "predeploy" } }, (svc) => (
        <JobTabs
          index={index}
          service={svc}
          maxCPU={maxCPU}
          maxRAM={maxRAM}
          isPredeploy
        />
      ))
      .exhaustive();
  };

  const renderIcon = (service: ClientService) => {
    switch (service.config.type) {
      case "web":
        return <Icon src={web} />;
      case "worker":
        return <Icon src={worker} />;
      case "job":
        return <Icon src={job} />;
      case "predeploy":
        return <Icon src={job} />;
    }
  };

  return (
    <>
      <ServiceHeader
        showExpanded={service.expanded}
        onClick={() => {
          update(index, {
            ...service,
            expanded: !service.expanded,
          });
        }}
        bordersRounded={!status && !service.expanded}
      >
        <ServiceTitle>
          <ActionButton>
            <span className="material-icons dropdown">arrow_drop_down</span>
          </ActionButton>
          {renderIcon(service)}
          {service.name.value.trim().length > 0
            ? service.name.value
            : "New Service"}
        </ServiceTitle>
        {service.canDelete && (
          <ActionButton
            onClick={(e) => {
              e.stopPropagation();
              remove(index);
            }}
          >
            <span className="material-icons">delete</span>
          </ActionButton>
        )}
      </ServiceHeader>
      <AnimateHeight
        height={height}
        contentRef={ref}
        contentClassName="auto-content"
        duration={300}
      >
        {height !== 0 && (
          <StyledSourceBox
            showExpanded={service.expanded}
            hasFooter={status != null}
          >
            {renderTabs(service)}
          </StyledSourceBox>
        )}
      </AnimateHeight>
      {status && (
        <ServiceStatusFooter
          serviceName={service.name.value}
          isJob={service.config.type === "job"}
          status={status}
        />
      )}
      <Spacer y={0.5} />
    </>
  );
};

export default ServiceContainer;

const ServiceTitle = styled.div`
  display: flex;
  align-items: center;
`;

const StyledSourceBox = styled.div<{
  showExpanded?: boolean;
  hasFooter?: boolean;
}>`
  width: 100%;
  color: #ffffff;
  padding: 14px 25px 30px;
  position: relative;
  font-size: 13px;
  background: ${(props) => props.theme.fg};
  border: 1px solid #494b4f;
  border-top: 0;
  border-bottom-left-radius: ${(props) => (props.hasFooter ? "0" : "5px")};
  border-bottom-right-radius: ${(props) => (props.hasFooter ? "0" : "5px")};
`;

const ActionButton = styled.button`
  position: relative;
  border: none;
  background: none;
  color: white;
  padding: 5px;
  display: flex;
  justify-content: center;
  align-items: center;
  border-radius: 50%;
  cursor: pointer;
  color: #aaaabb;
  :hover {
    color: white;
  }

  > span {
    font-size: 20px;
  }
  margin-right: 5px;
`;

const ServiceHeader = styled.div<{
  showExpanded?: boolean;
  bordersRounded?: boolean;
}>`
  flex-direction: row;
  display: flex;
  height: 60px;
  justify-content: space-between;
  cursor: pointer;
  padding: 20px;
  color: ${(props) => props.theme.text.primary};
  position: relative;
  border-radius: 5px;
  background: ${(props) => props.theme.clickable.bg};
  border: 1px solid #494b4f;
  :hover {
    border: 1px solid #7a7b80;
  }

  border-bottom-left-radius: ${(props) => (props.bordersRounded ? "" : "0")};
  border-bottom-right-radius: ${(props) => (props.bordersRounded ? "" : "0")};

  .dropdown {
    font-size: 30px;
    cursor: pointer;
    border-radius: 20px;
    margin-left: -10px;
    transform: ${(props: { showExpanded?: boolean; }) =>
    props.showExpanded ? "" : "rotate(-90deg)"};
  }
`;

const Icon = styled.img`
  height: 18px;
  margin-right: 15px;
`;<|MERGE_RESOLUTION|>--- conflicted
+++ resolved
@@ -50,14 +50,9 @@
   const [maxRAM, setMaxRAM] = useState(
     // round to 100
     Math.round(
-<<<<<<< HEAD
-      convert(AWS_INSTANCE_LIMITS["t3"]["medium"]["RAM"], "GiB").to("MB") - UPPER_RAM
-    )
-=======
       convert(AWS_INSTANCE_LIMITS["t3"]["medium"]["RAM"], "GiB").to("MB") *
-      UPPER_BOUND / 100 
+      UPPER_BOUND / 100
     ) * 100
->>>>>>> c8690d53
   ); //default is set to a t3 medium
   const context = useContext(Context);
 
@@ -146,13 +141,8 @@
             setMaxCPU(Math.fround(largestInstanceType.vCPUs));
             setMaxRAM(
               Math.round(
-<<<<<<< HEAD
-                convert(largestInstanceType.RAM, "GiB").to("MB"))
-
-=======
                 convert(largestInstanceType.RAM, "GiB").to("MB") * UPPER_BOUND / 100
               ) * 100
->>>>>>> c8690d53
             );
           }
         })
