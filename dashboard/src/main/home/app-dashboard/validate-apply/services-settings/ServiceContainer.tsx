import React, { useCallback, useEffect, useState } from "react";
import AnimateHeight, { Height } from "react-animate-height";
import styled from "styled-components";
import _ from "lodash";

import web from "assets/web.png";
import worker from "assets/worker.png";
import job from "assets/job.png";

import Spacer from "components/porter/Spacer";
import WebTabs from "./tabs/WebTabs";
import WorkerTabs from "./tabs/WorkerTabs";
import JobTabs from "./tabs/JobTabs";
import { ClientService } from "lib/porter-apps/services";
import { UseFieldArrayUpdate } from "react-hook-form";
import { PorterAppFormData } from "lib/porter-apps";
import { match } from "ts-pattern";
import useResizeObserver from "lib/hooks/useResizeObserver";
import { PorterAppVersionStatus } from "lib/hooks/useAppStatus";
import ServiceStatusFooter from "./ServiceStatusFooter";

interface ServiceProps {
  index: number;
  service: ClientService;
  update: UseFieldArrayUpdate<PorterAppFormData, "app.services" | "app.predeploy">;
  remove: (index: number) => void;
  status?: PorterAppVersionStatus[];
  maxCPU: number;
  maxRAM: number;
}

const ServiceContainer: React.FC<ServiceProps> = ({
  index,
  service,
  update,
  remove,
  status,
  maxCPU,
  maxRAM,
}) => {
  const [height, setHeight] = useState<Height>(service.expanded ? "auto" : 0);

<<<<<<< HEAD
  const UPPER_BOUND = 0.75;
  const UPPER_RAM = 1024;

  const [maxCPU, setMaxCPU] = useState(
    AWS_INSTANCE_LIMITS["t3"]["medium"]["vCPU"]
  ); //default is set to a t3 medium
  const [maxRAM, setMaxRAM] = useState(
    // round to 100
    Math.round(
      convert(AWS_INSTANCE_LIMITS["t3"]["medium"]["RAM"], "GiB").to("MB") *
      UPPER_BOUND / 100
    ) * 100
  ); //default is set to a t3 medium
  const context = useContext(Context);

=======
>>>>>>> b821a9ff
  // onResize is called when the height of the service container changes
  // used to set the height of the AnimateHeight component on tab swtich
  const onResize = useCallback(
    (elt: HTMLDivElement) => {
      if (elt.clientHeight === 0) {
        return;
      }

      setHeight(elt.clientHeight ?? "auto");
    },
    [setHeight]
  );
  const ref = useResizeObserver(onResize);

  useEffect(() => {
    if (!service.expanded) {
      setHeight(0);
    }
  }, [service.expanded]);

<<<<<<< HEAD
  useEffect(() => {
    const { currentCluster, currentProject } = context;
    if (!currentCluster || !currentProject) {
      return;
    }
    var instanceType = "";


    // need to fix the below to not use chart
    // if (service) {
    //   //first check if there is a nodeSelector for the given application (Can be null)
    //   if (
    //     chart?.config?.[`${service.name.value}-${service.config.type}`]
    //       ?.nodeSelector?.["beta.kubernetes.io/instance-type"]
    //   ) {
    //     instanceType =
    //       chart?.config?.[`${service.name.value}-${service.config.type}`]
    //         ?.nodeSelector?.["beta.kubernetes.io/instance-type"];
    //     const [instanceClass, instanceSize] = instanceType.split(".");
    //     const currentInstance =
    //       AWS_INSTANCE_LIMITS[instanceClass][instanceSize];
    //     setMaxCPU(currentInstance.vCPU * UPPER_BOUND);
    //     setMaxRAM(currentInstance.RAM * UPPER_BOUND);
    //   }
    // }
    //Query the given nodes if no instance type is specified
    if (instanceType == "") {
      api
        .getClusterNodes(
          "<token>",
          {},
          {
            cluster_id: currentCluster.id,
            project_id: currentProject.id,
          }
        )
        .then(({ data }) => {
          if (data) {
            let largestInstanceType = {
              vCPUs: 2,
              RAM: 4,
            };

            data.forEach((node: any) => {
              if (node.labels["porter.run/workload-kind"] == "application") {
                var instanceType: string =
                  node.labels["beta.kubernetes.io/instance-type"];
                const [instanceClass, instanceSize] = instanceType.split(".");
                if (instanceClass && instanceSize) {
                  if (
                    AWS_INSTANCE_LIMITS[instanceClass] &&
                    AWS_INSTANCE_LIMITS[instanceClass][instanceSize]
                  ) {
                    let currentInstance =
                      AWS_INSTANCE_LIMITS[instanceClass][instanceSize];
                    largestInstanceType.vCPUs = currentInstance.vCPU;
                    largestInstanceType.RAM = currentInstance.RAM;
                  }
                }
              }
            });

<<<<<<< HEAD
            setMaxCPU(Math.fround(largestInstanceType.vCPUs));
            setMaxRAM(
              Math.round(
                convert(largestInstanceType.RAM, "GiB").to("MB"))

            );
=======
            // if the instance type has more than 4 GB ram, we use 90% of the ram/cpu
            // otherwise, we use 75%
            if (largestInstanceType.RAM > 4) {
              // round down to nearest 0.5 cores
              setMaxCPU(Math.floor(largestInstanceType.vCPUs * 0.9 * 2) / 2);
              setMaxRAM(
                Math.round(
                  convert(largestInstanceType.RAM, "GiB").to("MB") * 0.9 / 100
                ) * 100
              );
            } else {
              setMaxCPU(Math.floor(largestInstanceType.vCPUs * UPPER_BOUND * 2) / 2);
              setMaxRAM(
                Math.round(
                  convert(largestInstanceType.RAM, "GiB").to("MB") * UPPER_BOUND / 100
                ) * 100
              );
            }
>>>>>>> a5e37367d1889ae870a488b92f11210ed63fc173
          }
        })
        .catch((error) => { });
    }
  }, []);

=======
>>>>>>> b821a9ff
  const renderTabs = (service: ClientService) => {
    return match(service)
      .with({ config: { type: "web" } }, (svc) => (
        <WebTabs index={index} service={svc} maxCPU={maxCPU} maxRAM={maxRAM} />
      ))
      .with({ config: { type: "worker" } }, (svc) => (
        <WorkerTabs
          index={index}
          service={svc}
          maxCPU={maxCPU}
          maxRAM={maxRAM}
        />
      ))
      .with({ config: { type: "job" } }, (svc) => (
        <JobTabs index={index} service={svc} maxCPU={maxCPU} maxRAM={maxRAM} />
      ))
      .with({ config: { type: "predeploy" } }, (svc) => (
        <JobTabs
          index={index}
          service={svc}
          maxCPU={maxCPU}
          maxRAM={maxRAM}
          isPredeploy
        />
      ))
      .exhaustive();
  };

  const renderIcon = (service: ClientService) => {
    switch (service.config.type) {
      case "web":
        return <Icon src={web} />;
      case "worker":
        return <Icon src={worker} />;
      case "job":
        return <Icon src={job} />;
      case "predeploy":
        return <Icon src={job} />;
    }
  };

  return (
    <>
      <ServiceHeader
        showExpanded={service.expanded}
        onClick={() => {
          update(index, {
            ...service,
            expanded: !service.expanded,
          });
        }}
        bordersRounded={!status && !service.expanded}
      >
        <ServiceTitle>
          <ActionButton>
            <span className="material-icons dropdown">arrow_drop_down</span>
          </ActionButton>
          {renderIcon(service)}
          {service.name.value.trim().length > 0
            ? service.name.value
            : "New Service"}
        </ServiceTitle>
        {service.canDelete && (
          <ActionButton
            onClick={(e) => {
              e.stopPropagation();
              remove(index);
            }}
          >
            <span className="material-icons">delete</span>
          </ActionButton>
        )}
      </ServiceHeader>
      <AnimateHeight
        height={height}
        contentRef={ref}
        contentClassName="auto-content"
        duration={300}
      >
        {height !== 0 && (
          <StyledSourceBox
            showExpanded={service.expanded}
            hasFooter={status != null}
          >
            {renderTabs(service)}
          </StyledSourceBox>
        )}
      </AnimateHeight>
      {status && (
        <ServiceStatusFooter
          serviceName={service.name.value}
          isJob={service.config.type === "job"}
          status={status}
        />
      )}
      <Spacer y={0.5} />
    </>
  );
};

export default ServiceContainer;

const ServiceTitle = styled.div`
  display: flex;
  align-items: center;
`;

const StyledSourceBox = styled.div<{
  showExpanded?: boolean;
  hasFooter?: boolean;
}>`
  width: 100%;
  color: #ffffff;
  padding: 14px 25px 30px;
  position: relative;
  font-size: 13px;
  background: ${(props) => props.theme.fg};
  border: 1px solid #494b4f;
  border-top: 0;
  border-bottom-left-radius: ${(props) => (props.hasFooter ? "0" : "5px")};
  border-bottom-right-radius: ${(props) => (props.hasFooter ? "0" : "5px")};
`;

const ActionButton = styled.button`
  position: relative;
  border: none;
  background: none;
  color: white;
  padding: 5px;
  display: flex;
  justify-content: center;
  align-items: center;
  border-radius: 50%;
  cursor: pointer;
  color: #aaaabb;
  :hover {
    color: white;
  }

  > span {
    font-size: 20px;
  }
  margin-right: 5px;
`;

const ServiceHeader = styled.div<{
  showExpanded?: boolean;
  bordersRounded?: boolean;
}>`
  flex-direction: row;
  display: flex;
  height: 60px;
  justify-content: space-between;
  cursor: pointer;
  padding: 20px;
  color: ${(props) => props.theme.text.primary};
  position: relative;
  border-radius: 5px;
  background: ${(props) => props.theme.clickable.bg};
  border: 1px solid #494b4f;
  :hover {
    border: 1px solid #7a7b80;
  }

  border-bottom-left-radius: ${(props) => (props.bordersRounded ? "" : "0")};
  border-bottom-right-radius: ${(props) => (props.bordersRounded ? "" : "0")};

  .dropdown {
    font-size: 30px;
    cursor: pointer;
    border-radius: 20px;
    margin-left: -10px;
    transform: ${(props: { showExpanded?: boolean; }) =>
    props.showExpanded ? "" : "rotate(-90deg)"};
  }
`;

const Icon = styled.img`
  height: 18px;
  margin-right: 15px;
`;<|MERGE_RESOLUTION|>--- conflicted
+++ resolved
@@ -1,7 +1,8 @@
-import React, { useCallback, useEffect, useState } from "react";
+import React, { useCallback, useContext, useEffect, useMemo, useState } from "react";
 import AnimateHeight, { Height } from "react-animate-height";
 import styled from "styled-components";
 import _ from "lodash";
+import convert from "convert";
 
 import web from "assets/web.png";
 import worker from "assets/worker.png";
@@ -11,6 +12,10 @@
 import WebTabs from "./tabs/WebTabs";
 import WorkerTabs from "./tabs/WorkerTabs";
 import JobTabs from "./tabs/JobTabs";
+import { Context } from "shared/Context";
+import { AWS_INSTANCE_LIMITS } from "./tabs/utils";
+import api from "shared/api";
+import StatusFooter from "../../expanded-app/StatusFooter";
 import { ClientService } from "lib/porter-apps/services";
 import { UseFieldArrayUpdate } from "react-hook-form";
 import { PorterAppFormData } from "lib/porter-apps";
@@ -25,8 +30,6 @@
   update: UseFieldArrayUpdate<PorterAppFormData, "app.services" | "app.predeploy">;
   remove: (index: number) => void;
   status?: PorterAppVersionStatus[];
-  maxCPU: number;
-  maxRAM: number;
 }
 
 const ServiceContainer: React.FC<ServiceProps> = ({
@@ -35,12 +38,9 @@
   update,
   remove,
   status,
-  maxCPU,
-  maxRAM,
 }) => {
   const [height, setHeight] = useState<Height>(service.expanded ? "auto" : 0);
 
-<<<<<<< HEAD
   const UPPER_BOUND = 0.75;
   const UPPER_RAM = 1024;
 
@@ -51,13 +51,11 @@
     // round to 100
     Math.round(
       convert(AWS_INSTANCE_LIMITS["t3"]["medium"]["RAM"], "GiB").to("MB") *
-      UPPER_BOUND / 100
-    ) * 100
+      UPPER_BOUND
+    )
   ); //default is set to a t3 medium
   const context = useContext(Context);
 
-=======
->>>>>>> b821a9ff
   // onResize is called when the height of the service container changes
   // used to set the height of the AnimateHeight component on tab swtich
   const onResize = useCallback(
@@ -78,7 +76,6 @@
     }
   }, [service.expanded]);
 
-<<<<<<< HEAD
   useEffect(() => {
     const { currentCluster, currentProject } = context;
     if (!currentCluster || !currentProject) {
@@ -141,41 +138,18 @@
               }
             });
 
-<<<<<<< HEAD
-            setMaxCPU(Math.fround(largestInstanceType.vCPUs));
+            setMaxCPU(Math.fround(largestInstanceType.vCPUs * UPPER_BOUND));
             setMaxRAM(
               Math.round(
-                convert(largestInstanceType.RAM, "GiB").to("MB"))
-
+                convert(largestInstanceType.RAM, "GiB").to("MB") * UPPER_BOUND
+              )
             );
-=======
-            // if the instance type has more than 4 GB ram, we use 90% of the ram/cpu
-            // otherwise, we use 75%
-            if (largestInstanceType.RAM > 4) {
-              // round down to nearest 0.5 cores
-              setMaxCPU(Math.floor(largestInstanceType.vCPUs * 0.9 * 2) / 2);
-              setMaxRAM(
-                Math.round(
-                  convert(largestInstanceType.RAM, "GiB").to("MB") * 0.9 / 100
-                ) * 100
-              );
-            } else {
-              setMaxCPU(Math.floor(largestInstanceType.vCPUs * UPPER_BOUND * 2) / 2);
-              setMaxRAM(
-                Math.round(
-                  convert(largestInstanceType.RAM, "GiB").to("MB") * UPPER_BOUND / 100
-                ) * 100
-              );
-            }
->>>>>>> a5e37367d1889ae870a488b92f11210ed63fc173
           }
         })
         .catch((error) => { });
     }
   }, []);
 
-=======
->>>>>>> b821a9ff
   const renderTabs = (service: ClientService) => {
     return match(service)
       .with({ config: { type: "web" } }, (svc) => (
