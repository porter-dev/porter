--- conflicted
+++ resolved
@@ -183,31 +183,15 @@
   };
   const deployPorterApp = async () => {
     try {
-<<<<<<< HEAD
-=======
-      // Write build settings to the DB
-      const res = await api.createPorterApp(
-        "<token>",
-        {
-          name: formState.applicationName,
-          repo_name: actionConfig.git_repo,
-          git_branch: branch,
-          build_context: folderPath,
-          builder: (buildConfig as any)?.builder,
-          buildpacks: (buildConfig as any)?.buildpacks.join(",") ?? "",
-          dockerfile: dockerfilePath,
-          image_repo_uri: imageUrl,
-        },
-        {
-          cluster_id: currentCluster.id,
-          project_id: currentProject.id,
-        }
-      );
-
->>>>>>> 0f618410
       const finalPorterYaml = createFinalPorterYaml();
       const yamlString = yaml.dump(finalPorterYaml);
       const base64Encoded = btoa(yamlString);
+      const imageInfo = imageUrl ? {
+        image_info: {
+          repository: imageUrl,
+          tag: imageTag,
+        }
+      } : {}
 
       // only deploy + write to DB if we can create a final porter yaml
       await Promise.all([
@@ -219,8 +203,9 @@
             git_branch: branch,
             build_context: folderPath,
             builder: (buildConfig as any)?.builder,
-            buildpacks: (buildConfig as any)?.buildpacks,
+            buildpacks: (buildConfig as any)?.buildpacks.join(",") ?? "",
             dockerfile: dockerfilePath,
+            image_repo_uri: imageUrl,
           },
           {
             cluster_id: currentCluster.id,
@@ -232,6 +217,7 @@
           {
             stack_name: formState.applicationName,
             porter_yaml: base64Encoded,
+            ...imageInfo,
           },
           {
             cluster_id: currentCluster.id,
