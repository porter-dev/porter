import React, { useEffect, useState, useContext, useMemo } from "react";
import styled from "styled-components";
import _ from "lodash";
import yaml from "js-yaml";

import { hardcodedNames, hardcodedIcons } from "shared/hardcodedNameDict";
import { Context } from "shared/Context";
import api from "shared/api";
import { pushFiltered } from "shared/routing";
import web from "assets/web.png";

import Back from "components/porter/Back";
import DashboardHeader from "../../cluster-dashboard/DashboardHeader";
import Link from "components/porter/Link";
import Text from "components/porter/Text";
import Spacer from "components/porter/Spacer";
import Input from "components/porter/Input";
import VerticalSteps from "components/porter/VerticalSteps";
import PorterFormWrapper from "components/porter-form/PorterFormWrapper";
import Placeholder from "components/Placeholder";
import Button from "components/porter/Button";
import { generateSlug } from "random-word-slugs";
import { RouteComponentProps, withRouter } from "react-router";
import SourceSelector, { SourceType } from "./SourceSelector";
import SourceSettings from "./SourceSettings";
import Services from "./Services";
import EnvGroupArray, {
  KeyValueType,
} from "main/home/cluster-dashboard/env-groups/EnvGroupArray";
import Select from "components/porter/Select";
import GithubActionModal from "./GithubActionModal";
import {
  ActionConfigType,
  FullActionConfigType,
  FullGithubActionConfigType,
  GithubActionConfigType,
} from "shared/types";
import Error from "components/porter/Error";
import { z } from "zod";
import { AppsSchema, EnvSchema, PorterYamlSchema } from "./schema";
import { Service } from "./serviceTypes";
import { overrideObjectValues } from "./utils";

type Props = RouteComponentProps & {};

const defaultActionConfig: GithubActionConfigType = {
  git_repo: "",
  image_repo_uri: "",
  git_branch: "",
  git_repo_id: 0,
  kind: "github",
};

interface FormState {
  applicationName: string;
  selectedSourceType: SourceType | undefined;
  serviceList: Service[];
  envVariables: KeyValueType[];
  releaseCommand: string;
}

const INITIAL_STATE: FormState = {
  applicationName: "",
  selectedSourceType: undefined,
  serviceList: [],
  envVariables: [],
  releaseCommand: "",
};

const Validators: {
  [key in keyof FormState]: (value: FormState[key]) => boolean;
} = {
  applicationName: (value: string) => value.trim().length > 0,
  selectedSourceType: (value: SourceType | undefined) => value !== undefined,
  serviceList: (value: Service[]) => value.length > 0,
  envVariables: (value: KeyValueType[]) => true,
  releaseCommand: (value: string) => true,
};

type Detected = {
  detected: boolean;
  message: string;
};

const NewAppFlow: React.FC<Props> = ({ ...props }) => {
  const [templateName, setTemplateName] = useState("");

  const [imageUrl, setImageUrl] = useState("");
  const [imageTag, setImageTag] = useState("latest");
  const { currentCluster, currentProject } = useContext(Context);
  const [deploying, setDeploying] = useState<boolean>(false);
  const [deploymentError, setDeploymentError] = useState<string | undefined>(undefined);
  const [currentStep, setCurrentStep] = useState<number>(0);
  const [existingStep, setExistingStep] = useState<number>(0);
  const [formState, setFormState] = useState<FormState>(INITIAL_STATE);
  const [actionConfig, setActionConfig] = useState<GithubActionConfigType>({
    ...defaultActionConfig,
  });
  const [branch, setBranch] = useState("");
  const [dockerfilePath, setDockerfilePath] = useState(null);
  const [procfilePath, setProcfilePath] = useState(null);
  const [folderPath, setFolderPath] = useState(null);
  const [buildConfig, setBuildConfig] = useState({});
  const [porterYaml, setPorterYaml] = useState("");
  const [showGHAModal, setShowGHAModal] = useState<boolean>(false);
  const [porterJson, setPorterJson] = useState<
    z.infer<typeof PorterYamlSchema> | undefined
  >(undefined);
  const [detected, setDetected] = useState<Detected | undefined>(undefined);

  const validatePorterYaml = (yamlString: string) => {
    let parsedYaml;
    try {
      parsedYaml = yaml.load(yamlString);
      const parsedData = PorterYamlSchema.parse(parsedYaml);
      const porterYamlToJson = parsedData as z.infer<typeof PorterYamlSchema>;
      setPorterJson(porterYamlToJson);
      // go through key value pairs and create services from them, if they don't already exist
      const newServices = [];
      const existingServices = formState.serviceList.map((s) => s.name);
      for (const [name, app] of Object.entries(porterYamlToJson.apps)) {
        if (!existingServices.includes(name)) {
          if (app.type) {
            newServices.push(
              Service.default(name, app.type, {
                readOnly: true,
                value: app.run,
              })
            );
          } else if (name.includes("web")) {
            newServices.push(
              Service.default(name, "web", { readOnly: true, value: app.run })
            );
          } else {
            newServices.push(
              Service.default(name, "worker", {
                readOnly: true,
                value: app.run,
              })
            );
          }
        }
      }
      const newServiceList = [...formState.serviceList, ...newServices];
      setFormState({ ...formState, serviceList: newServiceList });
      if (Validators.serviceList(newServiceList)) {
        setCurrentStep(Math.max(currentStep, 4));
      }
      if (
        porterYamlToJson &&
        porterYamlToJson.apps &&
        Object.keys(porterYamlToJson.apps).length > 0
      ) {
        setDetected({
          detected: true,
          message: `Detected ${
            Object.keys(porterYamlToJson.apps).length
          } apps from porter.yaml`,
        });
      } else {
        setDetected({
          detected: false,
          message:
            "Could not detect any apps from porter.yaml. Make sure it exists in the root of your repo.",
        });
      }
    } catch (error) {
      console.log("Error converting porter yaml file to input: " + error);
    }
  };

  // Deploys a Helm chart and writes build settings to the DB
  const isAppNameValid = (name: string) => {
    const regex = /^[a-z0-9-]+$/;
    return regex.test(name);
  };

  const handleAppNameChange = (name: string) => {
    setCurrentStep(currentStep);
    setFormState({ ...formState, applicationName: name });
    if (isAppNameValid(name) && Validators.applicationName(name)) {
      setCurrentStep(Math.max(Math.max(currentStep, 1), existingStep));
    } else {
      setExistingStep(Math.max(currentStep, existingStep));
      setCurrentStep(0);
    }
  };

  const shouldHighlightAppNameInput = () => {
    return (
      formState.applicationName !== "" &&
      !isAppNameValid(formState.applicationName)
    );
  };

  const deployPorterApp = async () => {
    try {
<<<<<<< HEAD
      setDeploying(true);
      setDeploymentError(undefined);
      if (currentProject == null || currentCluster == null || currentProject.id == null || currentCluster.id == null) {
=======
      if (
        currentProject == null ||
        currentCluster == null ||
        currentProject.id == null ||
        currentCluster.id == null
      ) {
>>>>>>> 56714c41
        throw new Error("Project or cluster not found");
      }

      // validate form data
      const finalPorterYaml = createFinalPorterYaml();
      const yamlString = yaml.dump(finalPorterYaml);
      const base64Encoded = btoa(yamlString);
      const imageInfo = imageUrl
        ? {
            image_info: {
              repository: imageUrl,
              tag: imageTag,
            },
          }
        : {};

<<<<<<< HEAD
      // write to the db
      await api.createPorterApp(
        "<token>",
        {
          name: formState.applicationName,
          repo_name: actionConfig.git_repo,
          git_branch: branch,
          build_context: folderPath,
          builder: (buildConfig as any)?.builder,
          buildpacks: (buildConfig as any)?.buildpacks.join(",") ?? "",
          dockerfile: dockerfilePath,
          image_repo_uri: imageUrl,
        },
        {
          cluster_id: currentCluster.id,
          project_id: currentProject.id,
        }
      );

      // deploy dummy chart
      await api.updatePorterStack(
        "<token>",
        {
          stack_name: formState.applicationName,
          porter_yaml: base64Encoded,
          ...imageInfo,
        },
        {
          cluster_id: currentCluster.id,
          project_id: currentProject.id,
        }
      );
      return true;
=======
      // write to the db + deploy
      await Promise.all([
        api.createPorterApp(
          "<token>",
          {
            name: formState.applicationName,
            repo_name: actionConfig.git_repo,
            git_branch: branch,
            build_context: folderPath,
            builder: (buildConfig as any)?.builder,
            buildpacks: (buildConfig as any)?.buildpacks.join(",") ?? "",
            dockerfile: dockerfilePath,
            image_repo_uri: imageUrl,
          },
          {
            cluster_id: currentCluster.id,
            project_id: currentProject.id,
          }
        ),
        api.updatePorterStack(
          "<token>",
          {
            stack_name: formState.applicationName,
            porter_yaml: base64Encoded,
            ...imageInfo,
          },
          {
            cluster_id: currentCluster.id,
            project_id: currentProject.id,
          }
        ),
      ]);
>>>>>>> 56714c41
    } catch (err) {
      // TODO: better error handling
      console.log(err);
      const errMessage = err?.response?.data?.error ?? err?.toString() ?? 'An error occurred while deploying your app. Please try again.'
      setDeploymentError(errMessage);
      return false;
    } finally {
      setDeploying(false);
    }
  };

  const combineEnv = (
    dashboardSetVariables: KeyValueType[],
    porterYamlSetVariables: Record<string, string> | undefined
  ): z.infer<typeof EnvSchema> => {
    const env: z.infer<typeof EnvSchema> = {};
    for (const { key, value } of dashboardSetVariables) {
      env[key] = value;
    }
    if (porterYamlSetVariables != null) {
      for (const [key, value] of Object.entries(porterYamlSetVariables)) {
        env[key] = value;
      }
    }
    return env;
  };

  const createApps = (serviceList: Service[]): z.infer<typeof AppsSchema> => {
    const apps: z.infer<typeof AppsSchema> = {};
    for (const service of serviceList) {
      let config = Service.serialize(service);
      // TODO: get rid of this block when we handle ingress on the backend
      if (Service.isWeb(service)) {
        const ingress = Service.handleWebIngress(
          service,
          formState.applicationName,
          currentCluster?.id,
          currentProject?.id
        );
        config = {
          ...config,
          ...ingress,
        };
      }
      if (
        porterJson != null &&
        porterJson.apps[service.name] != null &&
        porterJson.apps[service.name].config != null
      ) {
        config = overrideObjectValues(
          config,
          porterJson.apps[service.name].config
        );
      }
      apps[service.name] = {
        type: service.type,
        run: service.startCommand.value,
        config,
      };
    }

    return apps;
  };

  const createFinalPorterYaml = (): z.infer<typeof PorterYamlSchema> => {
    return {
      version: "v1stack",
      env: combineEnv(formState.envVariables, porterJson?.env),
      apps: createApps(formState.serviceList),
    };
  };

  return (
    <CenterWrapper>
      <Div>
        <StyledConfigureTemplate>
          <Back to="/apps" />
          <DashboardHeader
            prefix={<Icon src={web} />}
            title="Deploy a new application"
            capitalize={false}
            disableLineBreak
          />
          <DarkMatter />
          <VerticalSteps
            currentStep={currentStep}
            steps={[
              <>
                <Text size={16}>Application name</Text>
                <Spacer y={0.5} />
                <Text color="helper">
                  Lowercase letters, numbers, and "-" only.
                </Text>
                <Spacer y={0.5}></Spacer>
                <Input
                  placeholder="ex: academic-sophon"
                  value={formState.applicationName}
                  width="300px"
                  error={
                    shouldHighlightAppNameInput() &&
                    'Lowercase letters, numbers, and "-" only.'
                  }
                  setValue={(e) => {
                    handleAppNameChange(e);
                  }}
                />
                {shouldHighlightAppNameInput()}
              </>,
              <>
                <Text size={16}>Deployment method</Text>
                <Spacer y={0.5} />
                <Text color="helper">
                  Deploy from a Git repository or a Docker registry.
                  <a
                    href="https://docs.porter.run/deploying-applications/overview"
                    target="_blank"
                  >
                    &nbsp;Learn more.
                  </a>
                </Text>
                <Spacer y={0.5} />
                <SourceSelector
                  selectedSourceType={formState.selectedSourceType}
                  setSourceType={(type) => {
                    setFormState({ ...formState, selectedSourceType: type });
                  }}
                />
                <SourceSettings
                  source={formState.selectedSourceType}
                  imageUrl={imageUrl}
                  setImageUrl={(x) => {
                    setImageUrl(x);
                    setCurrentStep(Math.max(currentStep, 2));
                  }}
                  imageTag={imageTag}
                  setImageTag={setImageTag}
                  actionConfig={actionConfig}
                  setActionConfig={setActionConfig}
                  branch={branch}
                  setBranch={setBranch}
                  dockerfilePath={dockerfilePath}
                  setDockerfilePath={setDockerfilePath}
                  folderPath={folderPath}
                  setFolderPath={setFolderPath}
                  procfilePath={procfilePath}
                  setProcfilePath={setProcfilePath}
                  setBuildConfig={setBuildConfig}
                  buildConfig={buildConfig}
                  porterYaml={porterYaml}
                  setPorterYaml={(newYaml: string) => {
                    validatePorterYaml(newYaml);
                  }}
                />
              </>,
              <>
                <Text size={16}>
                  Application services{" "}
                  {detected && (
                    <AppearingDiv>
                      <Text
                        size={16}
                        color={detected.detected ? "green" : "red"}
                      >
                        {detected.detected ? (
                          <i className="material-icons">check</i>
                        ) : (
                          <i className="material-icons">error</i>
                        )}{" "}
                        {detected.message}
                      </Text>
                    </AppearingDiv>
                  )}
                </Text>
                <Spacer y={0.5} />

                <Services
                  setServices={(services: any[]) => {
                    setFormState({ ...formState, serviceList: services });
                    if (Validators.serviceList(services)) {
                      setCurrentStep(Math.max(currentStep, 4));
                    }
                  }}
                  services={formState.serviceList}
                />
              </>,
              <>
                <Text size={16}>Environment variables (optional)</Text>
                <Spacer y={0.5} />
                <Text color="helper">
                  Specify environment variables shared among all services.
                </Text>
                <EnvGroupArray
                  values={formState.envVariables}
                  setValues={(x: any) => {
                    setFormState({ ...formState, envVariables: x });
                  }}
                  fileUpload={true}
                />
              </>,
              /*
              <>
                <Text size={16}>Release command (optional)</Text>
                <Spacer y={0.5} />
                <Text color="helper">
                  If specified, this command will be run before every
                  deployment.
                </Text>
                <Spacer y={0.5} />
                <Input
                  placeholder="yarn ./scripts/run-migrations.js"
                  value={formState.releaseCommand}
                  width="300px"
                  setValue={(e) => {
                    setFormState({ ...formState, releaseCommand: e });
                    if (Validators.releaseCommand(e)) {
                      setCurrentStep(Math.max(currentStep, 6));
                    }
                  }}
                />
              </>,
              */
              <Button
                onClick={() => {
                  if (imageUrl) {
                    deployPorterApp();
                  } else {
                    setDeploymentError(undefined)
                    setShowGHAModal(true);
                  }
                }}
                status={deploying ? "loading" : deploymentError ? (
                  <Error message={deploymentError} />
                ) : undefined}
                loadingText={"Deploying..."}
                width={"150px"}
              >
                Deploy app
              </Button>,
            ]}
          />
          <Spacer y={3} />
        </StyledConfigureTemplate>
      </Div>
      {showGHAModal && (
        <GithubActionModal
          closeModal={() => setShowGHAModal(false)}
          githubAppInstallationID={actionConfig.git_repo_id}
          githubRepoOwner={actionConfig.git_repo.split("/")[0]}
          githubRepoName={actionConfig.git_repo.split("/")[1]}
          branch={branch}
          stackName={formState.applicationName}
          projectId={currentProject.id}
          clusterId={currentCluster.id}
          deployPorterApp={deployPorterApp}
          deploymentError={deploymentError}
        />
      )}
    </CenterWrapper>
  );
};

export default withRouter(NewAppFlow);

const Div = styled.div`
  width: 100%;
  max-width: 900px;
`;

const CenterWrapper = styled.div`
  width: 100%;
  display: flex;
  flex-direction: column;
  align-items: center;
`;

const DarkMatter = styled.div`
  width: 100%;
  margin-top: -5px;
`;

const Icon = styled.img`
  margin-right: 15px;
  height: 28px;
  animation: floatIn 0.5s;
  animation-fill-mode: forwards;

  @keyframes floatIn {
    from {
      opacity: 0;
      transform: translateY(20px);
    }
    to {
      opacity: 1;
      transform: translateY(0px);
    }
  }
`;

const AppearingDiv = styled.div`
  animation: floatIn 0.5s;
  animation-fill-mode: forwards;
  display: flex;
  align-items: center;
  margin-left: 10px;
  @keyframes floatIn {
    from {
      opacity: 0;
      transform: translateY(20px);
    }
    to {
      opacity: 1;
      transform: translateY(0px);
    }
  }
`;

const StyledConfigureTemplate = styled.div`
  height: 100%;
`;<|MERGE_RESOLUTION|>--- conflicted
+++ resolved
@@ -153,9 +153,8 @@
       ) {
         setDetected({
           detected: true,
-          message: `Detected ${
-            Object.keys(porterYamlToJson.apps).length
-          } apps from porter.yaml`,
+          message: `Detected ${Object.keys(porterYamlToJson.apps).length
+            } apps from porter.yaml`,
         });
       } else {
         setDetected({
@@ -195,18 +194,14 @@
 
   const deployPorterApp = async () => {
     try {
-<<<<<<< HEAD
       setDeploying(true);
       setDeploymentError(undefined);
-      if (currentProject == null || currentCluster == null || currentProject.id == null || currentCluster.id == null) {
-=======
       if (
         currentProject == null ||
         currentCluster == null ||
         currentProject.id == null ||
         currentCluster.id == null
       ) {
->>>>>>> 56714c41
         throw new Error("Project or cluster not found");
       }
 
@@ -216,14 +211,13 @@
       const base64Encoded = btoa(yamlString);
       const imageInfo = imageUrl
         ? {
-            image_info: {
-              repository: imageUrl,
-              tag: imageTag,
-            },
-          }
+          image_info: {
+            repository: imageUrl,
+            tag: imageTag,
+          },
+        }
         : {};
 
-<<<<<<< HEAD
       // write to the db
       await api.createPorterApp(
         "<token>",
@@ -255,47 +249,15 @@
           cluster_id: currentCluster.id,
           project_id: currentProject.id,
         }
-      );
+      )
+
       return true;
-=======
-      // write to the db + deploy
-      await Promise.all([
-        api.createPorterApp(
-          "<token>",
-          {
-            name: formState.applicationName,
-            repo_name: actionConfig.git_repo,
-            git_branch: branch,
-            build_context: folderPath,
-            builder: (buildConfig as any)?.builder,
-            buildpacks: (buildConfig as any)?.buildpacks.join(",") ?? "",
-            dockerfile: dockerfilePath,
-            image_repo_uri: imageUrl,
-          },
-          {
-            cluster_id: currentCluster.id,
-            project_id: currentProject.id,
-          }
-        ),
-        api.updatePorterStack(
-          "<token>",
-          {
-            stack_name: formState.applicationName,
-            porter_yaml: base64Encoded,
-            ...imageInfo,
-          },
-          {
-            cluster_id: currentCluster.id,
-            project_id: currentProject.id,
-          }
-        ),
-      ]);
->>>>>>> 56714c41
     } catch (err) {
       // TODO: better error handling
       console.log(err);
       const errMessage = err?.response?.data?.error ?? err?.toString() ?? 'An error occurred while deploying your app. Please try again.'
       setDeploymentError(errMessage);
+
       return false;
     } finally {
       setDeploying(false);
