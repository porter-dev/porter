--- conflicted
+++ resolved
@@ -222,13 +222,9 @@
       ) {
         setDetected({
           detected: true,
-<<<<<<< HEAD
           message: `Detected ${
             Object.keys(porterYamlToJson.apps).length
           } services from porter.yaml`,
-=======
-          message: `Detected ${Object.keys(porterYamlToJson.apps).length} service${Object.keys(porterYamlToJson.apps).length === 1 ? "" : "s"} from porter.yaml`,
->>>>>>> 3eaec9cf
         });
       } else {
         setDetected({
@@ -328,10 +324,7 @@
       // log analytics event that we started form submission
       await updateStackStep("stack-launch-complete");
 
-      if (
-        currentProject?.id == null ||
-        currentCluster?.id == null
-      ) {
+      if (currentProject?.id == null || currentCluster?.id == null) {
         throw "Project or cluster not found";
       }
 
@@ -342,7 +335,8 @@
         formState.envVariables,
         porterJson,
         // if we are using a heroku buildpack, inject a PORT env variable
-        (buildConfig as any)?.builder != null && (buildConfig as any)?.builder.includes("heroku")
+        (buildConfig as any)?.builder != null &&
+          (buildConfig as any)?.builder.includes("heroku")
       );
 
       const yamlString = yaml.dump(finalPorterYaml);
