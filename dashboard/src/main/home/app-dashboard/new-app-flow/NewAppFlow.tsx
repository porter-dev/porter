import React, { useState, useContext, useEffect } from "react";
import styled from "styled-components";
import { RouteComponentProps, withRouter } from "react-router";
import _ from "lodash";
import yaml from "js-yaml";
import github from "assets/github-white.png";

import { Context } from "shared/Context";
import api from "shared/api";
import web from "assets/web.png";

import Back from "components/porter/Back";
import DashboardHeader from "../../cluster-dashboard/DashboardHeader";
import Text from "components/porter/Text";
import Spacer from "components/porter/Spacer";
import Input from "components/porter/Input";
import VerticalSteps from "components/porter/VerticalSteps";
import Button from "components/porter/Button";
import SourceSelector, { SourceType } from "./SourceSelector";
import DynamicLink from "components/DynamicLink";

import SourceSettings from "./SourceSettings";
import Services from "./Services";
import EnvGroupArray, {
  KeyValueType,
} from "main/home/cluster-dashboard/env-groups/EnvGroupArray";
import GithubActionModal from "./GithubActionModal";
import {
  ActionConfigType,
  GithubActionConfigType,
  RepoType,
} from "shared/types";
import Error from "components/porter/Error";
import { z } from "zod";
import { PorterJson, PorterYamlSchema, createFinalPorterYaml } from "./schema";
import { Service } from "./serviceTypes";
import { Helper } from "components/form-components/Helper";
import GithubConnectModal from "./GithubConnectModal";

type Props = RouteComponentProps & {};

const defaultActionConfig: ActionConfigType = {
  git_repo: "",
  image_repo_uri: "",
  git_branch: "",
  git_repo_id: 0,
  kind: "github",
};

interface FormState {
  applicationName: string;
  selectedSourceType: SourceType | undefined;
  serviceList: Service[];
  envVariables: KeyValueType[];
  releaseCommand: string;
}

const INITIAL_STATE: FormState = {
  applicationName: "",
  selectedSourceType: undefined,
  serviceList: [],
  envVariables: [],
  releaseCommand: "",
};

const Validators: {
  [key in keyof FormState]: (value: FormState[key]) => boolean;
} = {
  applicationName: (value: string) => value.trim().length > 0,
  selectedSourceType: (value: SourceType | undefined) => value !== undefined,
  serviceList: (value: Service[]) => value.length > 0,
  envVariables: (value: KeyValueType[]) => true,
  releaseCommand: (value: string) => true,
};

type Detected = {
  detected: boolean;
  message: string;
};

const NewAppFlow: React.FC<Props> = ({ ...props }) => {
  const [templateName, setTemplateName] = useState("");

  const [imageUrl, setImageUrl] = useState("");
  const [imageTag, setImageTag] = useState("latest");
  const { currentCluster, currentProject } = useContext(Context);
  const [deploying, setDeploying] = useState<boolean>(false);
  const [deploymentError, setDeploymentError] = useState<string | undefined>(
    undefined
  );
  const [currentStep, setCurrentStep] = useState<number>(0);
  const [existingStep, setExistingStep] = useState<number>(0);
  const [formState, setFormState] = useState<FormState>(INITIAL_STATE);
  const [actionConfig, setActionConfig] = useState<ActionConfigType>({
    ...defaultActionConfig,
  });
  const [branch, setBranch] = useState("");
  const [dockerfilePath, setDockerfilePath] = useState(null);
  const [procfilePath, setProcfilePath] = useState(null);
  const [folderPath, setFolderPath] = useState(null);
  const [buildConfig, setBuildConfig] = useState({});
  const [porterYaml, setPorterYaml] = useState("");
  const [showGHAModal, setShowGHAModal] = useState<boolean>(false);
  const [showConnectModal, setConnectModal] = useState<boolean>(true);
  const [hasClickedDoNotConnect, setHasClickedDoNotConnect] = useState(() =>
    JSON.parse(localStorage.getItem("hasClickedDoNotConnect") || "false")
  );

  const [porterJson, setPorterJson] = useState<PorterJson | undefined>(
    undefined
  );
  const [detected, setDetected] = useState<Detected | undefined>(undefined);

  const validatePorterYaml = (yamlString: string) => {
    let parsedYaml;
    try {
      parsedYaml = yaml.load(yamlString);
      const parsedData = PorterYamlSchema.parse(parsedYaml);
      const porterYamlToJson = parsedData as PorterJson;
      setPorterJson(porterYamlToJson);
      const newServices = [];
      const existingServices = formState.serviceList.map((s) => s.name);
      for (const [name, app] of Object.entries(porterYamlToJson.apps)) {
        if (!existingServices.includes(name)) {
          if (app.type) {
            newServices.push(Service.default(name, app.type, porterYamlToJson));
          } else if (name.includes("web")) {
            newServices.push(Service.default(name, "web", porterYamlToJson));
          } else {
            newServices.push(Service.default(name, "worker", porterYamlToJson));
          }
        }
      }
      const newServiceList = [...formState.serviceList, ...newServices];
      setFormState({ ...formState, serviceList: newServiceList });
      if (Validators.serviceList(newServiceList)) {
        setCurrentStep(Math.max(currentStep, 4));
      }
      if (
        porterYamlToJson &&
        porterYamlToJson.apps &&
        Object.keys(porterYamlToJson.apps).length > 0
      ) {
        setDetected({
          detected: true,
          message: `Detected ${
            Object.keys(porterYamlToJson.apps).length
          } apps from porter.yaml`,
        });
      } else {
        setDetected({
          detected: false,
          message:
            "Could not detect any apps from porter.yaml. Make sure it exists in the root of your repo.",
        });
      }
    } catch (error) {
      console.log("Error converting porter yaml file to input: " + error);
    }
  };

  // const renderGithubConnect = () => {
  //   const url = `${window.location.protocol}//${window.location.host}${window.location.pathname}`;
  //   const encoded_redirect_uri = encodeURIComponent(url);

  //   if (accessError) {
  //     return (
  //       <ListWrapper>
  //         <Helper>
  //           No connected repositories found.
  //           <A href={"/api/integrations/github-app/oauth"}>
  //             Authorize Porter to view your repositories.
  //           </A>
  //         </Helper>
  //       </ListWrapper>
  //     );
  //   } else if (!accessData.accounts || accessData.accounts?.length == 0) {
  //     return (
  //       <>
  //         <Text size={16}>No connected repositories were found.</Text>
  //         <ConnectToGithubButton
  //           href={`/api/integrations/github-app/install?redirect_uri=${encoded_redirect_uri}`}
  //         >
  //           <GitHubIcon src={github} /> Connect to GitHub
  //         </ConnectToGithubButton>
  //       </>
  //     );
  //   }
  // };
  // Deploys a Helm chart and writes build settings to the DB
  const isAppNameValid = (name: string) => {
    const regex = /^[a-z0-9-]{1,61}$/;
    return regex.test(name);
  };
  const handleAppNameChange = (name: string) => {
    setCurrentStep(currentStep);
    setFormState({ ...formState, applicationName: name });
    if (isAppNameValid(name) && Validators.applicationName(name)) {
      setCurrentStep(Math.max(Math.max(currentStep, 1), existingStep));
    } else {
      setExistingStep(Math.max(currentStep, existingStep));
      setCurrentStep(0);
    }
  };

  const shouldHighlightAppNameInput = () => {
    return (
      formState.applicationName !== "" &&
      (!isAppNameValid(formState.applicationName) ||
        formState.applicationName.length > 61)
    );
  };
  const handleDoNotConnect = () => {
    setHasClickedDoNotConnect(true);
    localStorage.setItem("hasClickedDoNotConnect", "true");
  };

  const deployPorterApp = async () => {
    try {
      setDeploying(true);
      setDeploymentError(undefined);
      if (
        currentProject == null ||
        currentCluster == null ||
        currentProject.id == null ||
        currentCluster.id == null
      ) {
        throw "Project or cluster not found";
      }

      // validate form data
      const finalPorterYaml = createFinalPorterYaml(
        formState.serviceList,
        formState.envVariables,
        porterJson,
        formState.applicationName,
        currentProject.id,
        currentCluster.id
      );

      const yamlString = yaml.dump(finalPorterYaml);
      const base64Encoded = btoa(yamlString);
      const imageInfo = imageUrl
        ? {
            image_info: {
              repository: imageUrl,
              tag: imageTag,
            },
          }
        : {};

      // create the dummy chart
      await api.createPorterStack(
        "<token>",
        {
          stack_name: formState.applicationName,
          porter_yaml: base64Encoded,
          ...imageInfo,
        },
        {
          cluster_id: currentCluster.id,
          project_id: currentProject.id,
        }
      );

      // if success, write to the db
      await api.createPorterApp(
        "<token>",
        {
          name: formState.applicationName,
          repo_name: actionConfig.git_repo,
          git_branch: branch,
          git_repo_id: actionConfig?.git_repo_id,
          build_context: folderPath,
          builder: (buildConfig as any)?.builder,
          buildpacks: (buildConfig as any)?.buildpacks?.join(",") ?? "",
          dockerfile: dockerfilePath,
          image_repo_uri: imageUrl,
        },
        {
          cluster_id: currentCluster.id,
          project_id: currentProject.id,
        }
      );

      if (!actionConfig?.git_repo) {
        props.history.push(`/apps/${formState.applicationName}`);
      }
      return true;
    } catch (err) {
      // TODO: better error handling
      console.log(err);
      const errMessage =
        err?.response?.data?.error ??
        err?.toString() ??
        "An error occurred while deploying your app. Please try again.";
      setDeploymentError(errMessage);

      return false;
    } finally {
      setDeploying(false);
    }
  };

  // useEffect(() => {
  //   api
  //     .getGithubAccounts("<token>", {}, {})
  //     .then(({ data }) => {
  //       setAccessData(data);
  //       setAccessLoading(false);
  //     })
  //     .catch(() => {
  //       setAccessError(true);
  //       setAccessLoading(false);
  //     });
  // }, []);
  return (
    <CenterWrapper>
      <Div>
<<<<<<< HEAD
        <>
          {showConnectModal && (
            <GithubConnectModal
              closeModal={() => setConnectModal(false)}
              hasClickedDoNotConnect={hasClickedDoNotConnect}
              handleDoNotConnect={handleDoNotConnect}
            />
          )}
          <StyledConfigureTemplate>
            <Back to="/apps" />
            <DashboardHeader
              prefix={<Icon src={web} />}
              title="Deploy a new application"
              capitalize={false}
              disableLineBreak
            />
            <DarkMatter />
            <VerticalSteps
              currentStep={currentStep}
              steps={[
                <>
                  <Text size={16}>Application name</Text>
                  <Spacer y={0.5} />
                  <Text color="helper">
                    Lowercase letters, numbers, and "-" only.
                  </Text>
                  <Spacer y={0.5} />
                  <Input
                    placeholder="ex: academic-sophon"
                    value={formState.applicationName}
                    width="300px"
                    error={
                      shouldHighlightAppNameInput() &&
                      (formState.applicationName.length > 61
                        ? "Maximum 61 characters allowed."
                        : 'Lowercase letters, numbers, and "-" only.')
=======
        <StyledConfigureTemplate>
          <Back to="/apps" />
          <DashboardHeader
            prefix={<Icon src={web} />}
            title="Deploy a new application"
            capitalize={false}
            disableLineBreak
          />
          <DarkMatter />
          <VerticalSteps
            currentStep={currentStep}
            steps={[
              <>
                <Text size={16}>Application name</Text>
                <Spacer y={0.5} />
                <Text color="helper">
                  Lowercase letters, numbers, and "-" only.
                </Text>
                <Spacer y={0.5} />
                <Input
                  placeholder="ex: academic-sophon"
                  value={formState.applicationName}
                  width="300px"
                  error={
                    shouldHighlightAppNameInput() &&
                    (formState.applicationName.length > 61
                      ? "Maximum 61 characters allowed."
                      : 'Lowercase letters, numbers, and "-" only.')
                  }
                  setValue={(e) => {
                    handleAppNameChange(e);
                  }}
                />

                {shouldHighlightAppNameInput()}
              </>,
              <>
                <Text size={16}>Deployment method</Text>
                <Spacer y={0.5} />
                <Text color="helper">
                  Deploy from a Git repository or a Docker registry.
                  <a
                    href="https://docs.porter.run/deploying-applications/overview"
                    target="_blank"
                  >
                    &nbsp;Learn more.
                  </a>
                </Text>
                <Spacer y={0.5} />
                <SourceSelector
                  selectedSourceType={formState.selectedSourceType}
                  setSourceType={(type) => {
                    setFormState({ ...formState, selectedSourceType: type });
                  }}
                />
                <SourceSettings
                  source={formState.selectedSourceType}
                  imageUrl={imageUrl}
                  setImageUrl={(x) => {
                    setImageUrl(x);
                    setCurrentStep(Math.max(currentStep, 2));
                  }}
                  imageTag={imageTag}
                  setImageTag={setImageTag}
                  actionConfig={actionConfig}
                  setActionConfig={setActionConfig}
                  branch={branch}
                  setBranch={setBranch}
                  dockerfilePath={dockerfilePath}
                  setDockerfilePath={setDockerfilePath}
                  folderPath={folderPath}
                  setFolderPath={setFolderPath}
                  procfilePath={procfilePath}
                  setProcfilePath={setProcfilePath}
                  setBuildConfig={setBuildConfig}
                  porterYaml={porterYaml}
                  setPorterYaml={(newYaml: string) => {
                    validatePorterYaml(newYaml);
                  }}
                />
              </>,
              <>
                <Text size={16}>
                  Application services{" "}
                  {detected && (
                    <AppearingDiv>
                      <Text
                        color={detected.detected ? "#4797ff" : "#fcba03"}
                      >
                        {detected.detected ? (
                          <I className="material-icons">check</I>
                        ) : (
                          <I className="material-icons">error</I>
                        )}
                        {detected.message}
                      </Text>
                    </AppearingDiv>
                  )}
                </Text>
                <Spacer y={0.5} />
                <Services
                  setServices={(services: Service[]) => {
                    setFormState({ ...formState, serviceList: services });
                    if (Validators.serviceList(services)) {
                      setCurrentStep(Math.max(currentStep, 4));
>>>>>>> de9c52d3
                    }
                    setValue={(e) => {
                      handleAppNameChange(e);
                    }}
                  />

                  {shouldHighlightAppNameInput()}
                </>,
                <>
                  <Text size={16}>Deployment method</Text>
                  <Spacer y={0.5} />
                  <Text color="helper">
                    Deploy from a Git repository or a Docker registry.
                    <a
                      href="https://docs.porter.run/deploying-applications/overview"
                      target="_blank"
                    >
                      &nbsp;Learn more.
                    </a>
                  </Text>
                  <Spacer y={0.5} />
                  <SourceSelector
                    selectedSourceType={formState.selectedSourceType}
                    setSourceType={(type) => {
                      setFormState({ ...formState, selectedSourceType: type });
                    }}
                  />
                  <SourceSettings
                    source={formState.selectedSourceType}
                    imageUrl={imageUrl}
                    setImageUrl={(x) => {
                      setImageUrl(x);
                      setCurrentStep(Math.max(currentStep, 2));
                    }}
                    imageTag={imageTag}
                    setImageTag={setImageTag}
                    actionConfig={actionConfig}
                    setActionConfig={setActionConfig}
                    branch={branch}
                    setBranch={setBranch}
                    dockerfilePath={dockerfilePath}
                    setDockerfilePath={setDockerfilePath}
                    folderPath={folderPath}
                    setFolderPath={setFolderPath}
                    procfilePath={procfilePath}
                    setProcfilePath={setProcfilePath}
                    setBuildConfig={setBuildConfig}
                    porterYaml={porterYaml}
                    setPorterYaml={(newYaml: string) => {
                      validatePorterYaml(newYaml);
                    }}
                  />
                </>,
                <>
                  <Text size={16}>
                    Application services{" "}
                    {detected && (
                      <AppearingDiv>
                        <Text
                          size={16}
                          color={detected.detected ? "green" : "red"}
                        >
                          {detected.detected ? (
                            <i className="material-icons">check</i>
                          ) : (
                            <i className="material-icons">error</i>
                          )}{" "}
                          {detected.message}
                        </Text>
                      </AppearingDiv>
                    )}
                  </Text>
                  <Spacer y={0.5} />
                  <Services
                    setServices={(services: Service[]) => {
                      setFormState({ ...formState, serviceList: services });
                      if (Validators.serviceList(services)) {
                        setCurrentStep(Math.max(currentStep, 4));
                      }
                    }}
                    services={formState.serviceList}
                  />
                </>,
                <>
                  <Text size={16}>Environment variables (optional)</Text>
                  <Spacer y={0.5} />
                  <Text color="helper">
                    Specify environment variables shared among all services.
                  </Text>
                  <EnvGroupArray
                    values={formState.envVariables}
                    setValues={(x: any) => {
                      setFormState({ ...formState, envVariables: x });
                    }}
                    fileUpload={true}
                  />
                </>,
                /*
              <>
                <Text size={16}>Release command (optional)</Text>
                <Spacer y={0.5} />
                <Text color="helper">
                  If specified, this command will be run before every
                  deployment.
                </Text>
                <Spacer y={0.5} />
                <Input
                  placeholder="yarn ./scripts/run-migrations.js"
                  value={formState.releaseCommand}
                  width="300px"
                  setValue={(e) => {
                    setFormState({ ...formState, releaseCommand: e });
                    if (Validators.releaseCommand(e)) {
                      setCurrentStep(Math.max(currentStep, 6));
                    }
                  }}
                />
              </>,
              */
                <Button
                  onClick={() => {
                    if (imageUrl) {
                      deployPorterApp();
                    } else {
                      setDeploymentError(undefined);
                      setShowGHAModal(true);
                    }
                  }}
                  status={
                    deploying ? (
                      "loading"
                    ) : deploymentError ? (
                      <Error message={deploymentError} />
                    ) : undefined
                  }
<<<<<<< HEAD
                  loadingText={"Deploying..."}
                  width={"150px"}
                >
                  Deploy app
                </Button>,
              ]}
            />
            <Spacer y={3} />
          </StyledConfigureTemplate>
        </>
=======
                }}
                status={
                  deploying ? (
                    "loading"
                  ) : deploymentError ? (
                    <Error message={deploymentError} />
                  ) : undefined
                }
                loadingText={"Deploying..."}
                width={"120px"}
              >
                Deploy app
              </Button>,
            ]}
          />
          <Spacer y={3} />
        </StyledConfigureTemplate>
>>>>>>> de9c52d3
      </Div>
      {showGHAModal && (
        <GithubActionModal
          closeModal={() => setShowGHAModal(false)}
          githubAppInstallationID={actionConfig.git_repo_id}
          githubRepoOwner={actionConfig.git_repo.split("/")[0]}
          githubRepoName={actionConfig.git_repo.split("/")[1]}
          branch={branch}
          stackName={formState.applicationName}
          projectId={currentProject.id}
          clusterId={currentCluster.id}
          deployPorterApp={deployPorterApp}
          deploymentError={deploymentError}
        />
      )}
    </CenterWrapper>
  );
};

export default withRouter(NewAppFlow);

const I = styled.i`
  font-size: 18px;
  margin-right: 5px;
`;

const Div = styled.div`
  width: 100%;
  max-width: 900px;
`;

const CenterWrapper = styled.div`
  width: 100%;
  display: flex;
  flex-direction: column;
  align-items: center;
`;

const DarkMatter = styled.div`
  width: 100%;
  margin-top: -5px;
`;

const Icon = styled.img`
  margin-right: 15px;
  height: 28px;
  animation: floatIn 0.5s;
  animation-fill-mode: forwards;

  @keyframes floatIn {
    from {
      opacity: 0;
      transform: translateY(20px);
    }
    to {
      opacity: 1;
      transform: translateY(0px);
    }
  }
`;

const AppearingDiv = styled.div`
  animation: floatIn 0.5s;
  animation-fill-mode: forwards;
  display: flex;
  align-items: center;
  margin-left: 10px;
  @keyframes floatIn {
    from {
      opacity: 0;
      transform: translateY(20px);
    }
    to {
      opacity: 1;
      transform: translateY(0px);
    }
  }
`;

const StyledConfigureTemplate = styled.div`
  height: 100%;
`;

const ExpandedWrapper = styled.div`
  margin-top: 10px;
  width: 100%;
  border-radius: 3px;
  border: 1px solid #ffffff44;
  max-height: 275px;
`;
const ListWrapper = styled.div`
  width: 100%;
  height: 240px;
  background: #ffffff11;
  display: flex;
  align-items: center;
  justify-content: center;
  border-radius: 5px;
  margin-top: 20px;
  padding: 40px;
`;
const A = styled.a`
  color: #8590ff;
  text-decoration: underline;
  margin-left: 5px;
  cursor: pointer;
`;

const ConnectToGithubButton = styled.a`
  width: 180px;
  justify-content: center;
  border-radius: 5px;
  display: flex;
  flex-direction: row;
  align-items: center;
  font-size: 13px;
  cursor: pointer;
  font-family: "Work Sans", sans-serif;
  color: white;
  font-weight: 500;
  padding: 10px;
  overflow: hidden;
  white-space: nowrap;
  margin-top: 25px;
  border: 1px solid #494b4f;
  text-overflow: ellipsis;
  cursor: ${(props: { disabled?: boolean }) =>
    props.disabled ? "not-allowed" : "pointer"};

  background: ${(props: { disabled?: boolean }) =>
    props.disabled ? "#aaaabbee" : "#2E3338"};
  :hover {
    background: ${(props: { disabled?: boolean }) =>
      props.disabled ? "" : "#353a3e"};
  }

  > i {
    color: white;
    width: 18px;
    height: 18px;
    font-weight: 600;
    font-size: 12px;
    border-radius: 20px;
    display: flex;
    align-items: center;
    margin-right: 5px;
    justify-content: center;
  }
`;

const GitHubIcon = styled.img`
  width: 20px;
  filter: brightness(150%);
  margin-right: 10px;
`;<|MERGE_RESOLUTION|>--- conflicted
+++ resolved
@@ -317,7 +317,6 @@
   return (
     <CenterWrapper>
       <Div>
-<<<<<<< HEAD
         <>
           {showConnectModal && (
             <GithubConnectModal
@@ -354,40 +353,11 @@
                       (formState.applicationName.length > 61
                         ? "Maximum 61 characters allowed."
                         : 'Lowercase letters, numbers, and "-" only.')
-=======
-        <StyledConfigureTemplate>
-          <Back to="/apps" />
-          <DashboardHeader
-            prefix={<Icon src={web} />}
-            title="Deploy a new application"
-            capitalize={false}
-            disableLineBreak
-          />
-          <DarkMatter />
-          <VerticalSteps
-            currentStep={currentStep}
-            steps={[
-              <>
-                <Text size={16}>Application name</Text>
-                <Spacer y={0.5} />
-                <Text color="helper">
-                  Lowercase letters, numbers, and "-" only.
-                </Text>
-                <Spacer y={0.5} />
-                <Input
-                  placeholder="ex: academic-sophon"
-                  value={formState.applicationName}
-                  width="300px"
-                  error={
-                    shouldHighlightAppNameInput() &&
-                    (formState.applicationName.length > 61
-                      ? "Maximum 61 characters allowed."
-                      : 'Lowercase letters, numbers, and "-" only.')
-                  }
-                  setValue={(e) => {
-                    handleAppNameChange(e);
-                  }}
-                />
+                    }
+                    setValue={(e) => {
+                      handleAppNameChange(e);
+                    }}
+                  />
 
                 {shouldHighlightAppNameInput()}
               </>,
@@ -460,105 +430,26 @@
                     setFormState({ ...formState, serviceList: services });
                     if (Validators.serviceList(services)) {
                       setCurrentStep(Math.max(currentStep, 4));
->>>>>>> de9c52d3
                     }
-                    setValue={(e) => {
-                      handleAppNameChange(e);
-                    }}
-                  />
-
-                  {shouldHighlightAppNameInput()}
-                </>,
-                <>
-                  <Text size={16}>Deployment method</Text>
-                  <Spacer y={0.5} />
-                  <Text color="helper">
-                    Deploy from a Git repository or a Docker registry.
-                    <a
-                      href="https://docs.porter.run/deploying-applications/overview"
-                      target="_blank"
-                    >
-                      &nbsp;Learn more.
-                    </a>
-                  </Text>
-                  <Spacer y={0.5} />
-                  <SourceSelector
-                    selectedSourceType={formState.selectedSourceType}
-                    setSourceType={(type) => {
-                      setFormState({ ...formState, selectedSourceType: type });
-                    }}
-                  />
-                  <SourceSettings
-                    source={formState.selectedSourceType}
-                    imageUrl={imageUrl}
-                    setImageUrl={(x) => {
-                      setImageUrl(x);
-                      setCurrentStep(Math.max(currentStep, 2));
-                    }}
-                    imageTag={imageTag}
-                    setImageTag={setImageTag}
-                    actionConfig={actionConfig}
-                    setActionConfig={setActionConfig}
-                    branch={branch}
-                    setBranch={setBranch}
-                    dockerfilePath={dockerfilePath}
-                    setDockerfilePath={setDockerfilePath}
-                    folderPath={folderPath}
-                    setFolderPath={setFolderPath}
-                    procfilePath={procfilePath}
-                    setProcfilePath={setProcfilePath}
-                    setBuildConfig={setBuildConfig}
-                    porterYaml={porterYaml}
-                    setPorterYaml={(newYaml: string) => {
-                      validatePorterYaml(newYaml);
-                    }}
-                  />
-                </>,
-                <>
-                  <Text size={16}>
-                    Application services{" "}
-                    {detected && (
-                      <AppearingDiv>
-                        <Text
-                          size={16}
-                          color={detected.detected ? "green" : "red"}
-                        >
-                          {detected.detected ? (
-                            <i className="material-icons">check</i>
-                          ) : (
-                            <i className="material-icons">error</i>
-                          )}{" "}
-                          {detected.message}
-                        </Text>
-                      </AppearingDiv>
-                    )}
-                  </Text>
-                  <Spacer y={0.5} />
-                  <Services
-                    setServices={(services: Service[]) => {
-                      setFormState({ ...formState, serviceList: services });
-                      if (Validators.serviceList(services)) {
-                        setCurrentStep(Math.max(currentStep, 4));
-                      }
-                    }}
-                    services={formState.serviceList}
-                  />
-                </>,
-                <>
-                  <Text size={16}>Environment variables (optional)</Text>
-                  <Spacer y={0.5} />
-                  <Text color="helper">
-                    Specify environment variables shared among all services.
-                  </Text>
-                  <EnvGroupArray
-                    values={formState.envVariables}
-                    setValues={(x: any) => {
-                      setFormState({ ...formState, envVariables: x });
-                    }}
-                    fileUpload={true}
-                  />
-                </>,
-                /*
+                  }}
+                  services={formState.serviceList}
+                />
+              </>,
+              <>
+                <Text size={16}>Environment variables (optional)</Text>
+                <Spacer y={0.5} />
+                <Text color="helper">
+                  Specify environment variables shared among all services.
+                </Text>
+                <EnvGroupArray
+                  values={formState.envVariables}
+                  setValues={(x: any) => {
+                    setFormState({ ...formState, envVariables: x });
+                  }}
+                  fileUpload={true}
+                />
+              </>,
+              /*
               <>
                 <Text size={16}>Release command (optional)</Text>
                 <Spacer y={0.5} />
@@ -580,34 +471,14 @@
                 />
               </>,
               */
-                <Button
-                  onClick={() => {
-                    if (imageUrl) {
-                      deployPorterApp();
-                    } else {
-                      setDeploymentError(undefined);
-                      setShowGHAModal(true);
-                    }
-                  }}
-                  status={
-                    deploying ? (
-                      "loading"
-                    ) : deploymentError ? (
-                      <Error message={deploymentError} />
-                    ) : undefined
+              <Button
+                onClick={() => {
+                  if (imageUrl) {
+                    deployPorterApp();
+                  } else {
+                    setDeploymentError(undefined);
+                    setShowGHAModal(true);
                   }
-<<<<<<< HEAD
-                  loadingText={"Deploying..."}
-                  width={"150px"}
-                >
-                  Deploy app
-                </Button>,
-              ]}
-            />
-            <Spacer y={3} />
-          </StyledConfigureTemplate>
-        </>
-=======
                 }}
                 status={
                   deploying ? (
@@ -625,7 +496,6 @@
           />
           <Spacer y={3} />
         </StyledConfigureTemplate>
->>>>>>> de9c52d3
       </Div>
       {showGHAModal && (
         <GithubActionModal
