--- conflicted
+++ resolved
@@ -24,18 +24,12 @@
 import SourceSelector, { SourceType } from "./SourceSelector";
 import SourceSettings from "./SourceSettings";
 import Services from "./Services";
-<<<<<<< HEAD
-import EnvGroupArray, { KeyValueType } from "main/home/cluster-dashboard/env-groups/EnvGroupArray";
-import Select from "components/porter/Select";
-import GithubActionModal from "./GithubActionModal";
-=======
 import EnvGroupArray, {
   KeyValueType,
 } from "main/home/cluster-dashboard/env-groups/EnvGroupArray";
 import Select from "components/porter/Select";
 import GithubActionModal from "./GithubActionModal";
 import { ActionConfigType, FullActionConfigType } from "shared/types";
->>>>>>> 9cce52c4
 
 type Props = RouteComponentProps & {};
 
@@ -79,8 +73,6 @@
   const [isLoading, setIsLoading] = useState<boolean>(true);
   const [currentStep, setCurrentStep] = useState<number>(0);
   const [formState, setFormState] = useState<FormState>(INITIAL_STATE);
-<<<<<<< HEAD
-=======
   const [actionConfig, setActionConfig] = useState<ActionConfigType>({
     ...defaultActionConfig,
   });
@@ -107,122 +99,11 @@
       should_create_workflow: shouldCreateWorkflow,
     };
   };
->>>>>>> 9cce52c4
   const [showGHAModal, setShowGHAModal] = useState<boolean>(false);
 
   return (
     <CenterWrapper>
       <Div>
-<<<<<<< HEAD
-      <StyledConfigureTemplate>
-        <Back to="/apps" />
-        <DashboardHeader
-          prefix={
-            <Icon
-              src={web}
-            />
-          }
-          title="Deploy a new application"
-          capitalize={false}
-          disableLineBreak
-        />
-        <DarkMatter />
-        <VerticalSteps
-          currentStep={currentStep}
-          steps={[
-            <>
-              <Text size={16}>Application name</Text>
-              <Spacer y={0.5} />
-              <Text color="helper">
-                Lowercase letters, numbers, and "-" only.
-              </Text>
-              <Spacer y={0.5} />
-              <Input
-                placeholder="ex: academic-sophon"
-                value={formState.applicationName}
-                width="300px"
-                setValue={(e) => {
-                  setFormState({ ...formState, applicationName: e })
-                  if (Validators.applicationName(e)) {
-                    setCurrentStep(Math.max(currentStep, 1));
-                  }
-                }}
-              />
-            </>,
-            <>
-              <Text size={16}>Deployment method</Text>
-              <Spacer y={0.5} />
-              <Text color="helper">
-                Deploy from a Git repository or a Docker registry.
-                <a
-                  href="https://docs.porter.run/deploying-applications/overview"
-                  target="_blank"
-                >
-                  &nbsp;Learn more.
-                </a>
-              </Text>
-              <Spacer y={0.5} />
-              <SourceSelector
-                selectedSourceType={formState.selectedSourceType}
-                setSourceType={(type) => {
-                  setFormState({ ...formState, selectedSourceType: type })
-                  if (Validators.selectedSourceType(type)) {
-                    setCurrentStep(Math.max(currentStep, 2));
-                  }
-                }}
-              />
-              <SourceSettings source={formState.selectedSourceType} />
-            </>,
-            <>
-              <Text size={16}>Services</Text>
-              <Spacer y={1} />
-              <Services
-                setServices={
-                  (services: any[]) => {
-                    setFormState({ ...formState, serviceList: services })
-                    if (Validators.serviceList(services)) {
-                      setCurrentStep(Math.max(currentStep, 4));
-                    }
-                  }}
-                services={formState.serviceList}
-              />
-            </>,
-            <>
-              <Text size={16}>Environment variables</Text>
-              <Spacer y={0.5} />
-              <Text color="helper">
-                Specify environment variables shared among all services.
-              </Text>
-              <EnvGroupArray
-                values={formState.envVariables}
-                setValues={(x: any) => setFormState({ ...formState, envVariables: x })}
-                fileUpload={true}
-              />
-            </>,
-            <>
-              <Text size={16}>Release command (optional)</Text>
-              <Spacer y={0.5} />
-              <Text color="helper">
-                If specified, this command will be run before every deployment.
-              </Text>
-              <Spacer y={0.5} />
-              <Input
-                placeholder="yarn ./scripts/run-migrations.js"
-                value={""}
-                width="300px"
-                setValue={(e) => { }}
-              />
-            </>
-          ]}
-        />
-        <Spacer y={1} />
-        <Button onClick={() => setShowGHAModal(true)}>
-          DEPLYOY
-        </Button>
-      </StyledConfigureTemplate>
-      </Div>
-      {showGHAModal && <GithubActionModal closeModal={() => setShowGHAModal(false)} />}
-=======
         <StyledConfigureTemplate>
           <Back to="/apps" />
           <DashboardHeader
@@ -241,7 +122,7 @@
                 <Text color="helper">
                   Lowercase letters, numbers, and "-" only.
                 </Text>
-                <Spacer y={0.5} />
+                <Spacer y={0.5}></Spacer> 
                 <Input
                   placeholder="ex: academic-sophon"
                   value={formState.applicationName}
@@ -354,7 +235,6 @@
       {showGHAModal && (
         <GithubActionModal closeModal={() => setShowGHAModal(false)} />
       )}
->>>>>>> 9cce52c4
     </CenterWrapper>
   );
 };
@@ -398,10 +278,4 @@
 
 const StyledConfigureTemplate = styled.div`
   height: 100%;
-<<<<<<< HEAD
-`;
-
-
-=======
-`;
->>>>>>> 9cce52c4
+`;