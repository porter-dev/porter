import React, {
  createContext,
  useContext,
  useMemo,
  useState,
  type Dispatch,
  type SetStateAction,
} from "react";
import { PorterApp } from "@porter-dev/api-contracts";
import { useQuery } from "@tanstack/react-query";
import styled from "styled-components";
import { z } from "zod";

import Loading from "components/Loading";
import Container from "components/porter/Container";
import Link from "components/porter/Link";
import Spacer from "components/porter/Spacer";
import Text from "components/porter/Text";
import { usePorterYaml } from "lib/hooks/usePorterYaml";
import { clientAppFromProto, type SourceOptions } from "lib/porter-apps";
import {
<<<<<<< HEAD
  deserializeNotifications,
  type ClientNotification,
} from "lib/porter-apps/notification";
import {
=======
>>>>>>> 42c4cfc7
  type ClientService,
  type DetectedServices,
} from "lib/porter-apps/services";
import { appRevisionValidator, type AppRevision } from "lib/revisions/types";

import api from "shared/api";
import { Context } from "shared/Context";
import {
  useDeploymentTarget,
  type DeploymentTarget,
} from "shared/DeploymentTargetContext";
import notFound from "assets/not-found.png";
<<<<<<< HEAD
=======

>>>>>>> 42c4cfc7
import {
  populatedEnvGroup,
  type PopulatedEnvGroup,
} from "../validate-apply/app-settings/types";
import { porterAppValidator, type PorterAppRecord } from "./AppView";
<<<<<<< HEAD
import { porterAppNotificationEventMetadataValidator } from "./tabs/activity-feed/events/types";
=======
>>>>>>> 42c4cfc7

type LatestRevisionContextType = {
  porterApp: PorterAppRecord;
  latestRevision: AppRevision;
  latestProto: PorterApp;
  latestNotifications: ClientNotification[];
  servicesFromYaml: DetectedServices | null;
  clusterId: number;
  projectId: number;
  appName: string;
  deploymentTarget: DeploymentTarget & { namespace: string };
  previewRevision: AppRevision | null;
  attachedEnvGroups: PopulatedEnvGroup[];
  appEnv?: PopulatedEnvGroup;
  setPreviewRevision: Dispatch<SetStateAction<AppRevision | null>>;
  latestClientServices: ClientService[];
};
<<<<<<< HEAD

const LatestRevisionContext = createContext<LatestRevisionContextType | null>(
  null
);

=======

export const LatestRevisionContext =
  createContext<LatestRevisionContextType | null>(null);

>>>>>>> 42c4cfc7
export const useLatestRevision = (): LatestRevisionContextType => {
  const context = useContext(LatestRevisionContext);
  if (context == null) {
    throw new Error(
      "useLatestRevision must be used within a LatestRevisionContext"
    );
  }
  return context;
};

type LatestRevisionProviderProps = {
  appName?: string;
  children: JSX.Element;
<<<<<<< HEAD
}): JSX.Element => {
=======
};

export const LatestRevisionProvider: React.FC<LatestRevisionProviderProps> = ({
  appName,
  children,
}) => {
>>>>>>> 42c4cfc7
  const [previewRevision, setPreviewRevision] = useState<AppRevision | null>(
    null
  );
  const { currentCluster, currentProject } = useContext(Context);
  const { currentDeploymentTarget } = useDeploymentTarget();

  const appParamsExist =
    !!appName &&
    !!currentCluster &&
    !!currentProject &&
    !!currentDeploymentTarget;

  const { data: porterApp, status: porterAppStatus } = useQuery(
    ["getPorterApp", currentCluster?.id, currentProject?.id, appName],
    async () => {
      if (!appParamsExist) {
        return;
      }

      const res = await api.getPorterApp(
        "<token>",
        {},
        {
          cluster_id: currentCluster.id,
          project_id: currentProject.id,
          name: appName,
        }
      );

      const porterApp = await porterAppValidator.parseAsync(res.data);
      return porterApp;
    },
    {
      enabled: appParamsExist,
    }
  );

  const {
    data: {
      app_revision: latestRevision,
      notifications: latestNotifications = [],
    } = {},
    status,
  } = useQuery(
    [
      "getLatestRevision",
      currentProject?.id,
      currentCluster?.id,
      currentDeploymentTarget,
      appName,
    ],
    async () => {
      if (!appParamsExist) {
        return { app_revision: undefined, notifications: [] };
      }
      const res = await api.getLatestRevision(
        "<token>",
        {
          deployment_target_id: currentDeploymentTarget.id,
        },
        {
          project_id: currentProject.id,
          cluster_id: currentCluster.id,
          porter_app_name: appName,
        }
      );

      const {
        app_revision: appRevision,
        notifications: porterAppNotifications,
      } = await z
        .object({
          app_revision: appRevisionValidator,
          notifications: z.array(porterAppNotificationEventMetadataValidator),
        })
        .parseAsync(res.data);
      return {
        app_revision: appRevision,
        notifications: deserializeNotifications(porterAppNotifications),
      };
    },
    {
      enabled: appParamsExist,
      refetchInterval: 5000,
      refetchOnWindowFocus: false,
    }
  );

  const { data, status: deploymentTargetStatus } = useQuery(
    [
      "getDeploymentTarget",
      {
        cluster_id: currentCluster?.id,
        project_id: currentProject?.id,
        deployment_target_id: currentDeploymentTarget?.id,
      },
    ],
    async () => {
      if (!currentCluster || !currentProject || !currentDeploymentTarget) {
        return;
      }
      const res = await api.getDeploymentTarget(
        "<token>",
        {},
        {
          project_id: currentProject.id,
          cluster_id: currentCluster.id,
          deployment_target_id: currentDeploymentTarget.id,
        }
      );

      const { deployment_target: deploymentTarget } = await z
        .object({
          deployment_target: z.object({
            cluster_id: z.number(),
            namespace: z.string(),
            preview: z.boolean(),
          }),
        })
        .parseAsync(res.data);

      return deploymentTarget;
    },
    {
      enabled: !!currentCluster && !!currentProject,
    }
  );

  const revisionId = previewRevision?.id ?? latestRevision?.id;
  const { data: { attachedEnvGroups = [], appEnv } = {} } = useQuery(
    ["getAttachedEnvGroups", appName, revisionId],
    async () => {
      if (
        !appName ||
        !revisionId ||
        !currentCluster?.id ||
        !currentProject?.id
      ) {
        return {
          attachedEnvGroups: [],
          appEnv: undefined,
        };
      }

      const res = await api.getAttachedEnvGroups(
        "<token>",
        {},
        {
          project_id: currentProject.id,
          cluster_id: currentCluster.id,
          app_name: appName,
          revision_id: revisionId,
        }
      );

      const { env_groups: attachedEnvGroups, app_env: appEnv } = await z
        .object({
          env_groups: z.array(populatedEnvGroup),
          app_env: populatedEnvGroup,
        })
        .parseAsync(res.data);

      return {
        attachedEnvGroups,
        appEnv,
      };
    },
    {
      enabled:
        !!appName && !!revisionId && !!currentCluster && !!currentProject,
    }
  );

  const latestSource: SourceOptions | null = useMemo(() => {
    if (!porterApp) {
      return null;
    }

    if (porterApp.image_repo_uri) {
      const [repository, tag] = porterApp.image_repo_uri.split(":");
      return {
        type: "docker-registry",
        image: {
          repository,
          tag,
        },
      };
    }

    return {
      type: "github",
      git_repo_id: porterApp.git_repo_id ?? 0,
      git_repo_name: porterApp.repo_name ?? "",
      git_branch: porterApp.git_branch ?? "",
      porter_yaml_path: porterApp.porter_yaml_path ?? "./porter.yaml",
    };
  }, [porterApp]);

  const { loading: porterYamlLoading, detectedServices } = usePorterYaml({
    source: latestSource?.type === "github" ? latestSource : null,
    appName,
    useDefaults: false,
  });

  const latestProto = useMemo(() => {
    if (!latestRevision) {
      return;
    }

    return PorterApp.fromJsonString(atob(latestRevision.b64_app_proto), {
      ignoreUnknownFields: true,
    });
  }, [latestRevision]);

  const latestClientServices = useMemo(() => {
    if (!latestProto) {
      return [];
    }

    const app = clientAppFromProto({
      proto: latestProto,
      overrides: detectedServices,
    });
    return app.services;
  }, [latestProto, detectedServices]);

  if (
    status === "loading" ||
    porterAppStatus === "loading" ||
    deploymentTargetStatus === "loading" ||
    !appParamsExist ||
    porterYamlLoading
  ) {
    return <Loading />;
  }

  if (
    status === "error" ||
    porterAppStatus === "error" ||
    deploymentTargetStatus === "error" ||
    !latestRevision ||
    !latestProto ||
    !porterApp
  ) {
    return (
      <Placeholder>
        <Container row>
          <PlaceholderIcon src={notFound} />
          <Text color="helper">
<<<<<<< HEAD
            No application matching &ldquo;{appName}&rdquo; was found.
=======
            No application matching &quot;{appName}&quot; was found.
>>>>>>> 42c4cfc7
          </Text>
        </Container>
        <Spacer y={1} />
        <Link to="/apps">Return to dashboard</Link>
      </Placeholder>
    );
  }

  return (
    <LatestRevisionContext.Provider
      value={{
        latestRevision,
        latestProto,
        latestNotifications,
        porterApp,
        clusterId: currentCluster.id,
        projectId: currentProject.id,
        deploymentTarget: {
          ...currentDeploymentTarget,
          namespace: data?.namespace ?? "",
        },
        servicesFromYaml: detectedServices,
        attachedEnvGroups,
        appEnv,
        previewRevision,
        setPreviewRevision,
        latestClientServices,
        appName,
      }}
    >
      {children}
    </LatestRevisionContext.Provider>
  );
};

const PlaceholderIcon = styled.img`
  height: 13px;
  margin-right: 12px;
  opacity: 0.65;
`;
const Placeholder = styled.div`
  width: 100%;
  height: 100%;
  display: flex;
  flex-direction: column;
  justify-content: center;
  align-items: center;
  font-size: 13px;
`;<|MERGE_RESOLUTION|>--- conflicted
+++ resolved
@@ -19,13 +19,10 @@
 import { usePorterYaml } from "lib/hooks/usePorterYaml";
 import { clientAppFromProto, type SourceOptions } from "lib/porter-apps";
 import {
-<<<<<<< HEAD
   deserializeNotifications,
   type ClientNotification,
 } from "lib/porter-apps/notification";
 import {
-=======
->>>>>>> 42c4cfc7
   type ClientService,
   type DetectedServices,
 } from "lib/porter-apps/services";
@@ -38,19 +35,13 @@
   type DeploymentTarget,
 } from "shared/DeploymentTargetContext";
 import notFound from "assets/not-found.png";
-<<<<<<< HEAD
-=======
-
->>>>>>> 42c4cfc7
+
 import {
   populatedEnvGroup,
   type PopulatedEnvGroup,
 } from "../validate-apply/app-settings/types";
 import { porterAppValidator, type PorterAppRecord } from "./AppView";
-<<<<<<< HEAD
 import { porterAppNotificationEventMetadataValidator } from "./tabs/activity-feed/events/types";
-=======
->>>>>>> 42c4cfc7
 
 type LatestRevisionContextType = {
   porterApp: PorterAppRecord;
@@ -68,18 +59,11 @@
   setPreviewRevision: Dispatch<SetStateAction<AppRevision | null>>;
   latestClientServices: ClientService[];
 };
-<<<<<<< HEAD
 
 const LatestRevisionContext = createContext<LatestRevisionContextType | null>(
   null
 );
 
-=======
-
-export const LatestRevisionContext =
-  createContext<LatestRevisionContextType | null>(null);
-
->>>>>>> 42c4cfc7
 export const useLatestRevision = (): LatestRevisionContextType => {
   const context = useContext(LatestRevisionContext);
   if (context == null) {
@@ -93,16 +77,12 @@
 type LatestRevisionProviderProps = {
   appName?: string;
   children: JSX.Element;
-<<<<<<< HEAD
-}): JSX.Element => {
-=======
 };
 
 export const LatestRevisionProvider: React.FC<LatestRevisionProviderProps> = ({
   appName,
   children,
 }) => {
->>>>>>> 42c4cfc7
   const [previewRevision, setPreviewRevision] = useState<AppRevision | null>(
     null
   );
@@ -352,11 +332,7 @@
         <Container row>
           <PlaceholderIcon src={notFound} />
           <Text color="helper">
-<<<<<<< HEAD
-            No application matching &ldquo;{appName}&rdquo; was found.
-=======
             No application matching &quot;{appName}&quot; was found.
->>>>>>> 42c4cfc7
           </Text>
         </Container>
         <Spacer y={1} />
