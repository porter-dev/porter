--- conflicted
+++ resolved
@@ -297,7 +297,6 @@
               </ImageTagContainer>
             </>
           ) : null}
-<<<<<<< HEAD
           {revisionNotificationsExist && (
             <>
               <Spacer inline x={0.5} />
@@ -309,8 +308,6 @@
               </Tag>
             </>
           )}
-=======
->>>>>>> 30415cbb
         </Container>
         <Container row>
           <Icon height="14px" src={run_for} />
