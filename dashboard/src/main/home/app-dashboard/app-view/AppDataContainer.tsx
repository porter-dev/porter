--- conflicted
+++ resolved
@@ -13,14 +13,11 @@
 import { useHistory } from "react-router";
 import { match } from "ts-pattern";
 import Overview from "./tabs/Overview";
-import {
-  AppValidationResult,
-  useAppValidation,
-} from "lib/hooks/useAppValidation";
+import { useAppValidation } from "lib/hooks/useAppValidation";
 import api from "shared/api";
 import { useQueryClient } from "@tanstack/react-query";
 import Settings from "./tabs/Settings";
-import BuildSettings from "./tabs/BuildSettings";
+import BuildSettingsTab from "./tabs/BuildSettingsTab";
 import Environment from "./tabs/Environment";
 import AnimateHeight from "react-animate-height";
 import Banner from "components/porter/Banner";
@@ -36,6 +33,7 @@
 import { PorterApp } from "@porter-dev/api-contracts";
 import JobsTab from "./tabs/JobsTab";
 import ConfirmRedeployModal from "./ConfirmRedeployModal";
+import ImageSettingsTab from "./tabs/ImageSettingsTab";
 
 // commented out tabs are not yet implemented
 // will be included as support is available based on data from app revisions rather than helm releases
@@ -270,25 +268,31 @@
       }
 
       // redirect to the default tab after save
-<<<<<<< HEAD
       history.push(`/apps/${porterAppRecord.name}/${DEFAULT_TAB}`);
-=======
-      history.push(`/apps/${porterApp.name}/${DEFAULT_TAB}`);
->>>>>>> 5cad08db
     } catch (err) { }
   });
 
   const cancelRedeploy = useCallback(() => {
+    const resetProto = previewRevision ? PorterApp.fromJsonString(atob(previewRevision.b64_app_proto)) : latestProto;
+
+    // we don't store versions of build settings because they are stored in the db, so we just have to use the latest version
+    // however, for image settings, we can pull image repo and tag from the proto
+    const resetSource = porterAppRecord.image_repo_uri && resetProto.image ? {
+      type: "docker-registry" as const,
+      image: {
+        repository: resetProto.image.repository,
+        tag: resetProto.image.tag
+      }
+    } : latestSource;
+
     reset({
       app: clientAppFromProto({
-        proto: previewRevision
-          ? PorterApp.fromJsonString(atob(previewRevision.b64_app_proto))
-          : latestProto,
+        proto: resetProto,
         overrides: servicesFromYaml,
         variables: appEnv?.variables,
         secrets: appEnv?.secret_variables,
       }),
-      source: latestSource,
+      source: resetSource,
       deletions: {
         envGroupNames: [],
         serviceNames: [],
@@ -304,16 +308,28 @@
   }, [onSubmit, setConfirmDeployModalOpen]);
 
   useEffect(() => {
+    const newProto = previewRevision
+      ? PorterApp.fromJsonString(atob(previewRevision.b64_app_proto))
+      : latestProto;
+
+    // we don't store versions of build settings because they are stored in the db, so we just have to use the latest version
+    // however, for image settings, we can pull image repo and tag from the proto
+    const newSource = porterAppRecord.image_repo_uri && newProto.image ? {
+      type: "docker-registry" as const,
+      image: {
+        repository: newProto.image.repository,
+        tag: newProto.image.tag
+      }
+    } : latestSource;
+
     reset({
       app: clientAppFromProto({
-        proto: previewRevision
-          ? PorterApp.fromJsonString(atob(previewRevision.b64_app_proto))
-          : latestProto,
+        proto: newProto,
         overrides: servicesFromYaml,
         variables: appEnv?.variables,
         secrets: appEnv?.secret_variables,
       }),
-      source: latestSource,
+      source: newSource,
       deletions: {
         envGroupNames: [],
         serviceNames: [],
@@ -386,16 +402,12 @@
                   value: "build-settings",
                 },
               ]
-<<<<<<< HEAD
               : [
                 {
                   label: "Image Settings",
                   value: "image-settings",
                 },
               ]),
-=======
-              : []),
->>>>>>> 5cad08db
             { label: "Settings", value: "settings" },
           ]}
           currentTab={currentTab}
@@ -413,22 +425,12 @@
         {match(currentTab)
           .with("activity", () => <Activity />)
           .with("overview", () => <Overview />)
-<<<<<<< HEAD
           .with("build-settings", () => (
-            <BuildSettings
-              redeployOnSave={redeployOnSave}
-              setRedeployOnSave={setRedeployOnSave}
-            />
+            <BuildSettingsTab />
           ))
           .with("image-settings", () => (
-            <BuildSettings
-              redeployOnSave={redeployOnSave}
-              setRedeployOnSave={setRedeployOnSave}
-            />
+            <ImageSettingsTab />
           ))
-=======
-          .with("build-settings", () => <BuildSettings />)
->>>>>>> 5cad08db
           .with("environment", () => (
             <Environment latestSource={latestSource} />
           ))
