import React, {
  useCallback,
  useContext,
  useEffect,
  useMemo,
  useState,
} from "react";
import { zodResolver } from "@hookform/resolvers/zod";
import { PorterApp } from "@porter-dev/api-contracts";
import { useQueryClient } from "@tanstack/react-query";
import axios from "axios";
import _ from "lodash";
import AnimateHeight from "react-animate-height";
import { FormProvider, useForm } from "react-hook-form";
import { useHistory } from "react-router";
import styled from "styled-components";
import { match } from "ts-pattern";
import { z } from "zod";

import Banner from "components/porter/Banner";
import Button from "components/porter/Button";
import { Error as ErrorComponent } from "components/porter/Error";
import Icon from "components/porter/Icon";
import Link from "components/porter/Link";
import Spacer from "components/porter/Spacer";
import Tag from "components/porter/Tag";
import TabSelector from "components/TabSelector";
import { useAppAnalytics } from "lib/hooks/useAppAnalytics";
import { useAppValidation } from "lib/hooks/useAppValidation";
import { useIntercom } from "lib/hooks/useIntercom";
import {
  clientAppFromProto,
  porterAppFormValidator,
  type PorterAppFormData,
  type SourceOptions,
} from "lib/porter-apps";

import api from "shared/api";
import { Context } from "shared/Context";
import alert from "assets/alert-warning.svg";
import save from "assets/save-01.svg";

import ConfirmRedeployModal from "./ConfirmRedeployModal";
import { useLatestRevision } from "./LatestRevisionContext";
import Activity from "./tabs/Activity";
import EventFocusView from "./tabs/activity-feed/events/focus-views/EventFocusView";
import BuildSettingsTab from "./tabs/BuildSettingsTab";
import Environment from "./tabs/Environment";
import HelmEditorTab from "./tabs/HelmEditorTab";
import HelmLatestValuesTab from "./tabs/HelmLatestValuesTab";
import ImageSettingsTab from "./tabs/ImageSettingsTab";
import JobsTab from "./tabs/JobsTab";
import LogsTab from "./tabs/LogsTab";
import MetricsTab from "./tabs/MetricsTab";
import Notifications from "./tabs/Notifications";
import Overview from "./tabs/Overview";
import Settings from "./tabs/Settings";

// commented out tabs are not yet implemented
// will be included as support is available based on data from app revisions rather than helm releases
const validTabs = [
  "activity",
  "events",
  "overview",
  "logs",
  "metrics",
  // "debug",
  "environment",
  "build-settings",
  "image-settings",
  "settings",
  "helm-overrides",
  "helm-values",
  "job-history",
  "notifications",
] as const;
const DEFAULT_TAB = "activity";
type ValidTab = (typeof validTabs)[number];

type AppDataContainerProps = {
  tabParam?: string;
};

// todo(ianedwards): refactor button to use more predictable state
export type ButtonStatus = "" | "loading" | JSX.Element | "success";

const AppDataContainer: React.FC<AppDataContainerProps> = ({ tabParam }) => {
  const history = useHistory();
  const queryClient = useQueryClient();
  const [confirmDeployModalOpen, setConfirmDeployModalOpen] = useState(false);

  const { currentProject, user } = useContext(Context);

  const { updateAppStep } = useAppAnalytics();
  const { showIntercomWithMessage } = useIntercom();

  const {
    porterApp: porterAppRecord,
    latestProto,
    previewRevision,
    latestRevision,
    projectId,
    clusterId,
    deploymentTarget,
    servicesFromYaml,
    appEnv,
    setPreviewRevision,
    latestNotifications,
  } = useLatestRevision();
  const { validateApp, setServiceDeletions } = useAppValidation({
    deploymentTargetID: deploymentTarget.id,
  });

  const currentTab = useMemo(() => {
    if (tabParam && validTabs.includes(tabParam as ValidTab)) {
      return tabParam as ValidTab;
    }

    return DEFAULT_TAB;
  }, [tabParam]);

  const latestSource: SourceOptions = useMemo(() => {
    // because we store the image info in the app proto, we can refer to that for repository/tag instead of the app record
    if (porterAppRecord.image_repo_uri && latestProto.image) {
      return {
        type: "docker-registry",
        image: {
          repository: latestProto.image.repository,
          tag: latestProto.image.tag,
        },
      };
    }

    // the app proto does not contain the fields below, so we must pull them from the app record
    return {
      type: "github",
      git_repo_id: porterAppRecord.git_repo_id ?? 0,
      git_repo_name: porterAppRecord.repo_name ?? "",
      git_branch: porterAppRecord.git_branch ?? "",
      porter_yaml_path: porterAppRecord.porter_yaml_path ?? "./porter.yaml",
    };
  }, [porterAppRecord, latestProto]);

  const porterAppFormMethods = useForm<PorterAppFormData>({
    reValidateMode: "onSubmit",
    resolver: zodResolver(porterAppFormValidator),
    defaultValues: {
      app: clientAppFromProto({
        proto: latestProto,
        overrides: servicesFromYaml,
      }),
      source: latestSource,
      deletions: {
        serviceNames: [],
        envGroupNames: [],
        predeploy: [],
      },
    },
  });

  const {
    reset,
    handleSubmit,
    setError,
    formState: {
      isDirty,
      dirtyFields,
      isSubmitting,
      errors,
      isSubmitSuccessful,
    },
  } = porterAppFormMethods;

  // getAllDirtyFields recursively gets all dirty fields from the dirtyFields object
  // all fields in the form are set to a boolean indicating if the current value is different from the default value
  const getAllDirtyFields = (dirtyFields: object): string[] => {
    const dirty: string[] = [];

    Object.entries(dirtyFields).forEach(([key, value]) => {
      if (value) {
        if (typeof value === "boolean" && value) {
          dirty.push(key);
        }

        if (typeof value === "object") {
          dirty.push(...getAllDirtyFields(value));
        }
      }
    });

    return dirty;
  };

  // onlyExpandedChanged is true if the only dirty fields are expanded and id
  // expanded is a ui only value used to determine if a service is expanded or not
  // id is set by useFieldArray and is also not relevant to the app proto
  const onlyExpandedChanged = useMemo(() => {
    if (!isDirty) return false;

    // get all entries in entire dirtyFields object that are true
    const dirty = getAllDirtyFields(dirtyFields);
    return dirty.every((f) => f === "expanded" || f === "id");
  }, [isDirty, JSON.stringify(dirtyFields)]);

  const buildIsDirty = useMemo(() => {
    if (!isDirty) return false;

    // get all entries in entire dirtyFields object that are true
    const dirty = getAllDirtyFields(dirtyFields.app?.build ?? {});
    return dirty.some((f) => f);
  }, [isDirty, JSON.stringify(dirtyFields)]);

  const onSubmit = handleSubmit(async (data) => {
    try {
      const { variables, secrets, validatedAppProto } = await validateApp(
        data,
        currentProject?.beta_features_enabled
      );

      const needsRebuild =
        buildIsDirty ||
        latestRevision.status === "BUILD_FAILED" ||
        latestRevision.status === "PREDEPLOY_FAILED";

      if (needsRebuild && !data.redeployOnSave) {
        setConfirmDeployModalOpen(true);
        return;
      }

      if (currentProject?.beta_features_enabled && !needsRebuild) {
        const serviceDeletions = setServiceDeletions(data.app.services);

        await api.updateApp(
          "<token>",
          {
            b64_app_proto: btoa(validatedAppProto.toJsonString()),
            deployment_target_id: deploymentTarget.id,
            variables,
            secrets,
            is_env_override: true,
            deletions: {
              service_names: data.deletions.serviceNames.map((s) => s.name),
              predeploy: data.deletions.predeploy.map((s) => s.name),
              env_group_names: data.deletions.envGroupNames.map(
                (eg) => eg.name
              ),
<<<<<<< HEAD
              env_variable_names: [],
=======
>>>>>>> 30415cbb
              service_deletions: serviceDeletions,
            },
          },
          {
            project_id: projectId,
            cluster_id: clusterId,
          }
        );
      }

      // force_build will create a new 0 revision that will not be deployed
      // but will be used to hydrate values when the workflow is run
      if (!currentProject?.beta_features_enabled) {
        await api.applyApp(
          "<token>",
          {
            b64_app_proto: btoa(validatedAppProto.toJsonString()),
            deployment_target_id: deploymentTarget.id,
            force_build: needsRebuild,
            variables,
            secrets,
            hard_env_update: true,
          },
          {
            project_id: projectId,
            cluster_id: clusterId,
          }
        );
      }

      if (latestSource.type === "github" && needsRebuild) {
        if (currentProject?.beta_features_enabled && validatedAppProto.build) {
          await api.updateBuildSettings(
            "<token>",
            {
              build_settings: validatedAppProto.build,
            },
            {
              project_id: projectId,
              cluster_id: clusterId,
              porter_app_name: porterAppRecord.name,
            }
          );
        }

        const res = await api.reRunGHWorkflow(
          "<token>",
          {},
          {
            project_id: projectId,
            cluster_id: clusterId,
            git_installation_id: latestSource.git_repo_id,
            owner: latestSource.git_repo_name.split("/")[0],
            name: latestSource.git_repo_name.split("/")[1],
            branch: porterAppRecord.git_branch,
            filename: "porter_stack_" + porterAppRecord.name + ".yml",
          }
        );

        if (res.data != null) {
          window.open(res.data, "_blank", "noreferrer");
        }
      }
      await queryClient.invalidateQueries([
        "getLatestRevision",
        projectId,
        clusterId,
        deploymentTarget.id,
        porterAppRecord.name,
      ]);
      setPreviewRevision(null);

      if (deploymentTarget.preview) {
        history.push(
          `/preview-environments/apps/${porterAppRecord.name}/${DEFAULT_TAB}?target=${deploymentTarget.id}`
        );
        return;
      }

      // redirect to the default tab after save
      history.push(`/apps/${porterAppRecord.name}/${DEFAULT_TAB}`);
    } catch (err) {
      showIntercomWithMessage({
        message: "I am running into an issue updating my application.",
      });

      let message =
        "App update failed: please try again or contact support@porter.run if the error persists.";
      let stack = "Unable to get error stack";

      if (axios.isAxiosError(err)) {
        const parsed = z
          .object({ error: z.string() })
          .safeParse(err.response?.data);
        if (parsed.success) {
          message = `App update failed: ${parsed.data.error}`;
        }
        stack = err.stack ?? "(No error stack)";
      }

      void updateAppStep({
        step: "porter-app-update-failure",
        errorMessage: message,
        appName: latestProto.name,
        errorStackTrace: stack,
      });
      setError("app", {
        message,
      });
    }
  });

  const cancelRedeploy = useCallback(() => {
    const resetProto = previewRevision
      ? PorterApp.fromJsonString(atob(previewRevision.b64_app_proto), {
          ignoreUnknownFields: true,
        })
      : latestProto;

    // we don't store versions of build settings because they are stored in the db, so we just have to use the latest version
    // however, for image settings, we can pull image repo and tag from the proto
    const resetSource =
      porterAppRecord.image_repo_uri && resetProto.image
        ? {
            type: "docker-registry" as const,
            image: {
              repository: resetProto.image.repository,
              tag: resetProto.image.tag,
            },
          }
        : latestSource;

    reset({
      app: clientAppFromProto({
        proto: resetProto,
        overrides: servicesFromYaml,
        variables: appEnv?.variables,
        secrets: appEnv?.secret_variables,
      }),
      source: resetSource,
      deletions: {
        predeploy: [],
        envGroupNames: [],
        serviceNames: [],
      },
      redeployOnSave: false,
    });
    setConfirmDeployModalOpen(false);
  }, [previewRevision, latestProto, servicesFromYaml, appEnv, latestSource]);

  const finalizeDeploy = useCallback(() => {
    setConfirmDeployModalOpen(false);
    void onSubmit();
  }, [onSubmit, setConfirmDeployModalOpen]);

  const buttonStatus = useMemo(() => {
    if (isSubmitting) {
      return "loading";
    }

    // TODO: create a more unified way of parsing form/apply errors, unified with the logic in CreateApp
    const errorKeys = Object.keys(errors);
    if (errorKeys.length > 0) {
      const stringifiedJson = JSON.stringify(errors);
      let errorMessage =
        "App update failed. Please try again. If the error persists, please contact support@porter.run.";
      if (errorKeys.includes("app")) {
        const appErrors = Object.keys(errors.app ?? {});
        if (appErrors.includes("build")) {
          errorMessage = "Build settings are not properly configured.";
        } else if (appErrors.includes("services")) {
          errorMessage = "Service settings are not properly configured";
          if (
            errors.app?.services?.root?.message ??
            errors.app?.services?.message
          ) {
            const serviceErrorMessage =
              errors.app?.services?.root?.message ??
              errors.app?.services?.message;
            errorMessage = `${errorMessage} - ${serviceErrorMessage}`;
          }
          errorMessage = `${errorMessage}. To undo all changes, refresh the page.`;
        } else if (appErrors.includes("env")) {
          errorMessage = "Environment variables are not properly configured";
          if (errors.app?.env?.root?.message ?? errors.app?.env?.message) {
            const envErrorMessage =
              errors.app?.env?.root?.message ?? errors.app?.env?.message;
            errorMessage = `${errorMessage} - ${envErrorMessage}`;
          }
          errorMessage = `${errorMessage}. To undo all changes, refresh the page.`;
        } else if (appErrors.includes("message")) {
          // this is the high level error message coming from the apply
          errorMessage = errors.app?.message ?? errorMessage;
        }
      }

      showIntercomWithMessage({
        message: "I am running into an issue updating my application.",
      });
      void updateAppStep({
        step: "porter-app-update-failure",
        errorMessage: `Form validation error (visible to user): ${errorMessage}. Stringified JSON errors (invisible to user): ${stringifiedJson}`,
        appName: latestProto.name,
      });

      return <ErrorComponent message={errorMessage} maxWidth="600px" />;
    }

    if (isSubmitSuccessful) {
      return "success";
    }

    return "";
  }, [isSubmitting, JSON.stringify(errors)]);

  const tabs = useMemo(() => {
    const numNotifications = latestNotifications.length;

    const base = [
      {
        label: `Notifications`,
        value: "notifications",
        sibling:
          numNotifications > 0 ? (
            <Tag borderColor={"#FFBF00"}>
              <Link
                to={`/apps/${latestProto.name}/notifications`}
                color={"#FFBF00"}
              >
                <TagIcon src={alert} />
                <div
                  style={{
                    display: "flex",
                    alignItems: "center",
                    fontSize: "13px",
                  }}
                >
                  {numNotifications}
                </div>
              </Link>
            </Tag>
          ) : undefined,
      },
      { label: "Activity", value: "activity" },
      { label: "Overview", value: "overview" },
      { label: "Logs", value: "logs" },
      { label: "Metrics", value: "metrics" },
      { label: "Environment", value: "environment" },
    ];

    if (deploymentTarget.preview) {
      return base;
    }

    if (latestProto.build) {
      base.push({
        label: "Build Settings",
        value: "build-settings",
      });
    } else {
      base.push({
        label: "Image Settings",
        value: "image-settings",
      });
    }

    if ((currentProject?.helm_values_enabled ?? false) || user?.isPorterUser) {
      base.push({ label: "Helm Overrides", value: "helm-overrides" });
    }
    if (user?.isPorterUser) {
      base.push({ label: "Latest Helm Values", value: "helm-values" });
    }

    base.push({ label: "Settings", value: "settings" });
    return base;
  }, [deploymentTarget.preview, latestProto.build, latestNotifications.length]);

  useEffect(() => {
    const newProto = previewRevision
      ? PorterApp.fromJsonString(atob(previewRevision.b64_app_proto), {
          ignoreUnknownFields: true,
        })
      : latestProto;

    // we don't store versions of build settings because they are stored in the db, so we just have to use the latest version
    // however, for image settings, we can pull image repo and tag from the proto
    const newSource =
      porterAppRecord.image_repo_uri && newProto.image
        ? {
            type: "docker-registry" as const,
            image: {
              repository: newProto.image.repository,
              tag: newProto.image.tag,
            },
          }
        : latestSource;

    reset({
      app: clientAppFromProto({
        proto: newProto,
        overrides: servicesFromYaml,
        variables: appEnv?.variables,
        secrets: appEnv?.secret_variables,
      }),
      source: newSource,
      deletions: {
        envGroupNames: [],
        serviceNames: [],
        predeploy: [],
      },
      redeployOnSave: false,
    });
  }, [
    servicesFromYaml,
    currentTab,
    JSON.stringify(latestProto),
    previewRevision,
    latestRevision.revision_number,
    appEnv,
  ]);

  return (
    <FormProvider {...porterAppFormMethods}>
      <form onSubmit={onSubmit}>
        <AnimateHeight height={isDirty && !onlyExpandedChanged ? "auto" : 0}>
          <Banner
            type="warning"
            suffix={
              <>
                <Button
                  type="submit"
                  loadingText={"Updating..."}
                  height={"10px"}
                  status={isSubmitting ? "loading" : ""}
                  disabled={
                    isSubmitting ||
                    latestRevision.status === "CREATED" ||
                    latestRevision.status === "AWAITING_BUILD_ARTIFACT"
                  }
                  disabledTooltipMessage="Please wait for the deploy to complete before updating the app"
                >
                  <Icon src={save} height={"13px"} />
                  <Spacer inline x={0.5} />
                  Save as latest version
                </Button>
              </>
            }
          >
            Changes you are currently previewing have not been saved.
            <Spacer inline width="5px" />
          </Banner>
          <Spacer y={1} />
        </AnimateHeight>
        <TabSelector
          noBuffer
          options={tabs}
          currentTab={currentTab}
          setCurrentTab={(tab) => {
            if (deploymentTarget.preview) {
              history.push(
                `/preview-environments/apps/${porterAppRecord.name}/${tab}?target=${deploymentTarget.id}`
              );
              return;
            }
            history.push(`/apps/${porterAppRecord.name}/${tab}`);
          }}
        />
        <Spacer y={1} />
        {match(currentTab)
          .with("activity", () => <Activity />)
          .with("overview", () => <Overview buttonStatus={buttonStatus} />)
          .with("build-settings", () => (
            <BuildSettingsTab buttonStatus={buttonStatus} />
          ))
          .with("image-settings", () => (
            <ImageSettingsTab buttonStatus={buttonStatus} />
          ))
          .with("environment", () => (
            <Environment
              latestSource={latestSource}
              buttonStatus={buttonStatus}
            />
          ))
          .with("settings", () => <Settings />)
          .with("logs", () => <LogsTab />)
          .with("metrics", () => <MetricsTab />)
          .with("events", () => <EventFocusView />)
          .with("job-history", () => <JobsTab />)
          .with("helm-overrides", () => (
            <HelmEditorTab
              buttonStatus={buttonStatus}
              featureFlagEnabled={currentProject?.helm_values_enabled ?? false}
            />
          ))
          .with("helm-values", () => <HelmLatestValuesTab />)
          .with("notifications", () => <Notifications />)
          .otherwise(() => null)}
        <Spacer y={2} />
      </form>
      {confirmDeployModalOpen ? (
        <ConfirmRedeployModal
          setOpen={setConfirmDeployModalOpen}
          cancelRedeploy={cancelRedeploy}
          finalizeDeploy={finalizeDeploy}
          buildIsDirty={buildIsDirty}
        />
      ) : null}
    </FormProvider>
  );
};

export default AppDataContainer;

const TagIcon = styled.img`
  height: 13px;
  margin-right: 3px;
  margin-top: 1px;
`;<|MERGE_RESOLUTION|>--- conflicted
+++ resolved
@@ -244,10 +244,6 @@
               env_group_names: data.deletions.envGroupNames.map(
                 (eg) => eg.name
               ),
-<<<<<<< HEAD
-              env_variable_names: [],
-=======
->>>>>>> 30415cbb
               service_deletions: serviceDeletions,
             },
           },
