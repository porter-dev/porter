import styled from "styled-components";
import InputRow from "components/form-components/InputRow";
import SelectRow from "components/form-components/SelectRow";
import SaveButton from "components/SaveButton";
import { OFState } from "main/home/onboarding/state";
import {
  AWSProvisionerConfig,
  AWSRegistryConfig,
} from "main/home/onboarding/types";
import React, { useEffect, useState } from "react";
import api from "shared/api";
import { useSnapshot } from "valtio";
import Loading from "components/Loading";
import Helper from "components/form-components/Helper";

const regionOptions = [
  { value: "us-east-1", label: "US East (N. Virginia) us-east-1" },
  { value: "us-east-2", label: "US East (Ohio) us-east-2" },
  { value: "us-west-1", label: "US West (N. California) us-west-1" },
  { value: "us-west-2", label: "US West (Oregon) us-west-2" },
  { value: "af-south-1", label: "Africa (Cape Town) af-south-1" },
  { value: "ap-east-1", label: "Asia Pacific (Hong Kong) ap-east-1" },
  { value: "ap-south-1", label: "Asia Pacific (Mumbai) ap-south-1" },
  { value: "ap-northeast-2", label: "Asia Pacific (Seoul) ap-northeast-2" },
  { value: "ap-southeast-1", label: "Asia Pacific (Singapore) ap-southeast-1" },
  { value: "ap-southeast-2", label: "Asia Pacific (Sydney) ap-southeast-2" },
  { value: "ap-northeast-1", label: "Asia Pacific (Tokyo) ap-northeast-1" },
  { value: "ca-central-1", label: "Canada (Central) ca-central-1" },
  { value: "eu-central-1", label: "Europe (Frankfurt) eu-central-1" },
  { value: "eu-west-1", label: "Europe (Ireland) eu-west-1" },
  { value: "eu-west-2", label: "Europe (London) eu-west-2" },
  { value: "eu-south-1", label: "Europe (Milan) eu-south-1" },
  { value: "eu-west-3", label: "Europe (Paris) eu-west-3" },
  { value: "eu-north-1", label: "Europe (Stockholm) eu-north-1" },
  { value: "me-south-1", label: "Middle East (Bahrain) me-south-1" },
  { value: "sa-east-1", label: "South America (São Paulo) sa-east-1" },
];

const readableDate = (s: string) => {
  const ts = new Date(s);
  const date = ts.toLocaleDateString();
  const time = ts.toLocaleTimeString([], {
    hour: "numeric",
    minute: "2-digit",
  });
  return `${time} on ${date}`;
};

export const CredentialsForm: React.FC<{
  nextFormStep: (data: Partial<AWSRegistryConfig>) => void;
  project: any;
}> = ({ nextFormStep, project }) => {
  const snap = useSnapshot(OFState);
  const [accessId, setAccessId] = useState("");
  const [secretKey, setSecretKey] = useState("");
  const [awsRegion, setAWSRegion] = useState("us-east-1");
  const [buttonStatus, setButtonStatus] = useState("");
  const [showForm, setShowForm] = useState(false);
  const [lastConnectedAccount, setLastConnectedAccount] = useState(null);
  const [isLoading, setIsLoading] = useState(true);

  useEffect(() => {
    api
      .getAWSIntegration("<token>", {}, { project_id: project.id })
      .then((res) => {
        let integrations = res.data;
        if (!Array.isArray(integrations) || !integrations.length) {
          setShowForm(true);
          return;
        }

        // DO NOT USE THE INTEGRATION ID FROM THE CONNECTED REGISTRY
        integrations = integrations.filter((i) => {
          return (
            i.id !== snap.StateHandler?.connected_registry?.credentials?.id
          );
        });

        // filter can change the type from integrations so just in case
        // we check again that integrations is an array
        if (!Array.isArray(integrations) || !integrations) {
          setShowForm(true);
          return;
        }

        integrations.sort((a, b) => b.id - a.id);

        let lastUsed = integrations.find((i) => {
          return (
            i.id === snap.StateHandler?.provision_resources?.credentials?.id
          );
        });

        if (!lastUsed) {
          setShowForm(true);
          return;
        }

        setLastConnectedAccount(lastUsed);
        setShowForm(false);
      })
      .catch((err) => {
        setShowForm(true);
        console.error(err);
      })
      .finally(() => {
        setIsLoading(false);
      });
  }, []);

  const validate = () => {
    if (!accessId) {
      return {
        hasError: true,
        error: "Access ID cannot be empty",
      };
    }
    if (!secretKey) {
      return {
        hasError: true,
        error: "AWS Secret key cannot be empty",
      };
    }
    return {
      hasError: false,
      error: "",
    };
  };

  const submit = async () => {
    const validation = validate();
    if (validation.hasError) {
      setButtonStatus(validation.error);
      return;
    }

    try {
      const res = await api.createAWSIntegration(
        "token",
        {
          aws_region: awsRegion,
          aws_access_key_id: accessId,
          aws_secret_access_key: secretKey,
        },
        {
          id: project.id,
        }
      );

      continueToNextStep(res.data?.id);
    } catch (error) {
      setButtonStatus("Something went wrong, please try again");
    }
  };

  const continueToNextStep = (integration_id: number) => {
    nextFormStep({
      credentials: {
        id: integration_id,
      },
    });
  };

  if (isLoading) {
    return <Loading />;
  }

  if (showForm) {
    return (
      <div>
        <InputRow
          type="text"
          value={accessId}
          setValue={(x: string) => {
            setAccessId(x);
          }}
          label="👤 AWS Access ID"
          placeholder="ex: AKIAIOSFODNN7EXAMPLE"
          width="100%"
          isRequired={true}
        />
        <InputRow
          type="password"
          value={secretKey}
          setValue={(x: string) => {
            setSecretKey(x);
          }}
          label="🔒 AWS Secret Key"
          placeholder="○ ○ ○ ○ ○ ○ ○ ○ ○"
          width="100%"
          isRequired={true}
        />
        <SelectRow
          options={regionOptions}
          width="100%"
          value={awsRegion}
          scrollBuffer={true}
          dropdownMaxHeight="240px"
          setActiveValue={(x: string) => {
            setAWSRegion(x);
          }}
          label="📍 AWS Region"
        />
        <Br />
        <Flex>
          {lastConnectedAccount && (
            <CancelButton
              text="Cancel"
              disabled={false}
              onClick={() => setShowForm(false)}
              makeFlush={true}
              clearPosition={true}
              status=""
              statusPosition="right"
              color="#fc4976"
            />
          )}
          <SubmitButton
            text="Continue"
            disabled={false}
            onClick={submit}
            makeFlush={true}
            clearPosition={true}
            status={buttonStatus}
            statusPosition={"right"}
            disableLeftMargin={!lastConnectedAccount}
          />
        </Flex>
      </div>
    );
  }

  return (
    <>
      <Helper>Connected account:</Helper>
      <PreviewRow>
        <Flex>
          <i className="material-icons">account_circle</i>
          {lastConnectedAccount.aws_arn || "arn: n/a"}
        </Flex>
        <Right>
          Connected at {readableDate(lastConnectedAccount.created_at)}
        </Right>
      </PreviewRow>
      <Helper>
        Want to use a different account?{" "}
        <A onClick={() => setShowForm(true)} href="#">
          Connect another account
        </A>
        .
      </Helper>
      <SaveButton
        text="Continue"
        disabled={false}
        onClick={() => continueToNextStep(lastConnectedAccount?.id)}
        makeFlush={true}
        clearPosition={true}
        status={buttonStatus}
        statusPosition={"right"}
      />
    </>
  );
};

const machineTypeOptions = [
  { value: "t2.medium", label: "t2.medium" },
  { value: "t2.xlarge", label: "t2.xlarge" },
  { value: "t2.2xlarge", label: "t2.2xlarge" },
  { value: "t3.medium", label: "t3.medium" },
  { value: "t3.xlarge", label: "t3.xlarge" },
  { value: "t3.2xlarge", label: "t3.2xlarge" },
];

export const SettingsForm: React.FC<{
  nextFormStep: (data: Partial<AWSProvisionerConfig>) => void;
  project: any;
}> = ({ nextFormStep, project }) => {
  const snap = useSnapshot(OFState);
  const [clusterName, setClusterName] = useState(`${project.name}-cluster`);
  const [machineType, setMachineType] = useState("t2.medium");
  const [buttonStatus, setButtonStatus] = useState("");

  const validate = () => {
    if (!clusterName) {
      return {
        hasError: true,
        error: "Registry name cannot be empty",
      };
    }
    return {
      hasError: false,
      error: "",
    };
  };

  const catchError = (error: any) => {
    console.error(error);
  };

  const hasRegistryProvisioned = (
    infras: { kind: string; status: string }[]
  ) => {
    return !!infras.find(
      (i) => ["docr", "gcr", "ecr"].includes(i.kind) && i.status === "created"
    );
  };

  const hasClusterProvisioned = (
    infras: { kind: string; status: string }[]
  ) => {
    return !!infras.find(
      (i) => ["doks", "gks", "eks"].includes(i.kind) && i.status === "created"
    );
  };

  const provisionECR = async (awsIntegrationId: number) => {
    console.log("Started provision ECR");

    try {
      return await api
        .provisionECR(
          "<token>",
          {
            aws_integration_id: awsIntegrationId,
            ecr_name: `${project.name}-registry`,
          },
          { id: project.id }
        )
        .then((res) => res?.data);
    } catch (error) {
      catchError(error);
    }
  };

  const provisionEKS = async (awsIntegrationId: number) => {
    try {
      return await api
        .provisionEKS(
          "<token>",
          {
            aws_integration_id: awsIntegrationId,
            eks_name: clusterName,
            machine_type: machineType,
            issuer_email: snap.StateHandler.user_email,
          },
          { id: project.id }
        )
        .then((res) => res?.data);
    } catch (error) {
      catchError(error);
    }
  };

  const submit = async () => {
    const validation = validate();
    if (validation.hasError) {
      setButtonStatus(validation.error);
      return;
    }

    let infras = [];

    try {
      infras = await api
        .getInfra("<token>", {}, { project_id: project?.id })
        .then((res) => res?.data);
    } catch (error) {
      setButtonStatus("Something went wrong, try again later");
      return;
    }

    const integrationId = snap.StateHandler.provision_resources.credentials.id;

    let registryProvisionResponse = null;
    let clusterProvisionResponse = null;

    const shouldProvisionECR = snap.StateHandler.connected_registry.skip;

    if (shouldProvisionECR) {
      if (!hasRegistryProvisioned(infras)) {
        registryProvisionResponse = await provisionECR(integrationId);
      }
    }
    if (!hasClusterProvisioned(infras)) {
      clusterProvisionResponse = await provisionEKS(integrationId);
    }

    nextFormStep({
      settings: {
        registry_infra_id: registryProvisionResponse?.id,
        cluster_infra_id: clusterProvisionResponse?.id,
        cluster_name: clusterName,
        aws_machine_type: machineType,
      },
    });
  };

  return (
    <>
      <InputRow
        type="text"
        value={clusterName}
        setValue={(x) => {
          setClusterName(String(x));
        }}
        label="Cluster Name"
        placeholder="ex: porter-cluster"
        width="100%"
      />
      <SelectRow
        options={machineTypeOptions}
        width="100%"
        value={machineType}
        dropdownMaxHeight="240px"
        setActiveValue={(x: string) => {
          setMachineType(x);
        }}
        label="⚙️ AWS Machine Type"
<<<<<<< HEAD
        doc="https://porter-docs-demo-22fd462fef4dcd45.onporter.run/getting-started/provisioning-infrastructure#which-instance-type-should-i-select"
=======
        doc="https://docs.porter.run/getting-started/provisioning-infrastructure#which-instance-type-should-i-select"
>>>>>>> 39325084
      />
      <Br />
      <SaveButton
        text="Provision resources"
        disabled={false}
        onClick={submit}
        makeFlush={true}
        clearPosition={true}
        status={buttonStatus}
        statusPosition={"right"}
      />
    </>
  );
};

const CancelButton = styled(SaveButton)`
  z-index: 0;
`;

const Right = styled.div`
  text-align: right;
`;

const Br = styled.div`
  width: 100%;
  height: 15px;
`;

const SubmitButton = styled(SaveButton)`
  z-index: 0;
  margin-left: ${(props: { disableLeftMargin: boolean }) =>
    props.disableLeftMargin ? "" : "16px"};
`;

const A = styled.a`
  cursor: pointer;
`;

const Flex = styled.div`
  display: flex;
  color: #ffffff;
  align-items: center;
  > i {
    color: #aaaabb;
    font-size: 20px;
    margin-right: 10px;
  }
`;

const FlexColumn = styled.div`
  display: flex;
  flex-direction: column;
`;

const FlexColumnWithMargin = styled(FlexColumn)`
  margin-left: ${(props: { marginLeft: string }) => props.marginLeft};
`;

const SelectableSpan = styled.span`
  user-select: text;
`;

const PreviewRow = styled.div`
  display: flex;
  align-items: center;
  padding: 12px 15px;
  color: #ffffff55;
  background: #ffffff11;
  border: 1px solid #aaaabb;
  justify-content: space-between;
  font-size: 13px;
  border-radius: 5px;
`;<|MERGE_RESOLUTION|>--- conflicted
+++ resolved
@@ -416,11 +416,7 @@
           setMachineType(x);
         }}
         label="⚙️ AWS Machine Type"
-<<<<<<< HEAD
-        doc="https://porter-docs-demo-22fd462fef4dcd45.onporter.run/getting-started/provisioning-infrastructure#which-instance-type-should-i-select"
-=======
         doc="https://docs.porter.run/getting-started/provisioning-infrastructure#which-instance-type-should-i-select"
->>>>>>> 39325084
       />
       <Br />
       <SaveButton
