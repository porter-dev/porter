--- conflicted
+++ resolved
@@ -37,10 +37,7 @@
     icon: integrationList["gcr"]?.icon,
     label: "Google Artifact Registry (GAR)",
   },
-<<<<<<< HEAD
-=======
   /*
->>>>>>> deb5cc27
   {
     value: "do",
     icon: integrationList["do"]?.icon,
@@ -61,10 +58,7 @@
     label: "Google Cloud Platform (GCP)",
   },
 
-<<<<<<< HEAD
-=======
   /*
->>>>>>> deb5cc27
   {
     value: "do",
     icon: integrationList["do"]?.icon,
