--- conflicted
+++ resolved
@@ -18,13 +18,8 @@
 
     // Handle request type (can refactor)
     if (requestType === 'POST') {
-<<<<<<< HEAD
       axios.post(`http://localhost:8080${endpointString}`, params, {
       headers: {
-=======
-      axios.post(`https://${baseUrl + endpointString}`, params, {
-        headers: {
->>>>>>> 82ce364d
           Authorization: `Bearer ${token}`
         }
       })
@@ -35,11 +30,7 @@
         callback && callback(err, null);
       });
     } else if (requestType === 'PUT') {
-<<<<<<< HEAD
       axios.put(`http://localhost:8080/${endpointString}`, params, {
-=======
-      axios.put(`https://${baseUrl + endpointString}`, params, {
->>>>>>> 82ce364d
         headers: {
           Authorization: `Bearer ${token}`
         }
@@ -51,11 +42,7 @@
         callback && callback(err, null);
       });
     } else {
-<<<<<<< HEAD
       axios.get(`http://localhost:8080${endpointString}`, {
-=======
-      axios.get(`https://${baseUrl + endpoint}`, {
->>>>>>> 82ce364d
         headers: {
           Authorization: `Bearer ${token}`
         },
