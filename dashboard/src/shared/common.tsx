--- conflicted
+++ resolved
@@ -1,15 +1,8 @@
-<<<<<<< HEAD
-import aws from "assets/aws.png";
-import digitalOcean from "assets/do.png";
-import gcp from "assets/gcp.png";
-import { InfraType } from "shared/types";
-=======
 import aws from '../assets/aws.png';
 import digitalOcean from '../assets/do.png';
 import gcp from '../assets/gcp.png';
 import github from '../assets/github.png';
 import { InfraType } from '../shared/types';
->>>>>>> 5b9415e3
 
 export const infraNames: any = {
   ecr: "Elastic Container Registry (ECR)",
@@ -27,18 +20,10 @@
     label: "Kubernetes",
     buttonText: "Add a Cluster",
   },
-<<<<<<< HEAD
-  repo: {
-    icon:
-      "https://3.bp.blogspot.com/-xhNpNJJyQhk/XIe4GY78RQI/AAAAAAAAItc/ouueFUj2Hqo5dntmnKqEaBJR4KQ4Q2K3ACK4BGAYYCw/s1600/logo%2Bgit%2Bicon.png",
-    label: "Git Repository",
-    buttonText: "Add a Repository",
-=======
   'repo': {
     icon: 'https://3.bp.blogspot.com/-xhNpNJJyQhk/XIe4GY78RQI/AAAAAAAAItc/ouueFUj2Hqo5dntmnKqEaBJR4KQ4Q2K3ACK4BGAYYCw/s1600/logo%2Bgit%2Bicon.png',
     label: 'Git Repository',
     buttonText: 'Link a Github Account',
->>>>>>> 5b9415e3
   },
   registry: {
     icon:
@@ -84,10 +69,6 @@
   },
   do: {
     icon: digitalOcean,
-<<<<<<< HEAD
-    label: "DigitalOcean",
-  },
-=======
     label: 'DigitalOcean',
   },
   'github': {
@@ -98,7 +79,6 @@
     icon: 'https://about.gitlab.com/images/press/logo/png/gitlab-icon-rgb.png',
     label: 'Gitlab',
   }
->>>>>>> 5b9415e3
 };
 
 export const isAlphanumeric = (x: string | null) => {
@@ -113,76 +93,4 @@
   return object[
     Object.keys(object).find((k) => k.toLowerCase() === key.toLowerCase())
   ];
-<<<<<<< HEAD
-};
-
-export const includesCompletedInfraSet = (infras: InfraType[]): boolean => {
-  // TODO: declare globally while avoidiing changes to the array on helper call
-  let infraSets = [
-    ["ecr", "eks"],
-    ["gcr", "gke"],
-    ["docr", "doks"],
-  ];
-  if (infras.length === 0) {
-    return false;
-  }
-
-  let completed = [] as string[];
-  infras.forEach((infra: InfraType, i: number) => {
-    if (infra.status === "created") {
-      completed.push(infra.kind);
-    }
-  });
-
-  completed.forEach((kind: string, i: number) => {
-    infraSets.forEach((infraSet: string[], i: number) => {
-      infraSet.includes(kind) && infraSet.splice(infraSet.indexOf(kind), 1);
-    });
-  });
-
-  let anyCompleted = false;
-  infraSets.forEach((infraSet: string[], i: number) => {
-    if (infraSet.length === 0) {
-      anyCompleted = true;
-    }
-  });
-  return anyCompleted;
-};
-
-export const filterOldInfras = (infras: InfraType[]): InfraType[] => {
-  let infraSets = [
-    ["ecr", "eks"],
-    ["gcr", "gke"],
-    ["docr", "doks"],
-  ];
-  let newestInstances = {} as any;
-  let newestId = -1;
-  let whitelistedInfras = [] as string[];
-  infras.forEach((infra: InfraType, i: number) => {
-    // Determine the most recent set for which provisioning was attempted
-    if (infra.id > newestId) {
-      newestId = infra.id;
-      infraSets.forEach((infraSet: string[]) => {
-        infraSet.includes(infra.kind) ? (whitelistedInfras = infraSet) : null;
-      });
-    }
-
-    if (!newestInstances[infra.kind]) {
-      newestInstances[infra.kind] = infra;
-    } else {
-      let existingId = newestInstances[infra.kind].id;
-      if (infra.id > existingId) {
-        newestInstances[infra.kind] = infra;
-      }
-    }
-  });
-
-  let newestInfras = Object.values(newestInstances) as InfraType[];
-  let result = newestInfras.filter((x: InfraType) => {
-    return whitelistedInfras.includes(x.kind);
-  });
-  return result;
-};
-=======
-}
->>>>>>> 5b9415e3
+}