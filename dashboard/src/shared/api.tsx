--- conflicted
+++ resolved
@@ -11,7 +11,11 @@
   CreateStackBody,
   SourceConfig,
 } from "main/home/cluster-dashboard/stacks/types";
-import { Contract, PreflightCheckRequest, QuotaIncreaseRequest } from "@porter-dev/api-contracts";
+import {
+  Contract,
+  PreflightCheckRequest,
+  QuotaIncreaseRequest,
+} from "@porter-dev/api-contracts";
 
 /**
  * Generic api call format
@@ -82,8 +86,6 @@
   }
 );
 
-<<<<<<< HEAD
-=======
 const requestQuotaIncrease = baseApi<QuotaIncreaseRequest, { id: number }>(
   "POST",
   (pathParams) => {
@@ -91,8 +93,6 @@
   }
 );
 
-
->>>>>>> fde1ad25
 const createAWSIntegration = baseApi<
   {
     aws_region?: string;
