import {
  type Contract,
  type PreflightCheckRequest,
  type QuotaIncreaseRequest,
} from "@porter-dev/api-contracts";

import { type PullRequest } from "main/home/cluster-dashboard/preview-environments/types";
import {
  type CreateStackBody,
  type SourceConfig,
} from "main/home/cluster-dashboard/stacks/types";

import { type PolicyDocType } from "./auth/types";
import { baseApi } from "./baseApi";
import {
  type BuildConfig,
  type CreateUpdatePorterAppOptions,
  type FullActionConfigType,
} from "./types";

/**
 * Generic api call format
 * @param {string} token - Bearer token.
 * @param {Object} params - Body params.
 * @param {Object} pathParams - Path params.
 * @param {(err: Object, res: Object) => void} callback - Callback function.
 */

const checkAuth = baseApi("GET", "/api/users/current");

const connectECRRegistry = baseApi<
  {
    name: string;
    aws_integration_id: string;
  },
  { id: number }
>("POST", (pathParams) => {
  return `/api/projects/${pathParams.id}/registries`;
});

const connectGCRRegistry = baseApi<
  {
    name: string;
    gcp_integration_id: string;
    url: string;
  },
  { id: number }
>("POST", (pathParams) => {
  return `/api/projects/${pathParams.id}/registries`;
});

const connectDORegistry = baseApi<
  {
    name: string;
    do_integration_id: string;
    url: string;
  },
  { project_id: number }
>("POST", (pathParams) => {
  return `/api/projects/${pathParams.project_id}/registries`;
});

const getAWSIntegration = baseApi<{}, { project_id: number }>(
  "GET",
  ({ project_id }) => `/api/projects/${project_id}/integrations/aws`
);

const getGCPIntegration = baseApi<{}, { project_id: number }>(
  "GET",
  ({ project_id }) => `/api/projects/${project_id}/integrations/gcp`
);

const getAzureIntegration = baseApi<{}, { project_id: number }>(
  "GET",
  ({ project_id }) => `/api/projects/${project_id}/integrations/azure`
);

const getGitlabIntegration = baseApi<{}, { project_id: number }>(
  "GET",
  ({ project_id }) => `/api/projects/${project_id}/integrations/gitlab`
);

const preflightCheck = baseApi<PreflightCheckRequest, { id: number }>(
  "POST",
  (pathParams) => {
    return `/api/projects/${pathParams.id}/integrations/preflightcheck`;
  }
);

const requestQuotaIncrease = baseApi<QuotaIncreaseRequest, { id: number }>(
  "POST",
  (pathParams) => {
    return `/api/projects/${pathParams.id}/integrations/quotaincrease`;
  }
);

const createAWSIntegration = baseApi<
  {
    aws_region?: string;
    aws_cluster_id?: string;
    aws_access_key_id?: string;
    aws_secret_access_key?: string;
    aws_assume_role_arn?: string;
    aws_target_arn?: string;
    aws_external_id?: string;
  },
  { id: number }
>("POST", (pathParams) => {
  return `/api/projects/${pathParams.id}/integrations/aws`;
});

const overwriteAWSIntegration = baseApi<
  {
    aws_integration_id: number;
    aws_access_key_id: string;
    aws_secret_access_key: string;
    cluster_id: number;
  },
  {
    project_id: number;
  }
>("POST", (pathParams) => {
  return `/api/projects/${pathParams.project_id}/integrations/aws/overwrite`;
});

const updateCluster = baseApi<
  {
    name?: string;
    aws_cluster_id?: string;
    agent_integration_enabled?: boolean;
    preview_envs_enabled?: boolean;
  },
  {
    project_id: number;
    cluster_id: number;
  }
>("POST", (pathParams) => {
  return `/api/projects/${pathParams.project_id}/clusters/${pathParams.cluster_id}`;
});
const renameProject = baseApi<
  {
    name: string | undefined;
  },
  {
    project_id: number;
  }
>("POST", (pathParams) => {
  return `/api/projects/${pathParams.project_id}/rename`;
});
const renameCluster = baseApi<
  {
    name: string;
  },
  {
    project_id: number;
    cluster_id: number;
  }
>("POST", (pathParams) => {
  return `/api/projects/${pathParams.project_id}/clusters/${pathParams.cluster_id}/rename`;
});

const createAzureIntegration = baseApi<
  {
    azure_client_id: string;
    azure_subscription_id: string;
    azure_tenant_id: string;
    service_principal_key: string;
  },
  { id: number }
>("POST", (pathParams) => {
  return `/api/projects/${pathParams.id}/integrations/azure`;
});

const createGitlabIntegration = baseApi<
  {
    instance_url: string;
    client_id: string;
    client_secret: string;
  },
  { id: number }
>("POST", (pathParams) => {
  return `/api/projects/${pathParams.id}/integrations/gitlab`;
});

const createEmailVerification = baseApi<{}, {}>("POST", (pathParams) => {
  return `/api/email/verify/initiate`;
});

const getPorterApps = baseApi<
  {},
  {
    project_id: number;
    cluster_id: number;
  }
>("GET", (pathParams) => {
  const { project_id, cluster_id } = pathParams;
  return `/api/projects/${project_id}/clusters/${cluster_id}/applications`;
});

const getPorterApp = baseApi<
  {},
  {
    project_id: number;
    cluster_id: number;
    name: string;
  }
>("GET", (pathParams) => {
  const { project_id, cluster_id, name } = pathParams;
  return `/api/projects/${project_id}/clusters/${cluster_id}/applications/${name}`;
});

const getPorterAppEvent = baseApi<
  {},
  {
    project_id: number;
    cluster_id: number;
    event_id: string;
  }
>("GET", (pathParams) => {
  const { project_id, cluster_id, event_id } = pathParams;
  return `/api/projects/${project_id}/clusters/${cluster_id}/events/${event_id}`;
});

const createPorterApp = baseApi<
  CreateUpdatePorterAppOptions,
  {
    project_id: number;
    cluster_id: number;
    stack_name: string;
  }
>("POST", (pathParams) => {
  const { project_id, cluster_id, stack_name } = pathParams;
  return `/api/projects/${project_id}/clusters/${cluster_id}/applications/${stack_name}`;
});

const deletePorterApp = baseApi<
  {},
  {
    project_id: number;
    cluster_id: number;
    name: string;
  }
>("DELETE", (pathParams) => {
  const { project_id, cluster_id, name } = pathParams;
  return `/api/projects/${project_id}/clusters/${cluster_id}/applications/${name}`;
});

const rollbackPorterApp = baseApi<
  {
    revision: number;
  },
  {
    project_id: number;
    cluster_id: number;
    stack_name: string;
  }
>("POST", (pathParams) => {
  const { project_id, cluster_id, stack_name } = pathParams;
  return `/api/projects/${project_id}/clusters/${cluster_id}/applications/${stack_name}/rollback`;
});

const getLogsWithinTimeRange = baseApi<
  {
    chart_name?: string;
    limit: number;
    start_range?: string;
    end_range?: string;
    search_param?: string;
    namespace?: string;
    pod_selector?: string;
    direction?: string;
  },
  {
    project_id: number;
    cluster_id: number;
  }
>(
  "GET",
  ({ project_id, cluster_id }) =>
    `/api/projects/${project_id}/clusters/${cluster_id}/applications/logs`
);

const appLogs = baseApi<
  {
    app_id: number;
    service_name: string;
    deployment_target_id: string;
    limit: number;
    start_range: string;
    end_range: string;
    search_param?: string;
    direction?: string;
    app_revision_id?: string;
  },
  {
    project_id: number;
    cluster_id: number;
    porter_app_name: string;
  }
>(
  "GET",
  ({ project_id, cluster_id, porter_app_name }) =>
    `/api/projects/${project_id}/clusters/${cluster_id}/apps/${porter_app_name}/logs`
);

const appHelmValues = baseApi<
  {
    app_id: number;
    deployment_target_id: string;
    with_defaults: boolean;
  },
  {
    project_id: number;
    cluster_id: number;
    porter_app_name: string;
  }
>(
  "GET",
  ({ project_id, cluster_id, porter_app_name }) =>
    `/api/projects/${project_id}/clusters/${cluster_id}/apps/${porter_app_name}/helm-values`
);

const appJobs = baseApi<
  {
    deployment_target_id: string;
    job_name: string;
  },
  {
    project_id: number;
    cluster_id: number;
    porter_app_name: string;
  }
>(
  "GET",
  ({ project_id, cluster_id, porter_app_name }) =>
    `/api/projects/${project_id}/clusters/${cluster_id}/apps/${porter_app_name}/jobs`
);

const appServiceStatus = baseApi<
  {
    deployment_target_id: string;
    service: string;
  },
  { project_id: number; cluster_id: number; app_name: string }
>("GET", ({ project_id, cluster_id, app_name }) => {
  return `/api/projects/${project_id}/clusters/${cluster_id}/apps/${app_name}/service_status`;
});

const appEvents = baseApi<
  {
    page?: number;
    deployment_target_id: string;
  },
  {
    project_id: number;
    cluster_id: number;
    porter_app_name: string;
  }
>("GET", (pathParams) => {
  const { project_id, cluster_id, porter_app_name } = pathParams;
  return `/api/projects/${project_id}/clusters/${cluster_id}/apps/${porter_app_name}/events`;
});

const getFeedEvents = baseApi<
  {},
  {
    project_id: number;
    cluster_id: number;
    stack_name: string;
    page?: number;
  }
>("GET", (pathParams) => {
  const { project_id, cluster_id, stack_name, page } = pathParams;
  return `/api/projects/${project_id}/clusters/${cluster_id}/applications/${stack_name}/events?page=${
    page || 1
  }`;
});

const createEnvironment = baseApi<
  {
    name: string;
    mode: "auto" | "manual";
    disable_new_comments: boolean;
    git_repo_branches: string[];
    namespace_labels: Record<string, string>;
    git_deploy_branches: string[];
  },
  {
    project_id: number;
    cluster_id: number;
    git_installation_id: number;
    git_repo_owner: string;
    git_repo_name: string;
  }
>("POST", (pathParams) => {
  const {
    project_id,
    cluster_id,
    git_installation_id,
    git_repo_owner,
    git_repo_name,
  } = pathParams;
  return `/api/projects/${project_id}/gitrepos/${git_installation_id}/${git_repo_owner}/${git_repo_name}/clusters/${cluster_id}/environment`;
});

const updateEnvironment = baseApi<
  {
    mode: "auto" | "manual";
    disable_new_comments: boolean;
    git_repo_branches: string[]; // Array with branch names
    namespace_labels: Record<string, string>;
    git_deploy_branches: string[];
  },
  {
    project_id: number;
    cluster_id: number;
    environment_id: number;
  }
>(
  "PATCH",
  ({ project_id, cluster_id, environment_id }) =>
    `/api/projects/${project_id}/clusters/${cluster_id}/environments/${environment_id}/settings`
);

const deleteEnvironment = baseApi<
  {
    name: string;
  },
  {
    project_id: number;
    cluster_id: number;
    git_installation_id: number;
    git_repo_owner: string;
    git_repo_name: string;
  }
>("DELETE", (pathParams) => {
  const {
    project_id,
    cluster_id,
    git_installation_id,
    git_repo_owner,
    git_repo_name,
  } = pathParams;
  return `/api/projects/${project_id}/gitrepos/${git_installation_id}/${git_repo_owner}/${git_repo_name}/clusters/${cluster_id}/environment`;
});

const createPreviewEnvironmentDeployment = baseApi<
  PullRequest,
  { project_id: number; cluster_id: number }
>(
  "POST",
  ({ project_id, cluster_id }) =>
    `/api/projects/${project_id}/clusters/${cluster_id}/deployments/pull_request`
);

const reenablePreviewEnvironmentDeployment = baseApi<
  {},
  {
    project_id: number;
    cluster_id: number;
    deployment_id: number;
  }
>(
  "PATCH",
  ({ project_id, cluster_id, deployment_id }) =>
    `/api/projects/${project_id}/clusters/${cluster_id}/deployments/${deployment_id}/reenable`
);

const listEnvironments = baseApi<
  {},
  {
    project_id: number;
    cluster_id: number;
  }
>("GET", (pathParams) => {
  const { project_id, cluster_id } = pathParams;
  return `/api/projects/${project_id}/clusters/${cluster_id}/environments`;
});

const getEnvironment = baseApi<
  {},
  {
    project_id: number;
    cluster_id: number;
    environment_id: number;
  }
>("GET", (pathParams) => {
  const { project_id, cluster_id, environment_id } = pathParams;
  return `/api/projects/${project_id}/clusters/${cluster_id}/environments/${environment_id}`;
});

const toggleNewCommentForEnvironment = baseApi<
  {
    disable: boolean;
  },
  {
    project_id: number;
    cluster_id: number;
    environment_id: number;
  }
>("PATCH", (pathParams) => {
  const { project_id, cluster_id, environment_id } = pathParams;
  return `/api/projects/${project_id}/clusters/${cluster_id}/environments/${environment_id}/toggle_new_comment`;
});

const validatePorterYAML = baseApi<
  {
    branch?: string;
  },
  {
    project_id: number;
    cluster_id: number;
    environment_id: number;
  }
>("GET", (pathParams) => {
  const { project_id, cluster_id, environment_id } = pathParams;
  return `/api/projects/${project_id}/clusters/${cluster_id}/environments/${environment_id}/validate_porter_yaml`;
});

const createGCPIntegration = baseApi<
  {
    gcp_key_data: string;
    gcp_project_id: string;
  },
  {
    project_id: number;
  }
>("POST", (pathParams) => {
  return `/api/projects/${pathParams.project_id}/integrations/gcp`;
});

const createInvite = baseApi<
  {
    email: string;
    kind: string;
  },
  {
    id: number;
  }
>("POST", (pathParams) => {
  return `/api/projects/${pathParams.id}/invites`;
});

const inviteAdmin = baseApi<{}, { project_id: number }>(
  "POST",
  (pathParams) => {
    return `/api/projects/${pathParams.project_id}/invite_admin`;
  }
);

const createPasswordReset = baseApi<
  {
    email: string;
  },
  {}
>("POST", (pathParams) => {
  return `/api/password/reset/initiate`;
});

const createPasswordResetVerify = baseApi<
  {
    email: string;
    token: string;
    token_id: number;
  },
  {}
>("POST", (pathParams) => {
  return `/api/password/reset/verify`;
});

const createPasswordResetFinalize = baseApi<
  {
    email: string;
    token: string;
    token_id: number;
    new_password: string;
  },
  {}
>("POST", (pathParams) => {
  return `/api/password/reset/finalize`;
});

const createProject = baseApi<{ name: string }, {}>("POST", (pathParams) => {
  return `/api/projects`;
});

const createSubdomain = baseApi<
  {},
  {
    id: number;
    release_name: string;
    namespace: string;
    cluster_id: number;
  }
>("POST", (pathParams) => {
  const { cluster_id, id, namespace, release_name } = pathParams;

  return `/api/projects/${id}/clusters/${cluster_id}/namespaces/${namespace}/releases/${release_name}/subdomain`;
});

const deleteCluster = baseApi<
  {},
  {
    project_id: number;
    cluster_id: number;
  }
>("DELETE", (pathParams) => {
  return `/api/projects/${pathParams.project_id}/clusters/${pathParams.cluster_id}`;
});

const deleteInvite = baseApi<{}, { id: number; invId: number }>(
  "DELETE",
  (pathParams) => {
    return `/api/projects/${pathParams.id}/invites/${pathParams.invId}`;
  }
);

const deletePod = baseApi<
  {},
  { name: string; namespace: string; id: number; cluster_id: number }
>("DELETE", (pathParams) => {
  const { id, name, cluster_id, namespace } = pathParams;
  return `/api/projects/${id}/clusters/${cluster_id}/namespaces/${namespace}/pods/${name}`;
});

const getPodEvents = baseApi<
  {},
  { name: string; namespace: string; id: number; cluster_id: number }
>("GET", (pathParams) => {
  const { id, name, cluster_id, namespace } = pathParams;
  return `/api/projects/${id}/clusters/${cluster_id}/namespaces/${namespace}/pods/${name}/events`;
});

const deleteProject = baseApi<{}, { id: number }>("DELETE", (pathParams) => {
  return `/api/projects/${pathParams.id}`;
});

const deleteRegistryIntegration = baseApi<
  {},
  {
    project_id: number;
    registry_id: number;
  }
>("DELETE", (pathParams) => {
  return `/api/projects/${pathParams.project_id}/registries/${pathParams.registry_id}`;
});

const deleteSlackIntegration = baseApi<
  {},
  {
    project_id: number;
    slack_integration_id: number;
  }
>("DELETE", (pathParams) => {
  return `/api/projects/${pathParams.project_id}/slack_integrations/${pathParams.slack_integration_id}`;
});

const legacyUpdateNotificationConfig = baseApi<
  {
    payload: any;
  },
  {
    project_id: number;
    cluster_id: number;
    namespace: string;
    name: string;
  }
>("POST", (pathParams) => {
  const { project_id, cluster_id, namespace, name } = pathParams;

  return `/api/projects/${project_id}/clusters/${cluster_id}/namespaces/${namespace}/releases/${name}/notifications`;
});

const getNotificationConfig = baseApi<
  {},
  {
    project_id: number;
    notification_config_id: number;
  }
>("GET", (pathParams) => {
  const { project_id, notification_config_id } = pathParams;

  return `/api/projects/${project_id}/notifications/${notification_config_id}`;
});

const updateNotificationConfig = baseApi<
  {
    slack_integration_id: number;
    config: {
      mention: string;
      statuses: Array<{ status: string }>;
    };
  },
  {
    project_id: number;
    notification_config_id: number;
  }
>("POST", (pathParams) => {
  const { project_id, notification_config_id } = pathParams;

  return `/api/projects/${project_id}/notifications/${notification_config_id}`;
});

const getPRDeploymentList = baseApi<
  {
    environment_id?: number;
  },
  {
    cluster_id: number;
    project_id: number;
  }
>("GET", (pathParams) => {
  const { cluster_id, project_id } = pathParams;

  return `/api/projects/${project_id}/clusters/${cluster_id}/deployments`;
});

const getPRDeploymentByID = baseApi<
  {
    id: number;
  },
  {
    cluster_id: number;
    project_id: number;
    environment_id: number;
  }
>("GET", (pathParams) => {
  const { cluster_id, project_id, environment_id } = pathParams;

  return `/api/projects/${project_id}/clusters/${cluster_id}/environments/${environment_id}/deployment`;
});

const deletePRDeployment = baseApi<
  {},
  {
    cluster_id: number;
    project_id: number;
    deployment_id: number;
  }
>("DELETE", (pathParams) => {
  const { cluster_id, project_id, deployment_id } = pathParams;
  return `/api/projects/${project_id}/clusters/${cluster_id}/deployments/${deployment_id}`;
});

const legacyGetNotificationConfig = baseApi<
  {},
  {
    project_id: number;
    cluster_id: number;
    namespace: string;
    name: string;
  }
>("GET", (pathParams) => {
  const { project_id, cluster_id, namespace, name } = pathParams;

  return `/api/projects/${project_id}/clusters/${cluster_id}/namespaces/${namespace}/releases/${name}/notifications`;
});

const getGHAWorkflowTemplate = baseApi<
  {
    release_name: string;
    github_action_config: FullActionConfigType;
  },
  {
    cluster_id: number;
    project_id: number;
    namespace: string;
  }
>("POST", (pathParams) => {
  const { cluster_id, project_id, namespace } = pathParams;

  return `/api/projects/${project_id}/clusters/${cluster_id}/namespaces/${namespace}/releases/gha_template`;
});

const deployTemplate = baseApi<
  {
    template_name: string;
    template_version: string;
    image_url?: string;
    values?: any;
    name: string;
    git_action_config?: FullActionConfigType;
    build_config?: any;
    synced_env_groups?: string[];
  },
  {
    id: number;
    cluster_id: number;
    namespace: string;
    repo_url?: string;
  }
>("POST", (pathParams) => {
  const { cluster_id, id, namespace, repo_url } = pathParams;

  if (repo_url) {
    return `/api/projects/${id}/clusters/${cluster_id}/namespaces/${namespace}/releases?repo_url=${repo_url}`;
  }
  return `/api/projects/${id}/clusters/${cluster_id}/namespaces/${namespace}/releases`;
});

const deployAddon = baseApi<
  {
    template_name: string;
    template_version: string;
    values?: any;
    name: string;
  },
  {
    id: number;
    cluster_id: number;
    namespace: string;
    repo_url?: string;
  }
>("POST", (pathParams) => {
  const { cluster_id, id, namespace, repo_url } = pathParams;

  return `/api/projects/${id}/clusters/${cluster_id}/namespaces/${namespace}/addons?repo_url=${repo_url}`;
});

const detectBuildpack = baseApi<
  {},
  {
    project_id: number;
    git_repo_id: number;
    kind: string;
    owner: string;
    name: string;
    branch: string;
  }
>("GET", (pathParams) => {
  return `/api/projects/${pathParams.project_id}/gitrepos/${
    pathParams.git_repo_id
  }/repos/${pathParams.kind}/${pathParams.owner}/${
    pathParams.name
  }/${encodeURIComponent(pathParams.branch)}/buildpack/detect`;
});

const detectGitlabBuildpack = baseApi<
  { dir: string },
  {
    project_id: number;
    integration_id: number;
    repo_owner: string;
    repo_name: string;
    branch: string;
  }
>(
  "GET",
  ({ project_id, integration_id, repo_name, repo_owner, branch }) =>
    `/api/projects/${project_id}/integrations/gitlab/${integration_id}/repos/${repo_owner}/${repo_name}/${branch}/buildpack/detect`
);

const getBranchContents = baseApi<
  {
    dir: string;
  },
  {
    project_id: number;
    git_repo_id: number;
    kind: string;
    owner: string;
    name: string;
    branch: string;
  }
>("GET", (pathParams) => {
  return `/api/projects/${pathParams.project_id}/gitrepos/${
    pathParams.git_repo_id
  }/repos/${pathParams.kind}/${pathParams.owner}/${
    pathParams.name
  }/${encodeURIComponent(pathParams.branch)}/contents`;
});

const getProcfileContents = baseApi<
  {
    path: string;
  },
  {
    project_id: number;
    git_repo_id: number;
    kind: string;
    owner: string;
    name: string;
    branch: string;
  }
>("GET", (pathParams) => {
  return `/api/projects/${pathParams.project_id}/gitrepos/${
    pathParams.git_repo_id
  }/repos/${pathParams.kind}/${pathParams.owner}/${
    pathParams.name
  }/${encodeURIComponent(pathParams.branch)}/procfile`;
});

const getPorterYamlContents = baseApi<
  {
    path: string;
  },
  {
    project_id: number;
    git_repo_id: number;
    kind: string;
    owner: string;
    name: string;
    branch: string;
  }
>("GET", (pathParams) => {
  return `/api/projects/${pathParams.project_id}/gitrepos/${
    pathParams.git_repo_id
  }/repos/${pathParams.kind}/${pathParams.owner}/${
    pathParams.name
  }/${encodeURIComponent(pathParams.branch)}/porteryaml`;
});

const parsePorterYaml = baseApi<
  {
    b64_yaml: string;
    app_name?: string;
  },
  {
    project_id: number;
    cluster_id: number;
  }
>("POST", (pathParams) => {
  return `/api/projects/${pathParams.project_id}/clusters/${pathParams.cluster_id}/apps/parse`;
});

const attachEnvGroup = baseApi<
  {
    env_group_name: string;
    app_instance_ids: string[];
  },
  { project_id: number; cluster_id: number }
>(
  "POST",
  ({ project_id, cluster_id }) =>
    `/api/projects/${project_id}/clusters/${cluster_id}/apps/attach-env-group`
);

const getDefaultDeploymentTarget = baseApi<
  {},
  {
    project_id: number;
    cluster_id: number;
  }
>("GET", (pathParams) => {
  return `/api/projects/${pathParams.project_id}/clusters/${pathParams.cluster_id}/default-deployment-target`;
});

const deleteDeploymentTarget = baseApi<
  {},
  {
    project_id: number;
    cluster_id: number;
    deployment_target_id: string;
  }
>("DELETE", ({ project_id, cluster_id, deployment_target_id }) => {
  return `/api/projects/${project_id}/clusters/${cluster_id}/deployment-targets/${deployment_target_id}`;
});

const getBranchHead = baseApi<
  {},
  {
    project_id: number;
    git_repo_id: number;
    kind: string;
    owner: string;
    name: string;
    branch: string;
  }
>("GET", (pathParams) => {
  return `/api/projects/${pathParams.project_id}/gitrepos/${
    pathParams.git_repo_id
  }/repos/${pathParams.kind}/${pathParams.owner}/${
    pathParams.name
  }/${encodeURIComponent(pathParams.branch)}/head`;
});

const createApp = baseApi<
  | {
      name: string;
      deployment_target_id: string;
      type: "github";
      git_repo_id: number;
      git_branch: string;
      git_repo_name: string;
      porter_yaml_path: string;
    }
  | {
      name: string;
      deployment_target_id: string;
      type: "docker-registry";
      image: {
        repository: string;
        tag: string;
      };
    },
  {
    project_id: number;
    cluster_id: number;
  }
>("POST", (pathParams) => {
  return `/api/projects/${pathParams.project_id}/clusters/${pathParams.cluster_id}/apps/create`;
});

const createAppTemplate = baseApi<
  {
    b64_app_proto: string;
    variables: Record<string, string>;
    secrets: Record<string, string>;
    base_deployment_target_id: string;
    addons?: Array<{
      base64_addon: string;
      variables: Record<string, string>;
      secrets: Record<string, string>;
    }>;
  },
  {
    project_id: number;
    cluster_id: number;
    porter_app_name: string;
  }
>("POST", ({ project_id, cluster_id, porter_app_name }) => {
  return `/api/projects/${project_id}/clusters/${cluster_id}/apps/${porter_app_name}/templates`;
});

const updateApp = baseApi<
  {
    deployment_target_id: string;
    b64_app_proto?: string;
    git_source?: {
      git_repo_id: number;
      git_branch: string;
      git_repo_name: string;
    };
    porter_yaml_path?: string;
    variables?: Record<string, string>;
    secrets?: Record<string, string>;
    is_env_override?: boolean;
    deletions?: {
      service_names: string[];
      predeploy: string[];
      env_variable_names?: string[];
      env_group_names: string[];
      service_deletions: Record<
        string,
        {
          domain_names: string[];
          ingress_annotation_keys: string[];
        }
      >;
    };
    with_predeploy?: boolean;
  },
  {
    project_id: number;
    cluster_id: number;
  }
>("POST", (pathParams) => {
  return `/api/projects/${pathParams.project_id}/clusters/${pathParams.cluster_id}/apps/update`;
});

const appRun = baseApi<
  {
    deployment_target_id: string;
    service_name: string;
  },
  {
    project_id: number;
    cluster_id: number;
    porter_app_name: string;
  }
>("POST", (pathParams) => {
  return `/api/projects/${pathParams.project_id}/clusters/${pathParams.cluster_id}/apps/${pathParams.porter_app_name}/run`;
});

const updateBuildSettings = baseApi<
  {
    build_settings: {
      method: string;
      context: string;
      dockerfile: string;
      builder: string;
      buildpacks: string[];
    };
    deployment_target_id: string;
  },
  {
    project_id: number;
    cluster_id: number;
    porter_app_name: string;
  }
>("POST", (pathParams) => {
  return `/api/projects/${pathParams.project_id}/clusters/${pathParams.cluster_id}/apps/${pathParams.porter_app_name}/build`;
});

const revertApp = baseApi<
  {
    deployment_target_id: string;
    app_revision_id: string;
  },
  {
    project_id: number;
    cluster_id: number;
    porter_app_name: string;
  }
>("POST", (pathParams) => {
  return `/api/projects/${pathParams.project_id}/clusters/${pathParams.cluster_id}/apps/${pathParams.porter_app_name}/rollback`;
});

const getAttachedEnvGroups = baseApi<
  {},
  {
    project_id: number;
    cluster_id: number;
    app_name: string;
    revision_id: string;
  }
>("GET", (pathParams) => {
  return `/api/projects/${pathParams.project_id}/clusters/${pathParams.cluster_id}/apps/${pathParams.app_name}/revisions/${pathParams.revision_id}/env`;
});

const getLatestRevision = baseApi<
  {
    deployment_target_id: string;
  },
  {
    project_id: number;
    cluster_id: number;
    porter_app_name: string;
  }
>("GET", ({ project_id, cluster_id, porter_app_name }) => {
  return `/api/projects/${project_id}/clusters/${cluster_id}/apps/${porter_app_name}/latest`;
});

const appNotifications = baseApi<
  {
    deployment_target_id: string;
  },
  {
    project_id: number;
    cluster_id: number;
    porter_app_name: string;
  }
>("GET", ({ project_id, cluster_id, porter_app_name }) => {
  return `/api/projects/${project_id}/clusters/${cluster_id}/apps/${porter_app_name}/notifications`;
});

const getRevision = baseApi<
  {},
  {
    project_id: number;
    cluster_id: number;
    porter_app_name: string;
    revision_id: string;
  }
>("GET", ({ project_id, cluster_id, porter_app_name, revision_id }) => {
  return `/api/projects/${project_id}/clusters/${cluster_id}/apps/${porter_app_name}/revisions/${revision_id}`;
});

const porterYamlFromRevision = baseApi<
  {
    should_format_for_export: boolean;
  },
  {
    project_id: number;
    cluster_id: number;
    porter_app_name: string;
    revision_id: string;
  }
>("GET", ({ project_id, cluster_id, porter_app_name, revision_id }) => {
  return `/api/projects/${project_id}/clusters/${cluster_id}/apps/${porter_app_name}/revisions/${revision_id}/yaml`;
});

const listAppRevisions = baseApi<
  {
    deployment_target_id: string;
  },
  {
    project_id: number;
    cluster_id: number;
    porter_app_name: string;
  }
>("GET", ({ project_id, cluster_id, porter_app_name }) => {
  return `/api/projects/${project_id}/clusters/${cluster_id}/apps/${porter_app_name}/revisions`;
});

const getLatestAppRevisions = baseApi<
  {
    deployment_target_id: string | undefined;
    ignore_preview_apps: boolean;
  },
  {
    project_id: number;
    cluster_id: number;
  }
>("GET", ({ project_id, cluster_id }) => {
  return `/api/projects/${project_id}/clusters/${cluster_id}/apps/revisions`;
});

const listDeploymentTargets = baseApi<
  {
    preview: boolean;
  },
  {
    project_id: number;
    cluster_id: number;
  }
>("GET", ({ project_id, cluster_id }) => {
  return `/api/projects/${project_id}/clusters/${cluster_id}/deployment-targets`;
});

const createDeploymentTarget = baseApi<
  {
    name: string;
    preview: boolean;
  },
  {
    project_id: number;
    cluster_id: number;
  }
>("POST", ({ project_id, cluster_id }) => {
  return `/api/projects/${project_id}/clusters/${cluster_id}/deployment-targets`;
});

const getDeploymentTarget = baseApi<
  {},
  {
    project_id: number;
    deployment_target_id: string;
  }
>("GET", ({ project_id, deployment_target_id }) => {
  return `/api/projects/${project_id}/targets/${deployment_target_id}`;
});

const getAppTemplate = baseApi<
  {},
  {
    project_id: number;
    cluster_id: number;
    porter_app_name: string;
  }
>("GET", ({ project_id, cluster_id, porter_app_name }) => {
  return `/api/projects/${project_id}/clusters/${cluster_id}/apps/${porter_app_name}/templates`;
});

const listLatestAddons = baseApi<
  {
    deployment_target_id?: string;
  },
  {
    projectId: number;
    clusterId: number;
  }
>("GET", ({ projectId, clusterId }) => {
  return `/api/projects/${projectId}/clusters/${clusterId}/addons/latest`;
});

const getGitlabProcfileContents = baseApi<
  {
    path: string;
  },
  {
    project_id: number;
    integration_id: number;
    owner: string;
    name: string;
    branch: string;
  }
>(
  "GET",
  ({ project_id, integration_id, owner, name, branch }) =>
    `/api/projects/${project_id}/integrations/gitlab/${integration_id}/repos/${owner}/${name}/${encodeURIComponent(
      branch
    )}/procfile`
);

const getBranches = baseApi<
  {},
  {
    project_id: number;
    git_repo_id: number;
    kind: string;
    owner: string;
    name: string;
  }
>("GET", (pathParams) => {
  return `/api/projects/${pathParams.project_id}/gitrepos/${pathParams.git_repo_id}/repos/${pathParams.kind}/${pathParams.owner}/${pathParams.name}/branches`;
});

const getChart = baseApi<
  {},
  {
    id: number;
    cluster_id: number;
    namespace: string;
    name: string;
    revision: number;
  }
>("GET", (pathParams) => {
  const { id, cluster_id, namespace, name, revision } = pathParams;

  return `/api/projects/${id}/clusters/${cluster_id}/namespaces/${namespace}/releases/${name}/${revision}`;
});

const getCharts = baseApi<
  {
    limit: number;
    skip: number;
    byDate: boolean;
    statusFilter: string[];
  },
  {
    id: number;
    cluster_id: number;
    namespace: string;
  }
>("GET", (pathParams) => {
  return `/api/projects/${pathParams.id}/clusters/${pathParams.cluster_id}/namespaces/${pathParams.namespace}/releases`;
});

const getChartComponents = baseApi<
  {},
  {
    id: number;
    cluster_id: number;
    namespace: string;
    name: string;
    revision: number;
  }
>("GET", (pathParams) => {
  const { id, cluster_id, namespace, name, revision } = pathParams;

  return `/api/projects/${id}/clusters/${cluster_id}/namespaces/${namespace}/releases/${name}/${revision}/components`;
});

const getChartControllers = baseApi<
  {},
  {
    id: number;
    cluster_id: number;
    namespace: string;
    name: string;
    revision: number;
  }
>("GET", (pathParams) => {
  const { id, cluster_id, namespace, name, revision } = pathParams;

  return `/api/projects/${id}/clusters/${cluster_id}/namespaces/${namespace}/releases/${name}/${revision}/controllers`;
});

const getClusterIntegrations = baseApi("GET", "/api/integrations/cluster");

const getClusters = baseApi<{}, { id: number }>("GET", (pathParams) => {
  return `/api/projects/${pathParams.id}/clusters`;
});

const getCluster = baseApi<
  {},
  {
    project_id: number;
    cluster_id: number;
  }
>("GET", (pathParams) => {
  return `/api/projects/${pathParams.project_id}/clusters/${pathParams.cluster_id}`;
});

const getClusterStatus = baseApi<
  {},
  {
    project_id: number;
    cluster_id: number;
  }
>("GET", (pathParams) => {
  return `/api/projects/${pathParams.project_id}/clusters/${pathParams.cluster_id}/status`;
});

const getClusterNodes = baseApi<
  {},
  {
    project_id: number;
    cluster_id: number;
  }
>("GET", (pathParams) => {
  return `/api/projects/${pathParams.project_id}/clusters/${pathParams.cluster_id}/nodes`;
});

const getClusterNode = baseApi<
  {},
  {
    project_id: number;
    cluster_id: number;
    nodeName: string;
  }
>(
  "GET",
  (pathParams) =>
    `/api/projects/${pathParams.project_id}/clusters/${pathParams.cluster_id}/nodes/${pathParams.nodeName}`
);

const getGitRepoList = baseApi<
  {},
  {
    project_id: number;
    git_repo_id: number;
  }
>("GET", (pathParams) => {
  return `/api/projects/${pathParams.project_id}/gitrepos/${pathParams.git_repo_id}/repos`;
});

const getGitRepoPermission = baseApi<
  {},
  {
    project_id: number;
    git_repo_id: number;
  }
>("GET", (pathParams) => {
  return `/api/projects/${pathParams.project_id}/gitrepos/${pathParams.git_repo_id}/permissions`;
});

const getGitRepos = baseApi<
  {},
  {
    project_id: number;
  }
>("GET", (pathParams) => {
  return `/api/projects/${pathParams.project_id}/gitrepos`;
});

const getImageRepos = baseApi<
  {},
  {
    project_id: number;
    registry_id: number;
  }
>("GET", (pathParams) => {
  return `/api/projects/${pathParams.project_id}/registries/${pathParams.registry_id}/repositories`;
});

const getImageTags = baseApi<
  {},
  {
    project_id: number;
    registry_id: number;
    repo_name: string;
  }
>("GET", (pathParams) => {
  return `/api/projects/${pathParams.project_id}/registries/${pathParams.registry_id}/repositories/${pathParams.repo_name}`;
});

const images = baseApi<
  {},
  {
    project_id: number;
  }
>("GET", (pathParams) => {
  return `/api/projects/${pathParams.project_id}/images`;
});

const getInfra = baseApi<
  {
    version?: string;
  },
  {
    project_id: number;
  }
>("GET", (pathParams) => {
  return `/api/projects/${pathParams.project_id}/infra`;
});

const listInfraTemplates = baseApi<
  {},
  {
    project_id: number;
  }
>("GET", (pathParams) => {
  return `/api/projects/${pathParams.project_id}/infras/templates`;
});

const getInfraTemplate = baseApi<
  {},
  {
    project_id: number;
    name: string;
    version: string;
  }
>("GET", (pathParams) => {
  const { project_id, name, version } = pathParams;

  return `/api/projects/${project_id}/infras/templates/${name}/${version}`;
});

const provisionCluster = baseApi<
  {
    project_id: number;
    cluster_id?: number;
    cloud_provider: string;
    cloud_provider_credentials_id: string;
    cluster_settings: {
      cluster_name: string;
      cluster_version: string;
      cidr_range: string;
      region: string;
      node_groups: [
        {
          instance_type: string;
          min_instances: number;
          max_instances: number;
          node_group_type: number;
        },
        {
          instance_type: string;
          min_instances: number;
          max_instances: number;
          node_group_type: number;
        },
      ];
    };
  },
  {
    project_id: number;
  }
>("POST", ({ project_id }) => {
  return `/api/projects/${project_id}/provision/cluster`;
});

const createContract = baseApi<Contract, { project_id: number }>(
  "POST",
  ({ project_id }) => {
    return `/api/projects/${project_id}/contract`;
  }
);

<<<<<<< HEAD
const getContracts = baseApi<
  { cluster_id?: number; latest?: boolean },
  { project_id: number }
>("GET", ({ project_id }) => {
  return `/api/projects/${project_id}/contracts`;
});
=======
const getContracts = baseApi<{ cluster_id?: number, latest?: boolean }, { project_id: number }>(
  "GET",
  ({ project_id }) => {
    return `/api/projects/${project_id}/contracts`;
  }
);
>>>>>>> acfed737

const deleteContract = baseApi<{}, { project_id: number; revision_id: string }>(
  "DELETE",
  ({ project_id, revision_id }) => {
    return `/api/projects/${project_id}/contracts/${revision_id}`;
  }
);

const getClusterState = baseApi<{}, { project_id: number; cluster_id: number }>(
  "GET",
  ({ project_id, cluster_id }) => {
    return `/api/projects/${project_id}/clusters/${cluster_id}/state`;
  }
);

const getComplianceChecks = baseApi<
  { vendor: "vanta" | "oneleet"; profile: "soc2" | "hipaa" },
  { projectId: number; clusterId: number }
>("GET", ({ projectId, clusterId }) => {
  return `/api/projects/${projectId}/clusters/${clusterId}/compliance/checks`;
});

const provisionInfra = baseApi<
  {
    kind: string;
    values: any;
    aws_integration_id?: number;
    gcp_integration_id?: number;
    do_integration_id?: number;
    azure_integration_id?: number;
    cluster_id?: number;
  },
  {
    project_id: number;
  }
>("POST", ({ project_id }) => {
  return `/api/projects/${project_id}/infras`;
});

const updateInfra = baseApi<
  { values?: any },
  {
    project_id: number;
    infra_id: number;
  }
>("POST", (pathParams) => {
  const { project_id, infra_id } = pathParams;
  return `/api/projects/${project_id}/infras/${infra_id}/update`;
});

const retryCreateInfra = baseApi<
  {
    aws_integration_id?: number;
    gcp_integration_id?: number;
    do_integration_id?: number;
    values?: any;
  },
  {
    project_id: number;
    infra_id: number;
  }
>("POST", (pathParams) => {
  const { project_id, infra_id } = pathParams;
  return `/api/projects/${project_id}/infras/${infra_id}/retry_create`;
});

const retryDeleteInfra = baseApi<
  { values?: any },
  {
    project_id: number;
    infra_id: number;
  }
>("POST", (pathParams) => {
  const { project_id, infra_id } = pathParams;
  return `/api/projects/${project_id}/infras/${infra_id}/retry_delete`;
});

const deleteInfra = baseApi<
  {},
  {
    project_id: number;
    infra_id: number;
  }
>("DELETE", (pathParams) => {
  const { project_id, infra_id } = pathParams;
  return `/api/projects/${project_id}/infras/${infra_id}`;
});

const listOperations = baseApi<
  {},
  {
    project_id: number;
    infra_id: number;
  }
>("GET", (pathParams) => {
  return `/api/projects/${pathParams.project_id}/infras/${pathParams.infra_id}/operations`;
});

const getOperation = baseApi<
  {},
  {
    project_id: number;
    infra_id: number;
    operation_id: string;
  }
>("GET", (pathParams) => {
  const { project_id, infra_id, operation_id } = pathParams;
  return `/api/projects/${project_id}/infras/${infra_id}/operations/${operation_id}`;
});

const getOperationLogs = baseApi<
  {},
  {
    project_id: number;
    infra_id: number;
    operation_id: string;
  }
>("GET", (pathParams) => {
  const { project_id, infra_id, operation_id } = pathParams;
  return `/api/projects/${project_id}/infras/${infra_id}/operations/${operation_id}/logs`;
});

const getInfraState = baseApi<
  {},
  {
    project_id: number;
    infra_id: number;
  }
>("GET", (pathParams) => {
  return `/api/projects/${pathParams.project_id}/infras/${pathParams.infra_id}/state`;
});

const getInfraRawState = baseApi<
  {},
  {
    project_id: number;
    infra_id: number;
  }
>("GET", (pathParams) => {
  return `/api/projects/${pathParams.project_id}/infras/${pathParams.infra_id}/raw_state`;
});

const getInfraByID = baseApi<
  {},
  {
    project_id: number;
    infra_id: number;
  }
>("GET", (pathParams) => {
  return `/api/projects/${pathParams.project_id}/infras/${pathParams.infra_id}`;
});

const getInfraDesired = baseApi<
  {},
  {
    project_id: number;
    infra_id: number;
  }
>("GET", (pathParams) => {
  return `/api/projects/${pathParams.project_id}/infras/${pathParams.infra_id}/desired`;
});

const getInfraCurrent = baseApi<
  {},
  {
    project_id: number;
    infra_id: number;
  }
>("GET", (pathParams) => {
  return `/api/projects/${pathParams.project_id}/infras/${pathParams.infra_id}/current`;
});

const getIngress = baseApi<
  {},
  { namespace: string; cluster_id: number; name: string; id: number }
>("GET", (pathParams) => {
  const { id, name, cluster_id, namespace } = pathParams;

  return `/api/projects/${id}/clusters/${cluster_id}/namespaces/${namespace}/ingresses/${name}`;
});

const getInvites = baseApi<{}, { id: number }>("GET", (pathParams) => {
  return `/api/projects/${pathParams.id}/invites`;
});

const getJobs = baseApi<
  {},
  { namespace: string; cluster_id: number; release_name: string; id: number }
>("GET", (pathParams) => {
  const { id, release_name, cluster_id, namespace } = pathParams;

  return `/api/projects/${id}/clusters/${cluster_id}/namespaces/${namespace}/releases/${release_name}/0/jobs`;
});

const getJobStatus = baseApi<
  {},
  { namespace: string; cluster_id: number; release_name: string; id: number }
>("GET", (pathParams) => {
  const { id, release_name, cluster_id, namespace } = pathParams;

  return `/api/projects/${id}/clusters/${cluster_id}/namespaces/${namespace}/releases/${release_name}/0/jobs/status`;
});

const getJobPods = baseApi<
  {},
  { name: string; namespace: string; id: number; cluster_id: number }
>("GET", (pathParams) => {
  const { id, name, cluster_id, namespace } = pathParams;
  return `/api/projects/${id}/clusters/${cluster_id}/namespaces/${namespace}/jobs/${name}/pods`;
});

const getPodByName = baseApi<
  {},
  {
    project_id: number;
    cluster_id: number;
    namespace: string;
    name: string;
  }
>(
  "GET",
  ({ project_id, cluster_id, namespace, name }) =>
    `/api/projects/${project_id}/clusters/${cluster_id}/namespaces/${namespace}/pods/${name}`
);

const getMatchingPods = baseApi<
  {
    namespace: string;
    selectors: string[];
  },
  { id: number; cluster_id: number }
>("GET", (pathParams) => {
  return `/api/projects/${pathParams.id}/clusters/${pathParams.cluster_id}/pods`;
});

const getAllReleasePods = baseApi<
  {},
  {
    id: number;
    name: string;
    namespace: string;
    cluster_id: number;
  }
>("GET", (pathParams) => {
  const { id, name, cluster_id, namespace } = pathParams;

  return `/api/projects/${id}/clusters/${cluster_id}/namespaces/${namespace}/releases/${name}/0/pods/all`;
});

const getMetrics = baseApi<
  {
    metric: string;
    shouldsum: boolean;
    pods?: string[];
    kind?: string; // the controller kind
    name?: string;
    percentile?: number;
    namespace: string;
    startrange: number;
    endrange: number;
    resolution: string;
  },
  {
    id: number;
    cluster_id: number;
  }
>("GET", (pathParams) => {
  return `/api/projects/${pathParams.id}/clusters/${pathParams.cluster_id}/metrics`;
});

const appMetrics = baseApi<
  {
    metric: string;
    shouldsum: boolean;
    pods?: string[];
    kind?: string; // the controller kind
    name?: string;
    percentile?: number;
    deployment_target_id: string;
    startrange: number;
    endrange: number;
    resolution: string;
  },
  {
    id: number;
    cluster_id: number;
  }
>("GET", (pathParams) => {
  return `/api/projects/${pathParams.id}/clusters/${pathParams.cluster_id}/apps/metrics`;
});

const getNamespaces = baseApi<
  {},
  {
    id: number;
    cluster_id: number;
  }
>("GET", (pathParams) => {
  return `/api/projects/${pathParams.id}/clusters/${pathParams.cluster_id}/namespaces`;
});

const getNGINXIngresses = baseApi<
  {},
  {
    id: number;
    cluster_id: number;
  }
>("GET", (pathParams) => {
  return `/api/projects/${pathParams.id}/clusters/${pathParams.cluster_id}/prometheus/ingresses`;
});

const getOAuthIds = baseApi<
  {},
  {
    project_id: number;
  }
>("GET", (pathParams) => {
  return `/api/projects/${pathParams.project_id}/integrations/oauth`;
});

const getProjectClusters = baseApi<{}, { id: number }>("GET", (pathParams) => {
  return `/api/projects/${pathParams.id}/clusters`;
});

const getProjectRegistries = baseApi<{}, { id: number }>(
  "GET",
  (pathParams) => {
    return `/api/projects/${pathParams.id}/registries`;
  }
);

const getProjectRepos = baseApi<{}, { id: number }>("GET", (pathParams) => {
  return `/api/projects/${pathParams.id}/repos`;
});

const getProjects = baseApi("GET", "/api/projects");

const getProject = baseApi<{}, { id: number }>("GET", (pathParams) => {
  return `/api/projects/${pathParams.id}`;
});

const getPrometheusIsInstalled = baseApi<
  {},
  {
    id: number;
    cluster_id: number;
  }
>("GET", (pathParams) => {
  return `/api/projects/${pathParams.id}/clusters/${pathParams.cluster_id}/prometheus/detect`;
});

const getRegistryIntegrations = baseApi("GET", "/api/integrations/registry");

const getReleaseToken = baseApi<
  {},
  { name: string; id: number; namespace: string; cluster_id: number }
>("GET", (pathParams) => {
  const { id, cluster_id, namespace, name } = pathParams;

  return `/api/projects/${id}/clusters/${cluster_id}/namespaces/${namespace}/releases/${name}/webhook`;
});

const getReleaseSteps = baseApi<
  {},
  { name: string; id: number; namespace: string; cluster_id: number }
>("GET", (pathParams) => {
  const { id, cluster_id, namespace, name } = pathParams;

  return `/api/projects/${id}/clusters/${cluster_id}/namespaces/${namespace}/releases/${name}/steps`;
});

const destroyInfra = baseApi<
  {},
  {
    project_id: number;
    infra_id: number;
  }
>("DELETE", (pathParams) => {
  return `/api/projects/${pathParams.project_id}/infras/${pathParams.infra_id}`;
});

const updateDatabaseStatus = baseApi<
  {
    status: string;
  },
  {
    project_id: number;
    infra_id: number;
  }
>("POST", (pathParams) => {
  return `/api/projects/${pathParams.project_id}/infras/${pathParams.infra_id}/database`;
});
// GET /api/projects/{project_id}/clusters/{cluster_id}/datastore/status
const getDatabaseStatus = baseApi<
  {
    name: string;
    type: string;
  },
  {
    project_id: number;
    cluster_id: number;
  }
>("GET", (pathParams) => {
  return `/api/projects/${pathParams.project_id}/clusters/${pathParams.cluster_id}/datastore/status`;
});

const getRepoIntegrations = baseApi("GET", "/api/integrations/repo");

const getRepos = baseApi<{}, { id: number }>("GET", (pathParams) => {
  return `/api/projects/${pathParams.id}/repos`;
});

const getSlackIntegrations = baseApi<{}, { id: number }>(
  "GET",
  (pathParams) => {
    return `/api/projects/${pathParams.id}/slack_integrations`;
  }
);

const getRevisions = baseApi<
  {},
  { id: number; cluster_id: number; namespace: string; name: string }
>("GET", (pathParams) => {
  const { id, cluster_id, namespace, name } = pathParams;

  return `/api/projects/${id}/clusters/${cluster_id}/namespaces/${namespace}/releases/${name}/history`;
});

const getTemplateInfo = baseApi<
  {
    repo_url?: string;
  },
  { project_id: number; name: string; version: string }
>("GET", (pathParams) => {
  return `/api/v1/projects/${pathParams.project_id}/templates/${pathParams.name}/versions/${pathParams.version}`;
});

const getTemplateUpgradeNotes = baseApi<
  {
    repo_url?: string;
    prev_version: string;
  },
  { project_id: number; name: string; version: string }
>("GET", (pathParams) => {
  return `/api/v1/projects/${pathParams.project_id}/templates/${pathParams.name}/versions/${pathParams.version}/upgrade_notes`;
});

const getTemplates = baseApi<
  {
    repo_url?: string;
  },
  {
    project_id: number;
  }
>("GET", (pathParams) => {
  return `/api/v1/projects/${pathParams.project_id}/templates`;
});

const getHelmRepos = baseApi<
  {},
  {
    project_id: number;
  }
>("GET", (pathParams) => {
  return `/api/projects/${pathParams.project_id}/helmrepos`;
});

const getChartsFromHelmRepo = baseApi<
  {},
  {
    project_id: number;
    helm_repo_id: number;
  }
>("GET", (pathParams) => {
  return `/api/projects/${pathParams.project_id}/helmrepos/${pathParams.helm_repo_id}/charts`;
});

const getChartInfoFromHelmRepo = baseApi<
  {},
  { project_id: number; helm_repo_id: number; name: string; version: string }
>("GET", (pathParams) => {
  return `/api/projects/${pathParams.project_id}/helmrepos/${pathParams.helm_repo_id}/charts/${pathParams.name}/${pathParams.version}`;
});

const getMetadata = baseApi<{}, {}>("GET", () => {
  return `/api/metadata`;
});

const postWelcome = baseApi<{
  email: string;
  isCompany: boolean;
  name: string;
  company: string;
  role: string;
}>("POST", () => {
  return `/api/welcome`;
});

const linkGithubProject = baseApi<
  {},
  {
    project_id: number;
  }
>("GET", (pathParams) => {
  return `/api/oauth/projects/${pathParams.project_id}/github`;
});

const getGithubAccounts = baseApi<{}, {}>("GET", () => {
  return `/api/integrations/github-app/accounts`;
});

const logInUser = baseApi<{
  email: string;
  password: string;
}>("POST", "/api/login");

const logOutUser = baseApi("POST", "/api/logout");

const registerUser = baseApi<{
  email: string;
  password: string;
  first_name: string;
  last_name: string;
  company_name: string;
  referral_method?: string;
}>("POST", "/api/users");

const rollbackChart = baseApi<
  {
    revision: number;
  },
  {
    id: number;
    name: string;
    namespace: string;
    cluster_id: number;
  }
>("POST", (pathParams) => {
  const { id, name, cluster_id, namespace } = pathParams;
  return `/api/projects/${id}/clusters/${cluster_id}/namespaces/${namespace}/releases/${name}/0/rollback`;
});

const uninstallTemplate = baseApi<
  {},
  {
    id: number;
    name: string;
    cluster_id: number;
    namespace: string;
  }
>("DELETE", (pathParams) => {
  const { id, name, cluster_id, namespace } = pathParams;
  return `/api/projects/${id}/clusters/${cluster_id}/namespaces/${namespace}/releases/${name}/0`;
});

const updateUserInfo = baseApi<
  {
    first_name: string;
    last_name: string;
    company_name: string;
  },
  {}
>("POST", (pathParams) => {
  return `/api/users/update/info`;
});

const updateUser = baseApi<
  {
    rawKubeConfig?: string;
    allowedContexts?: string[];
  },
  { id: number }
>("PUT", (pathParams) => {
  return `/api/users/${pathParams.id}`;
});

const upgradeChartValues = baseApi<
  {
    values: string;
    version?: string;
    latest_revision?: number;
  },
  {
    id: number;
    name: string;
    namespace: string;
    cluster_id: number;
  }
>("POST", (pathParams) => {
  const { id, name, cluster_id, namespace } = pathParams;
  return `/api/projects/${id}/clusters/${cluster_id}/namespaces/${namespace}/releases/${name}/0/upgrade`;
});

const getAllEnvGroups = baseApi<
  {
    type?: string;
  },
  {
    id: number;
    cluster_id: number;
  }
>("GET", (pathParams) => {
  return `/api/projects/${pathParams.id}/clusters/${pathParams.cluster_id}/environment-groups`;
});

const updateAppsLinkedToEnvironmentGroup = baseApi<
  {
    name: string;
  },
  {
    id: number;
    cluster_id: number;
  }
>("POST", (pathParams) => {
  return `/api/projects/${pathParams.id}/clusters/${pathParams.cluster_id}/environment-groups/update-linked-apps`;
});

const updateEnvironmentGroupV2 = baseApi<
  {
    deployment_target_id: string;
    variables: Record<string, string>;
    secrets: Record<string, string>;
    b64_app_proto: string;
    remove_missing?: boolean;
  },
  {
    id: number;
    cluster_id: number;
    app_name: string;
  }
>("POST", (pathParams) => {
  return `/api/projects/${pathParams.id}/clusters/${pathParams.cluster_id}/apps/${pathParams.app_name}/update-environment `;
});

const listEnvGroups = baseApi<
  {},
  {
    id: number;
    namespace: string;
    cluster_id: number;
  }
>("GET", (pathParams) => {
  return `/api/projects/${pathParams.id}/clusters/${pathParams.cluster_id}/namespaces/${pathParams.namespace}/envgroup/list`;
});

const listConfigMaps = baseApi<
  {},
  {
    id: number;
    namespace: string;
    cluster_id: number;
  }
>("GET", (pathParams) => {
  return `/api/projects/${pathParams.id}/clusters/${pathParams.cluster_id}/namespaces/${pathParams.namespace}/configmap/list`;
});

const getEnvGroup = baseApi<
  {},
  {
    id: number;
    namespace: string;
    cluster_id: number;
    name: string;
    version?: number;
  }
>("GET", (pathParams) => {
  return `/api/projects/${pathParams.id}/clusters/${
    pathParams.cluster_id
  }/namespaces/${pathParams.namespace}/envgroup?name=${pathParams.name}${
    pathParams.version ? "&version=" + pathParams.version : ""
  }`;
});

const getConfigMap = baseApi<
  {
    name: string;
  },
  {
    id: number;
    namespace: string;
    cluster_id: number;
  }
>("GET", (pathParams) => {
  return `/api/projects/${pathParams.id}/clusters/${pathParams.cluster_id}/namespaces/${pathParams.namespace}/configmap`;
});

const createEnvGroup = baseApi<
  {
    name: string;
    variables: Record<string, string>;
    secret_variables?: Record<string, string>;
  },
  {
    id: number;
    cluster_id: number;
    namespace: string;
  }
>("POST", (pathParams) => {
  return `/api/projects/${pathParams.id}/clusters/${pathParams.cluster_id}/namespaces/${pathParams.namespace}/envgroup/create`;
});

const createEnvironmentGroups = baseApi<
  {
    name: string;
    variables?: Record<string, string>;
    secret_variables?: Record<string, string>;
    type?: string;
    auth_token?: string;
  },
  {
    id: number;
    cluster_id: number;
  }
>("POST", (pathParams) => {
  return `/api/projects/${pathParams.id}/clusters/${pathParams.cluster_id}/environment-groups`;
});

const enableExternalEnvGroupProviders = baseApi<
  {},
  {
    id: number;
    cluster_id: number;
  }
>("POST", (pathParams) => {
  return `/api/projects/${pathParams.id}/clusters/${pathParams.cluster_id}/environment-groups/enable-external-providers`;
});

const areExternalEnvGroupProvidersEnabled = baseApi<
  {},
  {
    id: number;
    cluster_id: number;
  }
>("GET", (pathParams) => {
  return `/api/projects/${pathParams.id}/clusters/${pathParams.cluster_id}/environment-groups/are-external-providers-enabled`;
});

const cloneEnvGroup = baseApi<
  {
    name: string;
    namespace: string;
    clone_name: string;
    version: number;
  },
  {
    id: number;
    namespace: string;
    cluster_id: number;
  }
>("POST", (pathParams) => {
  return `/api/projects/${pathParams.id}/clusters/${pathParams.cluster_id}/namespaces/${pathParams.namespace}/envgroup/clone`;
});

const updateEnvGroup = baseApi<
  {
    name: string;
    variables: Record<string, string>;
    secret_variables?: Record<string, string>;
  },
  {
    project_id: number;
    cluster_id: number;
    namespace: string;
  }
>(
  "POST",
  ({ cluster_id, project_id, namespace }) =>
    `/api/projects/${project_id}/clusters/${cluster_id}/namespaces/${namespace}/envgroup/create`
);

const updateStacksEnvGroup = baseApi<
  {
    name: string;
    variables: Record<string, string>;
    secret_variables?: Record<string, string>;
    apps?: string[];
  },
  {
    project_id: number;
    cluster_id: number;
    namespace: string;
  }
>(
  "POST",
  ({ cluster_id, project_id, namespace }) =>
    `/api/projects/${project_id}/clusters/${cluster_id}/namespaces/${namespace}/stacks/envgroup/create`
);

const createConfigMap = baseApi<
  {
    name: string;
    variables: Record<string, string>;
    secret_variables?: Record<string, string>;
  },
  {
    id: number;
    cluster_id: number;
    namespace: string;
  }
>("POST", (pathParams) => {
  return `/api/projects/${pathParams.id}/clusters/${pathParams.cluster_id}/namespaces/${pathParams.namespace}/configmap/create`;
});

const updateConfigMap = baseApi<
  {
    name: string;
    variables: Record<string, string>;
    secret_variables?: Record<string, string>;
  },
  {
    id: number;
    cluster_id: number;
    namespace: string;
  }
>("POST", (pathParams) => {
  const { id, cluster_id } = pathParams;
  return `/api/projects/${pathParams.id}/clusters/${pathParams.cluster_id}/namespaces/${pathParams.namespace}/configmap/update`;
});

const renameConfigMap = baseApi<
  {
    name: string;
    new_name: string;
  },
  {
    id: number;
    cluster_id: number;
    namespace: string;
  }
>("POST", (pathParams) => {
  return `/api/projects/${pathParams.id}/clusters/${pathParams.cluster_id}/namespaces/${pathParams.namespace}/configmap/rename`;
});

const deleteEnvGroup = baseApi<
  {
    name: string;
  },
  {
    id: number;
    namespace: string;
    cluster_id: number;
  }
>("DELETE", (pathParams) => {
  return `/api/projects/${pathParams.id}/clusters/${pathParams.cluster_id}/namespaces/${pathParams.namespace}/envgroup`;
});

const deleteNewEnvGroup = baseApi<
  {
    name: string;
    type?: string;
  },
  {
    id: number;
    cluster_id: number;
  }
>("DELETE", (pathParams) => {
  return `/api/projects/${pathParams.id}/clusters/${pathParams.cluster_id}/environment-groups`;
});

const deleteConfigMap = baseApi<
  {
    name: string;
  },
  {
    id: number;
    namespace: string;
    cluster_id: number;
  }
>("DELETE", (pathParams) => {
  return `/api/projects/${pathParams.id}/clusters/${pathParams.cluster_id}/namespaces/${pathParams.namespace}/configmap/delete`;
});

const createNamespace = baseApi<
  {
    name: string;
  },
  { id: number; cluster_id: number }
>("POST", (pathParams) => {
  const { id, cluster_id } = pathParams;
  return `/api/projects/${id}/clusters/${cluster_id}/namespaces/create`;
});

const deleteNamespace = baseApi<
  {},
  {
    id: number;
    cluster_id: number;
    namespace: string;
  }
>("DELETE", (pathParams) => {
  const { id, cluster_id, namespace } = pathParams;
  return `/api/projects/${id}/clusters/${cluster_id}/namespaces/${namespace}`;
});

const deleteJob = baseApi<
  {},
  { name: string; namespace: string; id: number; cluster_id: number }
>("DELETE", (pathParams) => {
  const { id, name, cluster_id, namespace } = pathParams;
  return `/api/projects/${id}/clusters/${cluster_id}/namespaces/${namespace}/jobs/${name}`;
});

const stopJob = baseApi<
  {},
  { name: string; namespace: string; id: number; cluster_id: number }
>("POST", (pathParams) => {
  const { id, name, namespace, cluster_id } = pathParams;
  return `/api/projects/${id}/clusters/${cluster_id}/namespaces/${namespace}/jobs/${name}/stop`;
});

const listAPITokens = baseApi<{}, { project_id: number }>(
  "GET",
  ({ project_id }) => `/api/projects/${project_id}/api_token`
);

const getAPIToken = baseApi<{}, { project_id: number; token: string }>(
  "GET",
  ({ project_id, token }) => `/api/projects/${project_id}/api_token/${token}`
);

const revokeAPIToken = baseApi<{}, { project_id: number; token: string }>(
  "POST",
  ({ project_id, token }) =>
    `/api/projects/${project_id}/api_token/${token}/revoke`
);

const createAPIToken = baseApi<
  {
    name: string;
    policy_uid: string;
    expires_at?: string;
  },
  { project_id: number }
>("POST", ({ project_id }) => `/api/projects/${project_id}/api_token`);

const createPolicy = baseApi<
  {
    name: string;
    policy: PolicyDocType[];
  },
  { project_id: number }
>("POST", ({ project_id }) => `/api/projects/${project_id}/policy`);

const getAvailableRoles = baseApi<{}, { project_id: number }>(
  "GET",
  ({ project_id }) => `/api/projects/${project_id}/roles`
);

const updateInvite = baseApi<
  { kind: string },
  { project_id: number; invite_id: number }
>(
  "POST",
  ({ project_id, invite_id }) =>
    `/api/projects/${project_id}/invites/${invite_id}`
);

const getCollaborators = baseApi<{}, { project_id: number }>(
  "GET",
  ({ project_id }) => `/api/projects/${project_id}/collaborators`
);

const updateCollaborator = baseApi<
  {
    kind: string;
    user_id: number;
  },
  { project_id: number }
>("POST", ({ project_id }) => `/api/projects/${project_id}/roles`);

const removeCollaborator = baseApi<{ user_id: number }, { project_id: number }>(
  "DELETE",
  ({ project_id }) => `/api/projects/${project_id}/roles`
);

const getPolicyDocument = baseApi<{}, { project_id: number }>(
  "GET",
  ({ project_id }) => `/api/projects/${project_id}/policy`
);

const createWebhookToken = baseApi<
  {},
  {
    project_id: number;
    chart_name: string;
    namespace: string;
    cluster_id: number;
  }
>(
  "POST",
  ({ project_id, chart_name, namespace, cluster_id }) =>
    `/api/projects/${project_id}/clusters/${cluster_id}/namespaces/${namespace}/releases/${chart_name}/0/webhook`
);

const getUsage = baseApi<{}, { project_id: number }>(
  "GET",
  ({ project_id }) => `/api/projects/${project_id}/usage`
);

// Used for billing purposes
const getCustomerToken = baseApi<{}, { project_id: number }>(
  "GET",
  ({ project_id }) => `/api/projects/${project_id}/billing/token`
);

const getHasBilling = baseApi<{}, { project_id: number }>(
  "GET",
  ({ project_id }) => `/api/projects/${project_id}/billing`
);

const getOnboardingState = baseApi<{}, { project_id: number }>(
  "GET",
  ({ project_id }) => `/api/projects/${project_id}/onboarding`
);

const saveOnboardingState = baseApi<{}, { project_id: number }>(
  "POST",
  ({ project_id }) => `/api/projects/${project_id}/onboarding`
);

const getOnboardingInfra = baseApi<
  {},
  { project_id: number; registry_infra_id: number }
>(
  "GET",
  ({ project_id, registry_infra_id }) =>
    `/api/projects/${project_id}/infras/${registry_infra_id}`
);

const getOnboardingRegistry = baseApi<
  {},
  { project_id: number; registry_connection_id: number }
>(
  "GET",
  ({ project_id, registry_connection_id }) =>
    `/api/projects/${project_id}/registries/${registry_connection_id}`
);

const detectPorterAgent = baseApi<
  {},
  { project_id: number; cluster_id: number }
>(
  "GET",
  ({ project_id, cluster_id }) =>
    `/api/projects/${project_id}/clusters/${cluster_id}/agent/detect`
);

const installPorterAgent = baseApi<
  {},
  { project_id: number; cluster_id: number }
>(
  "POST",
  ({ cluster_id, project_id }) =>
    `/api/projects/${project_id}/clusters/${cluster_id}/agent/install`
);

const getKubeEvents = baseApi<
  {
    skip: number;
    resource_type: string;
    owner_type?: string;
    owner_name?: string;
    namespace?: string;
  },
  { project_id: number; cluster_id: number }
>("GET", ({ project_id, cluster_id }) => {
  return `/api/projects/${project_id}/clusters/${cluster_id}/kube_events`;
});

const getKubeEvent = baseApi<
  {},
  { project_id: number; cluster_id: number; kube_event_id: number }
>(
  "GET",
  ({ project_id, cluster_id, kube_event_id }) =>
    `/api/projects/${project_id}/clusters/${cluster_id}/kube_events/${kube_event_id}`
);

const getLogBuckets = baseApi<
  {},
  { project_id: number; cluster_id: number; kube_event_id: number }
>(
  "GET",
  ({ project_id, cluster_id, kube_event_id }) =>
    `/api/projects/${project_id}/clusters/${cluster_id}/kube_events/${kube_event_id}/log_buckets`
);

const getLogBucketLogs = baseApi<
  { timestamp: number },
  { project_id: number; cluster_id: number; kube_event_id: number }
>(
  "GET",
  ({ project_id, cluster_id, kube_event_id }) =>
    `/api/projects/${project_id}/clusters/${cluster_id}/kube_events/${kube_event_id}/logs`
);

const getCanCreateProject = baseApi<{}, {}>(
  "GET",
  () => "/api/can_create_project"
);

const addApplicationToEnvGroup = baseApi<
  {
    name: string; // Env Group name
    app_name: string;
  },
  { project_id: number; cluster_id: number; namespace: string }
>(
  "POST",
  ({ cluster_id, namespace, project_id }) =>
    `/api/projects/${project_id}/clusters/${cluster_id}/namespaces/${namespace}/envgroup/add_application`
);

const removeApplicationFromEnvGroup = baseApi<
  {
    name: string; // Env Group name
    app_name: string;
  },
  { project_id: number; cluster_id: number; namespace: string }
>(
  "POST",
  ({ cluster_id, namespace, project_id }) =>
    `/api/projects/${project_id}/clusters/${cluster_id}/namespaces/${namespace}/envgroup/remove_application`
);

const provisionDatabase = baseApi<
  {
    username: string;
    password: string;
    machine_type: string;
    db_storage_encrypted: boolean;
    db_name: string;
    db_max_allocated_storage: string;
    db_family: string;
    db_engine_version: string;
    db_allocated_storage: string;
  },
  { project_id: number; cluster_id: number; namespace: string }
>(
  "POST",
  ({ project_id, cluster_id, namespace }) =>
    `/api/projects/${project_id}/clusters/${cluster_id}/namespaces/${namespace}/provision/rds`
);

const getAwsCloudProviders = baseApi<
  {},
  {
    project_id: number;
  }
>("GET", ({ project_id }) => {
  return `/api/projects/${project_id}/cloud-providers/aws`;
});

const getDatabases = baseApi<
  {},
  {
    project_id: number;
    cluster_id: number;
  }
>(
  "GET",
  ({ project_id, cluster_id }) =>
    `/api/projects/${project_id}/clusters/${cluster_id}/databases`
);

const getDatastores = baseApi<
  {},
  {
    project_id: number;
    cloud_provider_name: string;
    cloud_provider_id: string;
    datastore_name?: string;
    datastore_type?: string;
    include_env_group?: boolean;
    include_metadata?: boolean;
  }
>(
  "GET",
  ({
    project_id,
    cloud_provider_name,
    cloud_provider_id,
    datastore_name,
    datastore_type,
    include_env_group,
    include_metadata,
  }) => {
    const queryParams = new URLSearchParams();

    if (datastore_name) {
      queryParams.set("name", datastore_name);
    }

    if (datastore_type) {
      queryParams.set("type", datastore_type);
    }

    if (include_env_group) {
      queryParams.set("include_env_group", "true");
    }

    if (include_metadata) {
      queryParams.set("include_metadata", "true");
    }

    return `/api/projects/${project_id}/cloud-providers/${cloud_provider_name}/${cloud_provider_id}/datastores?${queryParams.toString()}`;
  }
);

const listDatastores = baseApi<
  {},
  {
    project_id: number;
  }
>("GET", ({ project_id }) => {
  return `/api/projects/${project_id}/datastores`;
});

const getDatastore = baseApi<
  {},
  {
    project_id: number;
    datastore_name: string;
  }
>("GET", ({ project_id, datastore_name }) => {
  return `/api/projects/${project_id}/datastores/${datastore_name}`;
});

const updateDatastore = baseApi<
  {
    name: string;
    type: "RDS" | "ELASTICACHE";
    engine: "POSTGRES" | "AURORA-POSTGRES" | "REDIS";
    values: any;
  },
  { project_id: number; cluster_id: number }
>(
  "POST",
  ({ project_id, cluster_id }) =>
    `/api/projects/${project_id}/clusters/${cluster_id}/datastores`
);

const deleteDatastore = baseApi<
  {},
  {
    project_id: number;
    datastore_name: string;
  }
>(
  "DELETE",
  ({ project_id, datastore_name }) =>
    `/api/projects/${project_id}/datastores/${datastore_name}`
);

const getPreviousLogsForContainer = baseApi<
  {
    container_name: string;
  },
  {
    project_id: number;
    cluster_id: number;
    namespace: string;
    pod_name: string;
  }
>(
  "GET",
  ({ cluster_id, namespace, pod_name: name, project_id }) =>
    `/api/projects/${project_id}/clusters/${cluster_id}/namespaces/${namespace}/pod/${name}/previous_logs`
);

const upgradePorterAgent = baseApi<
  {},
  { project_id: number; cluster_id: number }
>(
  "POST",
  ({ project_id, cluster_id }) =>
    `/api/projects/${project_id}/clusters/${cluster_id}/agent/upgrade`
);

const updateBuildConfig = baseApi<
  BuildConfig,
  {
    project_id: number;
    cluster_id: number;
    namespace: string;
    release_name: string;
  }
>(
  "POST",
  ({ project_id, cluster_id, namespace, release_name }) =>
    `/api/projects/${project_id}/clusters/${cluster_id}/namespaces/${namespace}/releases/${release_name}/buildconfig`
);

const updateGitActionConfig = baseApi<
  {
    git_action_config: {
      git_branch: string;
    };
  },
  {
    project_id: number;
    cluster_id: number;
    namespace: string;
    release_name: string;
    revision?: 0; // Always update latest
  }
>(
  "PATCH",
  ({ project_id, cluster_id, namespace, release_name, revision = 0 }) =>
    `/api/projects/${project_id}/clusters/${cluster_id}/namespaces/${namespace}/releases/${release_name}/${revision}/git_action_config`
);

const reRunGHWorkflow = baseApi<
  {},
  {
    project_id: number;
    cluster_id: number;
    git_installation_id: number;
    owner: string;
    name: string;
    branch?: string;
    filename?: string;
    release_name?: string;
  }
>(
  "POST",
  ({
    project_id,
    git_installation_id,
    owner,
    name,
    cluster_id,
    filename,
    release_name,
    branch,
  }) => {
    const queryParams = new URLSearchParams();

    if (branch) {
      queryParams.set("branch", branch);
    }

    if (release_name) {
      queryParams.set("release_name", release_name);
    }
    if (filename) {
      queryParams.set("filename", filename);
    }

    return `/api/projects/${project_id}/gitrepos/${git_installation_id}/${owner}/${name}/clusters/${cluster_id}/rerun_workflow?${queryParams.toString()}`;
  }
);

const getGHWorkflowLogs = baseApi<
  {},
  {
    project_id: number;
    cluster_id: number;
    git_installation_id: number;
    owner: string;
    name: string;
    filename?: string;
    release_name?: string;
  }
>(
  "GET",
  ({
    project_id,
    git_installation_id,
    owner,
    name,
    cluster_id,
    filename,
    release_name,
  }) => {
    const queryParams = new URLSearchParams();

    if (release_name) {
      queryParams.set("release_name", release_name);
    }
    if (filename) {
      queryParams.set("filename", filename);
    }

    return `/api/projects/${project_id}/gitrepos/${git_installation_id}/${owner}/${name}/clusters/${cluster_id}/get_logs_workflow?${queryParams.toString()}`;
  }
);

const getGHWorkflowLogById = baseApi<
  {},
  {
    project_id: number;
    cluster_id: number;
    git_installation_id: number;
    owner: string;
    name: string;
    filename?: string;
    run_id: string;
    release_name?: string;
  }
>(
  "GET",
  ({
    project_id,
    git_installation_id,
    owner,
    name,
    cluster_id,
    filename,
    run_id,
    release_name,
  }) => {
    const queryParams = new URLSearchParams();

    if (release_name) {
      queryParams.set("release_name", release_name);
    }
    if (filename) {
      queryParams.set("filename", filename);
    }
    if (run_id) {
      queryParams.set("run_id", run_id);
    }

    return `/api/projects/${project_id}/gitrepos/${git_installation_id}/${owner}/${name}/clusters/${cluster_id}/workflow_run_id?${queryParams.toString()}`;
  }
);

const triggerPreviewEnvWorkflow = baseApi<
  {},
  { project_id: number; cluster_id: number; deployment_id: number }
>(
  "POST",
  ({ project_id, cluster_id, deployment_id }) =>
    `/api/projects/${project_id}/clusters/${cluster_id}/deployments/${deployment_id}/trigger_workflow`
);

const getTagsByProjectId = baseApi<{}, { project_id: number }>(
  "GET",
  ({ project_id }) => `/api/projects/${project_id}/tags`
);

const createTag = baseApi<
  { name: string; color: string },
  { project_id: number }
>("POST", ({ project_id }) => `/api/projects/${project_id}/tags`);

const updateReleaseTags = baseApi<
  {
    tags: string[];
  },
  {
    project_id: number;
    cluster_id: number;
    namespace: string;
    release_name: string;
  }
>(
  "PATCH",
  ({ project_id, cluster_id, namespace, release_name }) =>
    `/api/projects/${project_id}/clusters/${cluster_id}/namespaces/${namespace}/releases/${release_name}/0/update_tags`
);

const updateCanonicalName = baseApi<
  {
    canonical_name: string;
  },
  {
    project_id: number;
    cluster_id: number;
    namespace: string;
    release_name: string;
  }
>(
  "PATCH",
  ({ project_id, cluster_id, namespace, release_name }) =>
    `/api/projects/${project_id}/clusters/${cluster_id}/namespaces/${namespace}/releases/${release_name}/0/update_canonical_name`
);

const getGitProviders = baseApi<{}, { project_id: number }>(
  "GET",
  ({ project_id }) => `/api/projects/${project_id}/integrations/git`
);

const getGitlabRepos = baseApi<
  {},
  { project_id: number; integration_id: number }
>(
  "GET",
  ({ project_id, integration_id }) =>
    `/api/projects/${project_id}/integrations/gitlab/${integration_id}/repos`
);

const getGitlabBranches = baseApi<
  {},
  {
    project_id: number;
    integration_id: number;
    repo_owner: string;
    repo_name: string;
  }
>(
  "GET",
  ({ project_id, integration_id, repo_owner, repo_name }) =>
    `/api/projects/${project_id}/integrations/gitlab/${integration_id}/repos/${repo_owner}/${repo_name}/branches`
);

const getGitlabFolderContent = baseApi<
  {
    dir: string;
  },
  {
    project_id: number;
    integration_id: number;
    repo_owner: string;
    repo_name: string;
    branch: string;
  }
>(
  "GET",
  ({ project_id, integration_id, repo_owner, repo_name, branch }) =>
    `/api/projects/${project_id}/integrations/gitlab/${integration_id}/repos/${repo_owner}/${repo_name}/${branch}/contents`
);

const getLogPodValues = baseApi<
  {
    namespace?: string;
    revision?: string;
    match_prefix?: string;
    start_range?: string;
    end_range?: string;
  },
  {
    project_id: number;
    cluster_id: number;
  }
>(
  "GET",
  ({ project_id, cluster_id }) =>
    `/api/projects/${project_id}/clusters/${cluster_id}/logs/pod_values`
);

const getLogs = baseApi<
  {
    limit?: number;
    start_range?: string;
    end_range?: string;
    revision?: string;
    pod_selector: string;
    namespace?: string;
    search_param?: string;
    direction?: string;
  },
  {
    project_id: number;
    cluster_id: number;
  }
>(
  "GET",
  ({ project_id, cluster_id }) =>
    `/api/projects/${project_id}/clusters/${cluster_id}/logs`
);

const listPorterEvents = baseApi<
  {
    release_name?: number;
    release_namespace?: string;
    type?: string;
  },
  {
    project_id: number;
    cluster_id: number;
  }
>(
  "GET",
  ({ project_id, cluster_id }) =>
    `/api/projects/${project_id}/clusters/${cluster_id}/events`
);

const listPorterJobEvents = baseApi<
  {
    release_name?: number;
    release_namespace?: string;
    type?: string;
    job_name: string;
  },
  {
    project_id: number;
    cluster_id: number;
  }
>(
  "GET",
  ({ project_id, cluster_id }) =>
    `/api/projects/${project_id}/clusters/${cluster_id}/events/job`
);

const listIncidents = baseApi<
  {
    release_name?: number;
    release_namespace?: string;
    status?: string;
  },
  {
    project_id: number;
    cluster_id: number;
  }
>(
  "GET",
  ({ project_id, cluster_id }) =>
    `/api/projects/${project_id}/clusters/${cluster_id}/incidents`
);

const getIncident = baseApi<
  {},
  {
    project_id: number;
    cluster_id: number;
    incident_id: string;
  }
>(
  "GET",
  ({ project_id, cluster_id, incident_id }) =>
    `/api/projects/${project_id}/clusters/${cluster_id}/incidents/${incident_id}`
);

const getIncidentEvents = baseApi<
  {
    incident_id?: string;
    pod_prefix?: string;
  },
  {
    project_id: number;
    cluster_id: number;
  }
>(
  "GET",
  ({ project_id, cluster_id }) =>
    `/api/projects/${project_id}/clusters/${cluster_id}/incidents/events`
);

// TRACKING

const updateOnboardingStep = baseApi<
  {
    step: string;
    provider?: string;
    account_id?: string;
    cloudformation_url?: string;
    error_message?: string;
    login_url?: string;
    external_id?: string;
    region?: string;
  },
  {
    project_id: number;
  }
>("POST", ({ project_id }) => {
  return `/api/projects/${project_id}/onboarding_step`;
});

const updateStackStep = baseApi<
  {
    step: string;
    stack_name?: string;
    error_message?: string;
    delete_workflow_file?: boolean;
    error_stack_trace?: string;
  },
  {
    project_id: number;
    cluster_id: number;
  }
>("POST", (pathParams) => {
  const { project_id, cluster_id } = pathParams;
  return `/api/projects/${project_id}/clusters/${cluster_id}/applications/analytics`;
});

// STACKS

const createStack = baseApi<
  CreateStackBody,
  {
    project_id: number;
    cluster_id: number;
    namespace: string;
  }
>(
  "POST",
  ({ project_id, cluster_id, namespace }) =>
    `/api/v1/projects/${project_id}/clusters/${cluster_id}/namespaces/${namespace}/stacks`
);

const updateStack = baseApi<
  {
    name: string;
  },
  {
    project_id: number;
    cluster_id: number;
    namespace: string;
    stack_id: string;
  }
>(
  "PATCH",
  ({ project_id, cluster_id, namespace, stack_id }) =>
    `/api/v1/projects/${project_id}/clusters/${cluster_id}/namespaces/${namespace}/stacks/${stack_id}`
);

const listStacks = baseApi<
  {},
  { project_id: number; cluster_id: number; namespace: string }
>(
  "GET",
  ({ project_id, cluster_id, namespace }) =>
    `/api/v1/projects/${project_id}/clusters/${cluster_id}/namespaces/${namespace}/stacks`
);

const getStack = baseApi<
  {},
  {
    project_id: number;
    cluster_id: number;
    namespace: string;
    stack_id: string;
  }
>(
  "GET",
  ({ project_id, cluster_id, namespace, stack_id }) =>
    `/api/v1/projects/${project_id}/clusters/${cluster_id}/namespaces/${namespace}/stacks/${stack_id}`
);

const getStackRevision = baseApi<
  {},
  {
    project_id: number;
    cluster_id: number;
    namespace: string;
    stack_id: string;
    revision_id: number;
  }
>(
  "GET",
  ({ project_id, cluster_id, namespace, stack_id, revision_id }) =>
    `/api/v1/projects/${project_id}/clusters/${cluster_id}/namespaces/${namespace}/stacks/${stack_id}/${revision_id}`
);

const rollbackStack = baseApi<
  {
    target_revision: number;
  },
  {
    project_id: number;
    cluster_id: number;
    namespace: string;
    stack_id: string;
  }
>(
  "POST",
  ({ project_id, cluster_id, namespace, stack_id }) =>
    `/api/v1/projects/${project_id}/clusters/${cluster_id}/namespaces/${namespace}/stacks/${stack_id}/rollback`
);

const deleteStack = baseApi<
  {},
  {
    project_id: number;
    cluster_id: number;
    namespace: string;
    stack_id: string;
  }
>(
  "DELETE",
  ({ project_id, cluster_id, namespace, stack_id }) =>
    `/api/v1/projects/${project_id}/clusters/${cluster_id}/namespaces/${namespace}/stacks/${stack_id}`
);

const updateStackSourceConfig = baseApi<
  {
    source_configs: SourceConfig[];
  },
  {
    project_id: number;
    cluster_id: number;
    namespace: string;
    stack_id: string;
  }
>(
  "PUT",
  ({ project_id, cluster_id, namespace, stack_id }) =>
    `/api/v1/projects/${project_id}/clusters/${cluster_id}/namespaces/${namespace}/stacks/${stack_id}/source`
);

const addStackAppResource = baseApi<
  CreateStackBody["app_resources"][0],
  {
    project_id: number;
    cluster_id: number;
    namespace: string;
    stack_id: string;
  }
>(
  "PATCH",
  ({ project_id, cluster_id, namespace, stack_id }) =>
    `/api/v1/projects/${project_id}/clusters/${cluster_id}/namespaces/${namespace}/stacks/${stack_id}/add_application`
);

const removeStackAppResource = baseApi<
  {},
  {
    project_id: number;
    cluster_id: number;
    namespace: string;
    stack_id: string;
    app_resource_name: string;
  }
>(
  "DELETE",
  ({ project_id, cluster_id, namespace, stack_id, app_resource_name }) =>
    `/api/v1/projects/${project_id}/clusters/${cluster_id}/namespaces/${namespace}/stacks/${stack_id}/remove_application/${app_resource_name}`
);

const addStackEnvGroup = baseApi<
  CreateStackBody["env_groups"][0],
  {
    project_id: number;
    cluster_id: number;
    namespace: string;
    stack_id: string;
  }
>(
  "PATCH",
  ({ project_id, cluster_id, namespace, stack_id }) =>
    `/api/v1/projects/${project_id}/clusters/${cluster_id}/namespaces/${namespace}/stacks/${stack_id}/add_env_group`
);

const removeStackEnvGroup = baseApi<
  {},
  {
    project_id: number;
    cluster_id: number;
    namespace: string;
    stack_id: string;
    env_group_name: string;
  }
>(
  "DELETE",
  ({ project_id, cluster_id, namespace, stack_id, env_group_name }) =>
    `/api/v1/projects/${project_id}/clusters/${cluster_id}/namespaces/${namespace}/stacks/${stack_id}/remove_env_group/${env_group_name}`
);

const getGithubStatus = baseApi<{}, {}>("GET", ({}) => `/api/status/github`);

const createSecretAndOpenGitHubPullRequest = baseApi<
  {
    github_app_installation_id: number;
    github_repo_owner: string;
    github_repo_name: string;
    branch: string;
    open_pr?: boolean;
    porter_yaml_path?: string;
    delete_workflow_filename?: string;
    previews_workflow_filename?: string;
  },
  {
    project_id: number;
    cluster_id: number;
    stack_name: string;
  }
>(
  "POST",
  ({ project_id, cluster_id, stack_name }) =>
    `/api/projects/${project_id}/clusters/${cluster_id}/applications/${stack_name}/pr`
);

// Bundle export to allow default api import (api.<method> is more readable)
export default {
  checkAuth,
  connectECRRegistry,
  connectGCRRegistry,
  connectDORegistry,
  getAWSIntegration,
  getGCPIntegration,
  getAzureIntegration,
  getGitlabIntegration,
  createAWSIntegration,
  overwriteAWSIntegration,
  updateCluster,
  renameCluster,
  renameProject,
  createAzureIntegration,
  createGitlabIntegration,
  createEmailVerification,
  createEnvironment,
  createEnvironmentGroups,
  enableExternalEnvGroupProviders,
  areExternalEnvGroupProvidersEnabled,
  updateEnvironment,
  deleteEnvironment,
  createPreviewEnvironmentDeployment,
  reenablePreviewEnvironmentDeployment,
  listEnvironments,
  getEnvironment,
  toggleNewCommentForEnvironment,
  validatePorterYAML,
  createGCPIntegration,
  createInvite,
  createNamespace,
  createPasswordReset,
  createPasswordResetVerify,
  createPasswordResetFinalize,
  createProject,
  // ------------ PORTER APP -----------
  getPorterApps,
  getPorterApp,
  getPorterAppEvent,
  createPorterApp,
  deletePorterApp,
  rollbackPorterApp,
  createSecretAndOpenGitHubPullRequest,
  getLogsWithinTimeRange,
  appLogs,
  appJobs,
  appEvents,
  appServiceStatus,
  getFeedEvents,
  updateStackStep,
  porterYamlFromRevision,
  // -----------------------------------
  createConfigMap,
  deleteCluster,
  deleteConfigMap,
  deleteInvite,
  deleteNamespace,
  deletePod,
  deleteProject,
  deleteRegistryIntegration,
  deleteSlackIntegration,
  legacyUpdateNotificationConfig,
  updateNotificationConfig,
  legacyGetNotificationConfig,
  getNotificationConfig,
  createSubdomain,
  deployTemplate,
  deployAddon,
  destroyInfra,
  updateDatabaseStatus,
  detectBuildpack,
  detectGitlabBuildpack,
  getBranchContents,
  getBranches,
  getMetadata,
  postWelcome,
  getChart,
  getCharts,
  getChartComponents,
  getChartControllers,
  getClusterIntegrations,
  getClusters,
  getCluster,
  getClusterNodes,
  getClusterNode,
  getClusterStatus,
  getConfigMap,
  getPRDeploymentList,
  getPRDeploymentByID,
  getGHAWorkflowTemplate,
  getGitRepoList,
  getGitRepoPermission,
  getGitRepos,
  getImageRepos,
  getImageTags,
  images,
  listInfraTemplates,
  getInfraTemplate,
  getInfra,
  provisionCluster,
  provisionInfra,
  deleteInfra,
  updateInfra,
  listOperations,
  getOperation,
  getOperationLogs,
  retryCreateInfra,
  retryDeleteInfra,
  getInfraState,
  getInfraRawState,
  getInfraByID,
  getInfraDesired,
  getInfraCurrent,
  getIngress,
  getInvites,
  getJobs,
  getJobStatus,
  getJobPods,
  getPodByName,
  getMatchingPods,
  getAllReleasePods,
  getClusterState,
  getComplianceChecks,
  getMetrics,
  appMetrics,
  appHelmValues,
  getNamespaces,
  getNGINXIngresses,
  getOAuthIds,
  getPodEvents,
  getProcfileContents,
  getPorterYamlContents,
  parsePorterYaml,
  attachEnvGroup,
  getDefaultDeploymentTarget,
  deleteDeploymentTarget,
  getBranchHead,
  createApp,
  createAppTemplate,
  updateApp,
  appRun,
  updateBuildSettings,
  revertApp,
  getAttachedEnvGroups,
  getLatestRevision,
  appNotifications,
  getRevision,
  listAppRevisions,
  getLatestAppRevisions,
  listDeploymentTargets,
  createDeploymentTarget,
  getDeploymentTarget,
  getAppTemplate,
  listLatestAddons,
  getGitlabProcfileContents,
  getProjectClusters,
  getProjectRegistries,
  getProjectRepos,
  getProjects,
  getProject,
  getPrometheusIsInstalled,
  getRegistryIntegrations,
  getReleaseToken,
  getReleaseSteps,
  getRepoIntegrations,
  getSlackIntegrations,
  getRepos,
  getRevisions,
  getTemplateInfo,
  getTemplateUpgradeNotes,
  getTemplates,
  getHelmRepos,
  getChartsFromHelmRepo,
  getChartInfoFromHelmRepo,
  linkGithubProject,
  inviteAdmin,
  getGithubAccounts,
  listConfigMaps,
  logInUser,
  logOutUser,
  registerUser,
  rollbackChart,
  uninstallTemplate,
  updateUserInfo,
  updateUser,
  renameConfigMap,
  updateConfigMap,
  upgradeChartValues,
  deleteJob,
  stopJob,
  updateInvite,
  listAPITokens,
  getAPIToken,
  revokeAPIToken,
  createAPIToken,
  createPolicy,
  getAvailableRoles,
  getCollaborators,
  updateCollaborator,
  removeCollaborator,
  getPolicyDocument,
  createWebhookToken,
  getUsage,
  getCustomerToken,
  getHasBilling,
  getOnboardingState,
  saveOnboardingState,
  getOnboardingInfra,
  getOnboardingRegistry,
  detectPorterAgent,
  installPorterAgent,
  getKubeEvents,
  getKubeEvent,
  getLogBuckets,
  getLogBucketLogs,
  getCanCreateProject,
  createEnvGroup,
  cloneEnvGroup,
  updateEnvGroup,
  updateStacksEnvGroup,
  listEnvGroups,
  getAllEnvGroups,
  updateEnvironmentGroupV2,
  updateAppsLinkedToEnvironmentGroup,
  getEnvGroup,
  deleteEnvGroup,
  deleteNewEnvGroup,
  addApplicationToEnvGroup,
  removeApplicationFromEnvGroup,
  provisionDatabase,
  preflightCheck,
  requestQuotaIncrease,
  getAwsCloudProviders,
  getDatabases,
  getDatastores,
  listDatastores,
  getDatastore,
  updateDatastore,
  deleteDatastore,
  getPreviousLogsForContainer,
  upgradePorterAgent,
  deletePRDeployment,
  updateBuildConfig,
  updateGitActionConfig,
  reRunGHWorkflow,
  getGHWorkflowLogs,
  getGHWorkflowLogById,
  triggerPreviewEnvWorkflow,
  getTagsByProjectId,
  createTag,
  updateReleaseTags,
  updateCanonicalName,
  getGitProviders,
  getGitlabRepos,
  getGitlabBranches,
  getGitlabFolderContent,
  getLogPodValues,
  getLogs,
  listPorterEvents,
  listPorterJobEvents,
  listIncidents,
  getIncident,
  getIncidentEvents,
  createContract,
  getContracts,
  deleteContract,
  // TRACKING
  updateOnboardingStep,
  // STACKS
  listStacks,
  getStack,
  getStackRevision,
  createStack,
  updateStack,
  rollbackStack,
  deleteStack,
  updateStackSourceConfig,
  addStackAppResource,
  removeStackAppResource,
  addStackEnvGroup,
  removeStackEnvGroup,

  // STATUS
  getGithubStatus,
  getDatabaseStatus,
};<|MERGE_RESOLUTION|>--- conflicted
+++ resolved
@@ -1529,21 +1529,12 @@
   }
 );
 
-<<<<<<< HEAD
 const getContracts = baseApi<
   { cluster_id?: number; latest?: boolean },
   { project_id: number }
 >("GET", ({ project_id }) => {
   return `/api/projects/${project_id}/contracts`;
 });
-=======
-const getContracts = baseApi<{ cluster_id?: number, latest?: boolean }, { project_id: number }>(
-  "GET",
-  ({ project_id }) => {
-    return `/api/projects/${project_id}/contracts`;
-  }
-);
->>>>>>> acfed737
 
 const deleteContract = baseApi<{}, { project_id: number; revision_id: string }>(
   "DELETE",
