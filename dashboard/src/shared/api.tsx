import { baseApi } from "./baseApi";

import { FullActionConfigType, StorageType } from "./types";

/**
 * Generic api call format
 * @param {string} token - Bearer token.
 * @param {Object} params - Body params.
 * @param {Object} pathParams - Path params.
 * @param {(err: Object, res: Object) => void} callback - Callback function.
 */

const checkAuth = baseApi("GET", "/api/users/current");

const connectECRRegistry = baseApi<
  {
    name: string;
    aws_integration_id: string;
  },
  { id: number }
>("POST", (pathParams) => {
  return `/api/projects/${pathParams.id}/registries`;
});

const connectGCRRegistry = baseApi<
  {
    name: string;
    gcp_integration_id: string;
    url: string;
  },
  { id: number }
>("POST", (pathParams) => {
  return `/api/projects/${pathParams.id}/registries`;
});

const connectDORegistry = baseApi<
  {
    name: string;
    do_integration_id: string;
    url: string;
  },
  { project_id: number }
>("POST", (pathParams) => {
  return `/api/projects/${pathParams.project_id}/registries`;
});

const getAWSIntegration = baseApi<{}, { project_id: number }>(
  "GET",
  ({ project_id }) => `/api/projects/${project_id}/integrations/aws`
);

const getGCPIntegration = baseApi<{}, { project_id: number }>(
  "GET",
  ({ project_id }) => `/api/projects/${project_id}/integrations/gcp`
);

const createAWSIntegration = baseApi<
  {
    aws_region: string;
    aws_cluster_id?: string;
    aws_access_key_id: string;
    aws_secret_access_key: string;
  },
  { id: number }
>("POST", (pathParams) => {
  return `/api/projects/${pathParams.id}/integrations/aws`;
});

const overwriteAWSIntegration = baseApi<
  {
    aws_integration_id: number;
    aws_access_key_id: string;
    aws_secret_access_key: string;
    cluster_id: number;
  },
  {
    project_id: number;
  }
>("POST", (pathParams) => {
  return `/api/projects/${pathParams.project_id}/integrations/aws/overwrite`;
});

const createDOCR = baseApi<
  {
    do_integration_id: number;
    docr_name: string;
    docr_subscription_tier: string;
  },
  {
    project_id: number;
  }
>("POST", (pathParams) => {
  return `/api/projects/${pathParams.project_id}/provision/docr`;
});

const createDOKS = baseApi<
  {
    do_integration_id: number;
    doks_name: string;
    do_region: string;
    issuer_email: string;
  },
  {
    project_id: number;
  }
>("POST", (pathParams) => {
  return `/api/projects/${pathParams.project_id}/provision/doks`;
});

const createEmailVerification = baseApi<{}, {}>("POST", (pathParams) => {
  return `/api/email/verify/initiate`;
});

const createEnvironment = baseApi<
  {
    name: string;
  },
  {
    project_id: number;
    cluster_id: number;
    git_installation_id: number;
    git_repo_owner: string;
    git_repo_name: string;
  }
>("POST", (pathParams) => {
  let {
    project_id,
    cluster_id,
    git_installation_id,
    git_repo_owner,
    git_repo_name,
  } = pathParams;
  return `/api/projects/${project_id}/gitrepos/${git_installation_id}/${git_repo_owner}/${git_repo_name}/clusters/${cluster_id}/environment`;
});

const deleteEnvironment = baseApi<
  {
    name: string;
  },
  {
    project_id: number;
    cluster_id: number;
    git_installation_id: number;
    git_repo_owner: string;
    git_repo_name: string;
  }
>("DELETE", (pathParams) => {
  let {
    project_id,
    cluster_id,
    git_installation_id,
    git_repo_owner,
    git_repo_name,
  } = pathParams;
  return `/api/projects/${project_id}/gitrepos/${git_installation_id}/${git_repo_owner}/${git_repo_name}/clusters/${cluster_id}/environment`;
});

const listEnvironments = baseApi<
  {},
  {
    project_id: number;
    cluster_id: number;
  }
>("GET", (pathParams) => {
  let { project_id, cluster_id } = pathParams;
  return `/api/projects/${project_id}/clusters/${cluster_id}/environments`;
});

const createGCPIntegration = baseApi<
  {
    gcp_key_data: string;
    gcp_project_id: string;
  },
  {
    project_id: number;
  }
>("POST", (pathParams) => {
  return `/api/projects/${pathParams.project_id}/integrations/gcp`;
});

const createGCR = baseApi<
  {
    gcp_integration_id: number;
  },
  {
    project_id: number;
  }
>("POST", (pathParams) => {
  return `/api/projects/${pathParams.project_id}/provision/gcr`;
});

const createGKE = baseApi<
  {
    gcp_region: string;
    gcp_integration_id: number;
    gke_name: string;
    issuer_email: string;
  },
  {
    project_id: number;
  }
>("POST", (pathParams) => {
  return `/api/projects/${pathParams.project_id}/provision/gke`;
});

const createInvite = baseApi<
  {
    email: string;
    kind: string;
  },
  {
    id: number;
  }
>("POST", (pathParams) => {
  return `/api/projects/${pathParams.id}/invites`;
});

const createPasswordReset = baseApi<
  {
    email: string;
  },
  {}
>("POST", (pathParams) => {
  return `/api/password/reset/initiate`;
});

const createPasswordResetVerify = baseApi<
  {
    email: string;
    token: string;
    token_id: number;
  },
  {}
>("POST", (pathParams) => {
  return `/api/password/reset/verify`;
});

const createPasswordResetFinalize = baseApi<
  {
    email: string;
    token: string;
    token_id: number;
    new_password: string;
  },
  {}
>("POST", (pathParams) => {
  return `/api/password/reset/finalize`;
});

const createProject = baseApi<{ name: string }, {}>("POST", (pathParams) => {
  return `/api/projects`;
});

const createSubdomain = baseApi<
  {},
  {
    id: number;
    release_name: string;
    namespace: string;
    cluster_id: number;
  }
>("POST", (pathParams) => {
  let { cluster_id, id, namespace, release_name } = pathParams;

  return `/api/projects/${id}/clusters/${cluster_id}/namespaces/${namespace}/releases/${release_name}/subdomain`;
});

const deleteCluster = baseApi<
  {},
  {
    project_id: number;
    cluster_id: number;
  }
>("DELETE", (pathParams) => {
  return `/api/projects/${pathParams.project_id}/clusters/${pathParams.cluster_id}`;
});

const deleteInvite = baseApi<{}, { id: number; invId: number }>(
  "DELETE",
  (pathParams) => {
    return `/api/projects/${pathParams.id}/invites/${pathParams.invId}`;
  }
);

const deletePod = baseApi<
  {},
  { name: string; namespace: string; id: number; cluster_id: number }
>("DELETE", (pathParams) => {
  let { id, name, cluster_id, namespace } = pathParams;
  return `/api/projects/${id}/clusters/${cluster_id}/namespaces/${namespace}/pods/${name}`;
});

const getPodEvents = baseApi<
  {},
  { name: string; namespace: string; id: number; cluster_id: number }
>("GET", (pathParams) => {
  let { id, name, cluster_id, namespace } = pathParams;
  return `/api/projects/${id}/clusters/${cluster_id}/namespaces/${namespace}/pods/${name}/events`;
});

const deleteProject = baseApi<{}, { id: number }>("DELETE", (pathParams) => {
  return `/api/projects/${pathParams.id}`;
});

const deleteRegistryIntegration = baseApi<
  {},
  {
    project_id: number;
    registry_id: number;
  }
>("DELETE", (pathParams) => {
  return `/api/projects/${pathParams.project_id}/registries/${pathParams.registry_id}`;
});

const deleteSlackIntegration = baseApi<
  {},
  {
    project_id: number;
    slack_integration_id: number;
  }
>("DELETE", (pathParams) => {
  return `/api/projects/${pathParams.project_id}/slack_integrations/${pathParams.slack_integration_id}`;
});

const updateNotificationConfig = baseApi<
  {
    payload: any;
  },
  {
    project_id: number;
    cluster_id: number;
    namespace: string;
    name: string;
  }
>("POST", (pathParams) => {
  let { project_id, cluster_id, namespace, name } = pathParams;

  return `/api/projects/${project_id}/clusters/${cluster_id}/namespaces/${namespace}/releases/${name}/notifications`;
});

const getPRDeploymentList = baseApi<
  {
    status?: string[];
  },
  {
    cluster_id: number;
    project_id: number;
  }
>("GET", (pathParams) => {
  const { cluster_id, project_id } = pathParams;

  return `/api/projects/${project_id}/clusters/${cluster_id}/deployments`;
});

const getPRDeploymentByCluster = baseApi<
  {
    namespace: string;
  },
  {
    cluster_id: number;
    project_id: number;
    environment_id: number;
  }
>("GET", (pathParams) => {
  const { cluster_id, project_id, environment_id } = pathParams;

  return `/api/projects/${project_id}/clusters/${cluster_id}/${environment_id}/deployment`;
});

const getPRDeployment = baseApi<
  {
    namespace: string;
  },
  {
    cluster_id: number;
    project_id: number;
    git_installation_id: number;
    git_repo_owner: string;
    git_repo_name: string;
  }
>("GET", (pathParams) => {
  const {
    cluster_id,
    project_id,
    git_installation_id,
    git_repo_owner,
    git_repo_name,
  } = pathParams;
  return `/api/projects/${project_id}/gitrepos/${git_installation_id}/${git_repo_owner}/${git_repo_name}/clusters/${cluster_id}/deployment`;
});

const getNotificationConfig = baseApi<
  {},
  {
    project_id: number;
    cluster_id: number;
    namespace: string;
    name: string;
  }
>("GET", (pathParams) => {
  let { project_id, cluster_id, namespace, name } = pathParams;

  return `/api/projects/${project_id}/clusters/${cluster_id}/namespaces/${namespace}/releases/${name}/notifications`;
});

const getGHAWorkflowTemplate = baseApi<
  {
    release_name: string;
    github_action_config: FullActionConfigType;
  },
  {
    cluster_id: number;
    project_id: number;
    namespace: string;
  }
>("POST", (pathParams) => {
  const { cluster_id, project_id, namespace } = pathParams;

  return `/api/projects/${project_id}/clusters/${cluster_id}/namespaces/${namespace}/releases/gha_template`;
});

const deployTemplate = baseApi<
  {
    template_name: string;
    template_version: string;
    image_url?: string;
    values?: any;
    name: string;
    github_action_config?: FullActionConfigType;
    build_config?: any;
  },
  {
    id: number;
    cluster_id: number;
    namespace: string;
    repo_url?: string;
  }
>("POST", (pathParams) => {
  let { cluster_id, id, namespace, repo_url } = pathParams;

  if (repo_url) {
    return `/api/projects/${id}/clusters/${cluster_id}/namespaces/${namespace}/releases?repo_url=${repo_url}`;
  }
  return `/api/projects/${id}/clusters/${cluster_id}/namespaces/${namespace}/releases`;
});

const deployAddon = baseApi<
  {
    template_name: string;
    template_version: string;
    values?: any;
    name: string;
  },
  {
    id: number;
    cluster_id: number;
    namespace: string;
    repo_url?: string;
  }
>("POST", (pathParams) => {
  let { cluster_id, id, namespace, repo_url } = pathParams;

  return `/api/projects/${id}/clusters/${cluster_id}/namespaces/${namespace}/addons?repo_url=${repo_url}`;
});

const detectBuildpack = baseApi<
  {},
  {
    project_id: number;
    git_repo_id: number;
    kind: string;
    owner: string;
    name: string;
    branch: string;
  }
>("GET", (pathParams) => {
  return `/api/projects/${pathParams.project_id}/gitrepos/${
    pathParams.git_repo_id
  }/repos/${pathParams.kind}/${pathParams.owner}/${
    pathParams.name
  }/${encodeURIComponent(pathParams.branch)}/buildpack/detect`;
});

const getBranchContents = baseApi<
  {
    dir: string;
  },
  {
    project_id: number;
    git_repo_id: number;
    kind: string;
    owner: string;
    name: string;
    branch: string;
  }
>("GET", (pathParams) => {
  return `/api/projects/${pathParams.project_id}/gitrepos/${
    pathParams.git_repo_id
  }/repos/${pathParams.kind}/${pathParams.owner}/${
    pathParams.name
  }/${encodeURIComponent(pathParams.branch)}/contents`;
});

const getProcfileContents = baseApi<
  {
    path: string;
  },
  {
    project_id: number;
    git_repo_id: number;
    kind: string;
    owner: string;
    name: string;
    branch: string;
  }
>("GET", (pathParams) => {
  return `/api/projects/${pathParams.project_id}/gitrepos/${
    pathParams.git_repo_id
  }/repos/${pathParams.kind}/${pathParams.owner}/${
    pathParams.name
  }/${encodeURIComponent(pathParams.branch)}/procfile`;
});

const getBranches = baseApi<
  {},
  {
    project_id: number;
    git_repo_id: number;
    kind: string;
    owner: string;
    name: string;
  }
>("GET", (pathParams) => {
  return `/api/projects/${pathParams.project_id}/gitrepos/${pathParams.git_repo_id}/repos/${pathParams.kind}/${pathParams.owner}/${pathParams.name}/branches`;
});

const getChart = baseApi<
  {},
  {
    id: number;
    cluster_id: number;
    namespace: string;
    name: string;
    revision: number;
  }
>("GET", (pathParams) => {
  let { id, cluster_id, namespace, name, revision } = pathParams;

  return `/api/projects/${id}/clusters/${cluster_id}/namespaces/${namespace}/releases/${name}/${revision}`;
});

const getCharts = baseApi<
  {
    limit: number;
    skip: number;
    byDate: boolean;
    statusFilter: string[];
  },
  {
    id: number;
    cluster_id: number;
    namespace: string;
  }
>("GET", (pathParams) => {
  return `/api/projects/${pathParams.id}/clusters/${pathParams.cluster_id}/namespaces/${pathParams.namespace}/releases`;
});

const getChartComponents = baseApi<
  {},
  {
    id: number;
    cluster_id: number;
    namespace: string;
    name: string;
    revision: number;
  }
>("GET", (pathParams) => {
  let { id, cluster_id, namespace, name, revision } = pathParams;

  return `/api/projects/${id}/clusters/${cluster_id}/namespaces/${namespace}/releases/${name}/${revision}/components`;
});

const getChartControllers = baseApi<
  {},
  {
    id: number;
    cluster_id: number;
    namespace: string;
    name: string;
    revision: number;
  }
>("GET", (pathParams) => {
  let { id, cluster_id, namespace, name, revision } = pathParams;

  return `/api/projects/${id}/clusters/${cluster_id}/namespaces/${namespace}/releases/${name}/${revision}/controllers`;
});

const getClusterIntegrations = baseApi("GET", "/api/integrations/cluster");

const getClusters = baseApi<{}, { id: number }>("GET", (pathParams) => {
  return `/api/projects/${pathParams.id}/clusters`;
});

const getCluster = baseApi<
  {},
  {
    project_id: number;
    cluster_id: number;
  }
>("GET", (pathParams) => {
  return `/api/projects/${pathParams.project_id}/clusters/${pathParams.cluster_id}`;
});

const getClusterNodes = baseApi<
  {},
  {
    project_id: number;
    cluster_id: number;
  }
>("GET", (pathParams) => {
  return `/api/projects/${pathParams.project_id}/clusters/${pathParams.cluster_id}/nodes`;
});

const getClusterNode = baseApi<
  {},
  {
    project_id: number;
    cluster_id: number;
    nodeName: string;
  }
>(
  "GET",
  (pathParams) =>
    `/api/projects/${pathParams.project_id}/clusters/${pathParams.cluster_id}/nodes/${pathParams.nodeName}`
);

const getGitRepoList = baseApi<
  {},
  {
    project_id: number;
    git_repo_id: number;
  }
>("GET", (pathParams) => {
  return `/api/projects/${pathParams.project_id}/gitrepos/${pathParams.git_repo_id}/repos`;
});

const getGitRepoPermission = baseApi<
  {},
  {
    project_id: number;
    git_repo_id: number;
  }
>("GET", (pathParams) => {
  return `/api/projects/${pathParams.project_id}/gitrepos/${pathParams.git_repo_id}/permissions`;
});

const getGitRepos = baseApi<
  {},
  {
    project_id: number;
  }
>("GET", (pathParams) => {
  return `/api/projects/${pathParams.project_id}/gitrepos`;
});

const getImageRepos = baseApi<
  {},
  {
    project_id: number;
    registry_id: number;
  }
>("GET", (pathParams) => {
  return `/api/projects/${pathParams.project_id}/registries/${pathParams.registry_id}/repositories`;
});

const getImageTags = baseApi<
  {},
  {
    project_id: number;
    registry_id: number;
    repo_name: string;
  }
>("GET", (pathParams) => {
  return `/api/projects/${pathParams.project_id}/registries/${pathParams.registry_id}/repositories/${pathParams.repo_name}`;
});

const getInfra = baseApi<
  {},
  {
    project_id: number;
  }
>("GET", (pathParams) => {
  return `/api/projects/${pathParams.project_id}/infra`;
});

const getInfraDesired = baseApi<
  {},
  {
    project_id: number;
    infra_id: number;
  }
>("GET", (pathParams) => {
  return `/api/projects/${pathParams.project_id}/infras/${pathParams.infra_id}/desired`;
});

const getInfraCurrent = baseApi<
  {},
  {
    project_id: number;
    infra_id: number;
  }
>("GET", (pathParams) => {
  return `/api/projects/${pathParams.project_id}/infras/${pathParams.infra_id}/current`;
});

const getIngress = baseApi<
  {},
  { namespace: string; cluster_id: number; name: string; id: number }
>("GET", (pathParams) => {
  let { id, name, cluster_id, namespace } = pathParams;

  return `/api/projects/${id}/clusters/${cluster_id}/namespaces/${namespace}/ingresses/${name}`;
});

const getInvites = baseApi<{}, { id: number }>("GET", (pathParams) => {
  return `/api/projects/${pathParams.id}/invites`;
});

const getJobs = baseApi<
  {},
  { namespace: string; cluster_id: number; release_name: string; id: number }
>("GET", (pathParams) => {
  let { id, release_name, cluster_id, namespace } = pathParams;

  return `/api/projects/${id}/clusters/${cluster_id}/namespaces/${namespace}/releases/${release_name}/0/jobs`;
});

const getJobStatus = baseApi<
  {},
  { namespace: string; cluster_id: number; release_name: string; id: number }
>("GET", (pathParams) => {
  let { id, release_name, cluster_id, namespace } = pathParams;

  return `/api/projects/${id}/clusters/${cluster_id}/namespaces/${namespace}/releases/${release_name}/0/jobs/status`;
});

const getJobPods = baseApi<
  {},
  { name: string; namespace: string; id: number; cluster_id: number }
>("GET", (pathParams) => {
  let { id, name, cluster_id, namespace } = pathParams;
  return `/api/projects/${id}/clusters/${cluster_id}/namespaces/${namespace}/jobs/${name}/pods`;
});

const getPodByName = baseApi<
  {},
  {
    project_id: number;
    cluster_id: number;
    namespace: string;
    name: string;
  }
>(
  "GET",
  ({ project_id, cluster_id, namespace, name }) =>
    `/api/projects/${project_id}/clusters/${cluster_id}/namespaces/${namespace}/pods/${name}`
);

const getMatchingPods = baseApi<
  {
    namespace: string;
    selectors: string[];
  },
  { id: number; cluster_id: number }
>("GET", (pathParams) => {
  return `/api/projects/${pathParams.id}/clusters/${pathParams.cluster_id}/pods`;
});

const getMetrics = baseApi<
  {
    metric: string;
    shouldsum: boolean;
    pods?: string[];
    kind?: string; // the controller kind
    name?: string;
    percentile?: number;
    namespace: string;
    startrange: number;
    endrange: number;
    resolution: string;
  },
  {
    id: number;
    cluster_id: number;
  }
>("GET", (pathParams) => {
  return `/api/projects/${pathParams.id}/clusters/${pathParams.cluster_id}/metrics`;
});

const getNamespaces = baseApi<
  {},
  {
    id: number;
    cluster_id: number;
  }
>("GET", (pathParams) => {
  return `/api/projects/${pathParams.id}/clusters/${pathParams.cluster_id}/namespaces`;
});

const getNGINXIngresses = baseApi<
  {},
  {
    id: number;
    cluster_id: number;
  }
>("GET", (pathParams) => {
  return `/api/projects/${pathParams.id}/clusters/${pathParams.cluster_id}/prometheus/ingresses`;
});

const getOAuthIds = baseApi<
  {},
  {
    project_id: number;
  }
>("GET", (pathParams) => {
  return `/api/projects/${pathParams.project_id}/integrations/oauth`;
});

const getProjectClusters = baseApi<{}, { id: number }>("GET", (pathParams) => {
  return `/api/projects/${pathParams.id}/clusters`;
});

const getProjectRegistries = baseApi<{}, { id: number }>(
  "GET",
  (pathParams) => {
    return `/api/projects/${pathParams.id}/registries`;
  }
);

const getProjectRepos = baseApi<{}, { id: number }>("GET", (pathParams) => {
  return `/api/projects/${pathParams.id}/repos`;
});

const getProjects = baseApi("GET", "/api/projects");

const getPrometheusIsInstalled = baseApi<
  {},
  {
    id: number;
    cluster_id: number;
  }
>("GET", (pathParams) => {
  return `/api/projects/${pathParams.id}/clusters/${pathParams.cluster_id}/prometheus/detect`;
});

const getRegistryIntegrations = baseApi("GET", "/api/integrations/registry");

const getReleaseToken = baseApi<
  {},
  { name: string; id: number; namespace: string; cluster_id: number }
>("GET", (pathParams) => {
  let { id, cluster_id, namespace, name } = pathParams;

  return `/api/projects/${id}/clusters/${cluster_id}/namespaces/${namespace}/releases/${name}/webhook`;
});

const getReleaseSteps = baseApi<
  {},
  { name: string; id: number; namespace: string; cluster_id: number }
>("GET", (pathParams) => {
  let { id, cluster_id, namespace, name } = pathParams;

  return `/api/projects/${id}/clusters/${cluster_id}/namespaces/${namespace}/releases/${name}/steps`;
});

const destroyInfra = baseApi<
  {
    name: string;
  },
  {
    project_id: number;
    infra_id: number;
  }
>("DELETE", (pathParams) => {
  return `/api/projects/${pathParams.project_id}/infras/${pathParams.infra_id}`;
});

const getRepoIntegrations = baseApi("GET", "/api/integrations/repo");

const getRepos = baseApi<{}, { id: number }>("GET", (pathParams) => {
  return `/api/projects/${pathParams.id}/repos`;
});

const getSlackIntegrations = baseApi<{}, { id: number }>(
  "GET",
  (pathParams) => {
    return `/api/projects/${pathParams.id}/slack_integrations`;
  }
);

const getRevisions = baseApi<
  {},
  { id: number; cluster_id: number; namespace: string; name: string }
>("GET", (pathParams) => {
  let { id, cluster_id, namespace, name } = pathParams;

  return `/api/projects/${id}/clusters/${cluster_id}/namespaces/${namespace}/releases/${name}/history`;
});

const getTemplateInfo = baseApi<
  {
    repo_url?: string;
  },
  { name: string; version: string }
>("GET", (pathParams) => {
  return `/api/templates/${pathParams.name}/${pathParams.version}`;
});

const getTemplateUpgradeNotes = baseApi<
  {
    repo_url?: string;
    prev_version: string;
  },
  { name: string; version: string }
>("GET", (pathParams) => {
  return `/api/templates/${pathParams.name}/${pathParams.version}/upgrade_notes`;
});

const getTemplates = baseApi<
  {
    repo_url?: string;
  },
  {}
>("GET", "/api/templates");

const getMetadata = baseApi<{}, {}>("GET", () => {
  return `/api/metadata`;
});

const postWelcome = baseApi<{
  email: string;
  isCompany: boolean;
  company: string;
  role: string;
}>("POST", () => {
  return `/api/welcome`;
});

const linkGithubProject = baseApi<
  {},
  {
    project_id: number;
  }
>("GET", (pathParams) => {
  return `/api/oauth/projects/${pathParams.project_id}/github`;
});

const getGithubAccounts = baseApi<{}, {}>("GET", () => {
  return `/api/integrations/github-app/accounts`;
});

const logInUser = baseApi<{
  email: string;
  password: string;
}>("POST", "/api/login");

const logOutUser = baseApi("POST", "/api/logout");

const provisionECR = baseApi<
  {
    ecr_name: string;
    aws_integration_id: number;
  },
  { id: number }
>("POST", (pathParams) => {
  return `/api/projects/${pathParams.id}/provision/ecr`;
});

const provisionEKS = baseApi<
  {
    eks_name: string;
    aws_integration_id: number;
    machine_type: string;
    issuer_email: string;
  },
  { id: number }
>("POST", (pathParams) => {
  return `/api/projects/${pathParams.id}/provision/eks`;
});

const registerUser = baseApi<{
  email: string;
  password: string;
}>("POST", "/api/users");

const rollbackChart = baseApi<
  {
    revision: number;
  },
  {
    id: number;
    name: string;
    namespace: string;
    cluster_id: number;
  }
>("POST", (pathParams) => {
  let { id, name, cluster_id, namespace } = pathParams;
  return `/api/projects/${id}/clusters/${cluster_id}/namespaces/${namespace}/releases/${name}/0/rollback`;
});

const uninstallTemplate = baseApi<
  {},
  {
    id: number;
    name: string;
    cluster_id: number;
    namespace: string;
  }
>("DELETE", (pathParams) => {
  let { id, name, cluster_id, namespace } = pathParams;
  return `/api/projects/${id}/clusters/${cluster_id}/namespaces/${namespace}/releases/${name}/0`;
});

const updateUser = baseApi<
  {
    rawKubeConfig?: string;
    allowedContexts?: string[];
  },
  { id: number }
>("PUT", (pathParams) => {
  return `/api/users/${pathParams.id}`;
});

const upgradeChartValues = baseApi<
  {
    values: string;
    version?: string;
  },
  {
    id: number;
    name: string;
    namespace: string;
    cluster_id: number;
  }
>("POST", (pathParams) => {
  let { id, name, cluster_id, namespace } = pathParams;
  return `/api/projects/${id}/clusters/${cluster_id}/namespaces/${namespace}/releases/${name}/0/upgrade`;
});

const listEnvGroups = baseApi<
  {},
  {
    id: number;
    namespace: string;
    cluster_id: number;
  }
>("GET", (pathParams) => {
  return `/api/projects/${pathParams.id}/clusters/${pathParams.cluster_id}/namespaces/${pathParams.namespace}/envgroups/list`;
});

const listConfigMaps = baseApi<
  {},
  {
    id: number;
    namespace: string;
    cluster_id: number;
  }
>("GET", (pathParams) => {
  return `/api/projects/${pathParams.id}/clusters/${pathParams.cluster_id}/namespaces/${pathParams.namespace}/configmap/list`;
});

const getEnvGroup = baseApi<
  {},
  {
    id: number;
    namespace: string;
    cluster_id: number;
    name: string;
    version?: number;
  }
>("GET", (pathParams) => {
  return `/api/projects/${pathParams.id}/clusters/${
    pathParams.cluster_id
  }/namespaces/${pathParams.namespace}/envgroup?name=${pathParams.name}${
    pathParams.version ? "&version=" + pathParams.version : ""
  }`;
});

const getConfigMap = baseApi<
  {
    name: string;
  },
  {
    id: number;
    namespace: string;
    cluster_id: number;
  }
>("GET", (pathParams) => {
  return `/api/projects/${pathParams.id}/clusters/${pathParams.cluster_id}/namespaces/${pathParams.namespace}/configmap`;
});

const createEnvGroup = baseApi<
  {
    name: string;
    variables: Record<string, string>;
    secret_variables?: Record<string, string>;
  },
  {
    id: number;
    cluster_id: number;
    namespace: string;
  }
>("POST", (pathParams) => {
  return `/api/projects/${pathParams.id}/clusters/${pathParams.cluster_id}/namespaces/${pathParams.namespace}/envgroup/create`;
});

<<<<<<< HEAD
=======
const updateEnvGroup = baseApi<
  {
    name: string;
    variables: { [key: string]: string };
    secret_variables?: { [key: string]: string };
  },
  {
    project_id: number;
    cluster_id: number;
    namespace: string;
  }
>(
  "POST",
  ({ cluster_id, project_id, namespace }) =>
    `/api/projects/${project_id}/clusters/${cluster_id}/namespaces/${namespace}/envgroup/create`
);

>>>>>>> 39325084
const createConfigMap = baseApi<
  {
    name: string;
    variables: Record<string, string>;
    secret_variables?: Record<string, string>;
  },
  {
    id: number;
    cluster_id: number;
    namespace: string;
  }
>("POST", (pathParams) => {
  return `/api/projects/${pathParams.id}/clusters/${pathParams.cluster_id}/namespaces/${pathParams.namespace}/configmap/create`;
});

const updateConfigMap = baseApi<
  {
    name: string;
    variables: Record<string, string>;
    secret_variables?: Record<string, string>;
  },
  {
    id: number;
    cluster_id: number;
    namespace: string;
  }
>("POST", (pathParams) => {
  let { id, cluster_id } = pathParams;
  return `/api/projects/${pathParams.id}/clusters/${pathParams.cluster_id}/namespaces/${pathParams.namespace}/configmap/update`;
});

const renameConfigMap = baseApi<
  {
    name: string;
    new_name: string;
  },
  {
    id: number;
    cluster_id: number;
    namespace: string;
  }
>("POST", (pathParams) => {
  return `/api/projects/${pathParams.id}/clusters/${pathParams.cluster_id}/namespaces/${pathParams.namespace}/configmap/rename`;
});

const deleteEnvGroup = baseApi<
  {
    name: string;
  },
  {
    id: number;
    namespace: string;
    cluster_id: number;
  }
>("DELETE", (pathParams) => {
  return `/api/projects/${pathParams.id}/clusters/${pathParams.cluster_id}/namespaces/${pathParams.namespace}/envgroup`;
});

const deleteConfigMap = baseApi<
  {
    name: string;
  },
  {
    id: number;
    namespace: string;
    cluster_id: number;
  }
>("DELETE", (pathParams) => {
  return `/api/projects/${pathParams.id}/clusters/${pathParams.cluster_id}/namespaces/${pathParams.namespace}/configmap/delete`;
});

const createNamespace = baseApi<
  {
    name: string;
  },
  { id: number; cluster_id: number }
>("POST", (pathParams) => {
  let { id, cluster_id } = pathParams;
  return `/api/projects/${id}/clusters/${cluster_id}/namespaces/create`;
});

const deleteNamespace = baseApi<
  {
    name: string;
  },
  {
    id: number;
    cluster_id: number;
  }
>("DELETE", (pathParams) => {
  let { id, cluster_id } = pathParams;
  return `/api/projects/${id}/clusters/${cluster_id}/namespaces/delete`;
});

const deleteJob = baseApi<
  {},
  { name: string; namespace: string; id: number; cluster_id: number }
>("DELETE", (pathParams) => {
  let { id, name, cluster_id, namespace } = pathParams;
  return `/api/projects/${id}/clusters/${cluster_id}/namespaces/${namespace}/jobs/${name}`;
});

const stopJob = baseApi<
  {},
  { name: string; namespace: string; id: number; cluster_id: number }
>("POST", (pathParams) => {
  let { id, name, namespace, cluster_id } = pathParams;
  return `/api/projects/${id}/clusters/${cluster_id}/namespaces/${namespace}/jobs/${name}/stop`;
});

const getAvailableRoles = baseApi<{}, { project_id: number }>(
  "GET",
  ({ project_id }) => `/api/projects/${project_id}/roles`
);

const updateInvite = baseApi<
  { kind: string },
  { project_id: number; invite_id: number }
>(
  "POST",
  ({ project_id, invite_id }) =>
    `/api/projects/${project_id}/invites/${invite_id}`
);

const getCollaborators = baseApi<{}, { project_id: number }>(
  "GET",
  ({ project_id }) => `/api/projects/${project_id}/collaborators`
);

const updateCollaborator = baseApi<
  {
    kind: string;
    user_id: number;
  },
  { project_id: number }
>("POST", ({ project_id }) => `/api/projects/${project_id}/roles`);

const removeCollaborator = baseApi<{ user_id: number }, { project_id: number }>(
  "DELETE",
  ({ project_id }) => `/api/projects/${project_id}/roles`
);

const getPolicyDocument = baseApi<{}, { project_id: number }>(
  "GET",
  ({ project_id }) => `/api/projects/${project_id}/policy`
);

const createWebhookToken = baseApi<
  {},
  {
    project_id: number;
    chart_name: string;
    namespace: string;
    cluster_id: number;
  }
>(
  "POST",
  ({ project_id, chart_name, namespace, cluster_id }) =>
    `/api/projects/${project_id}/clusters/${cluster_id}/namespaces/${namespace}/releases/${chart_name}/0/webhook`
);

const getUsage = baseApi<{}, { project_id: number }>(
  "GET",
  ({ project_id }) => `/api/projects/${project_id}/usage`
);

// Used for billing purposes
const getCustomerToken = baseApi<{}, { project_id: number }>(
  "GET",
  ({ project_id }) => `/api/projects/${project_id}/billing/token`
);

const getHasBilling = baseApi<{}, { project_id: number }>(
  "GET",
  ({ project_id }) => `/api/projects/${project_id}/billing`
);

const getOnboardingState = baseApi<{}, { project_id: number }>(
  "GET",
  ({ project_id }) => `/api/projects/${project_id}/onboarding`
);

const saveOnboardingState = baseApi<{}, { project_id: number }>(
  "POST",
  ({ project_id }) => `/api/projects/${project_id}/onboarding`
);

const getOnboardingInfra = baseApi<
  {},
  { project_id: number; registry_infra_id: number }
>(
  "GET",
  ({ project_id, registry_infra_id }) =>
    `/api/projects/${project_id}/infras/${registry_infra_id}`
);

const getOnboardingRegistry = baseApi<
  {},
  { project_id: number; registry_connection_id: number }
>(
  "GET",
  ({ project_id, registry_connection_id }) =>
    `/api/projects/${project_id}/registries/${registry_connection_id}`
);

const detectPorterAgent = baseApi<
  {},
  { project_id: number; cluster_id: number }
>(
  "GET",
  ({ project_id, cluster_id }) =>
    `/api/projects/${project_id}/clusters/${cluster_id}/agent/detect`
);

const installPorterAgent = baseApi<
  {},
  { project_id: number; cluster_id: number }
>(
  "POST",
  ({ cluster_id, project_id }) =>
    `/api/projects/${project_id}/clusters/${cluster_id}/agent/install`
);

const getKubeEvents = baseApi<
  {
    skip: number;
    resource_type: string;
    owner_type?: string;
    owner_name?: string;
    namespace?: string;
  },
  { project_id: number; cluster_id: number }
>("GET", ({ project_id, cluster_id }) => {
  return `/api/projects/${project_id}/clusters/${cluster_id}/kube_events`;
});

const getKubeEvent = baseApi<
  {},
  { project_id: number; cluster_id: number; kube_event_id: number }
>(
  "GET",
  ({ project_id, cluster_id, kube_event_id }) =>
    `/api/projects/${project_id}/clusters/${cluster_id}/kube_events/${kube_event_id}`
);

const getLogBuckets = baseApi<
  {},
  { project_id: number; cluster_id: number; kube_event_id: number }
>(
  "GET",
  ({ project_id, cluster_id, kube_event_id }) =>
    `/api/projects/${project_id}/clusters/${cluster_id}/kube_events/${kube_event_id}/log_buckets`
);

const getLogBucketLogs = baseApi<
  { timestamp: number },
  { project_id: number; cluster_id: number; kube_event_id: number }
>(
  "GET",
  ({ project_id, cluster_id, kube_event_id }) =>
    `/api/projects/${project_id}/clusters/${cluster_id}/kube_events/${kube_event_id}/logs`
);

const getCanCreateProject = baseApi<{}, {}>(
  "GET",
  () => "/api/can_create_project"
);

const addApplicationToEnvGroup = baseApi<
  {
    name: string; // Env Group name
    app_name: string;
  },
  { project_id: number; cluster_id: number; namespace: string }
>(
  "POST",
  ({ cluster_id, namespace, project_id }) =>
    `/api/projects/${project_id}/clusters/${cluster_id}/namespaces/${namespace}/envgroup/add_application`
);

const removeApplicationFromEnvGroup = baseApi<
  {
    name: string; // Env Group name
    app_name: string;
  },
  { project_id: number; cluster_id: number; namespace: string }
>(
  "POST",
  ({ cluster_id, namespace, project_id }) =>
    `/api/projects/${project_id}/clusters/${cluster_id}/namespaces/${namespace}/envgroup/remove_application`
);

const provisionDatabase = baseApi<
  {
    username: string;
    password: string;
    machine_type: string;
    db_storage_encrypted: boolean;
    db_name: string;
    db_max_allocated_storage: string;
    db_family: string;
    db_engine_version: string;
    db_allocated_storage: string;
  },
  { project_id: number; cluster_id: number; namespace: string }
>(
  "POST",
  ({ project_id, cluster_id, namespace }) =>
    `/api/projects/${project_id}/clusters/${cluster_id}/namespaces/${namespace}/provision/rds`
);

const getDatabases = baseApi<
  {},
  {
    project_id: number;
    cluster_id: number;
  }
>(
  "GET",
  ({ project_id, cluster_id }) =>
    `/api/projects/${project_id}/clusters/${cluster_id}/databases`
);

// Bundle export to allow default api import (api.<method> is more readable)
export default {
  checkAuth,
  connectECRRegistry,
  connectGCRRegistry,
  connectDORegistry,
  getAWSIntegration,
  getGCPIntegration,
  createAWSIntegration,
  overwriteAWSIntegration,
  createDOCR,
  createDOKS,
  createEmailVerification,
  createEnvironment,
  deleteEnvironment,
  listEnvironments,
  createGCPIntegration,
  createGCR,
  createGKE,
  createInvite,
  createNamespace,
  createPasswordReset,
  createPasswordResetVerify,
  createPasswordResetFinalize,
  createProject,
  createConfigMap,
  deleteCluster,
  deleteConfigMap,
  deleteInvite,
  deleteNamespace,
  deletePod,
  deleteProject,
  deleteRegistryIntegration,
  deleteSlackIntegration,
  updateNotificationConfig,
  getNotificationConfig,
  createSubdomain,
  deployTemplate,
  deployAddon,
  destroyInfra,
  detectBuildpack,
  getBranchContents,
  getBranches,
  getMetadata,
  postWelcome,
  getChart,
  getCharts,
  getChartComponents,
  getChartControllers,
  getClusterIntegrations,
  getClusters,
  getCluster,
  getClusterNodes,
  getClusterNode,
  getConfigMap,
  getPRDeploymentList,
  getPRDeploymentByCluster,
  getPRDeployment,
  getGHAWorkflowTemplate,
  getGitRepoList,
  getGitRepoPermission,
  getGitRepos,
  getImageRepos,
  getImageTags,
  getInfra,
  getInfraDesired,
  getInfraCurrent,
  getIngress,
  getInvites,
  getJobs,
  getJobStatus,
  getJobPods,
  getPodByName,
  getMatchingPods,
  getMetrics,
  getNamespaces,
  getNGINXIngresses,
  getOAuthIds,
  getPodEvents,
  getProcfileContents,
  getProjectClusters,
  getProjectRegistries,
  getProjectRepos,
  getProjects,
  getPrometheusIsInstalled,
  getRegistryIntegrations,
  getReleaseToken,
  getReleaseSteps,
  getRepoIntegrations,
  getSlackIntegrations,
  getRepos,
  getRevisions,
  getTemplateInfo,
  getTemplateUpgradeNotes,
  getTemplates,
  linkGithubProject,
  getGithubAccounts,
  listConfigMaps,
  logInUser,
  logOutUser,
  provisionECR,
  provisionEKS,
  registerUser,
  rollbackChart,
  uninstallTemplate,
  updateUser,
  renameConfigMap,
  updateConfigMap,
  upgradeChartValues,
  deleteJob,
  stopJob,
  updateInvite,
  getAvailableRoles,
  getCollaborators,
  updateCollaborator,
  removeCollaborator,
  getPolicyDocument,
  createWebhookToken,
  getUsage,
  getCustomerToken,
  getHasBilling,
  getOnboardingState,
  saveOnboardingState,
  getOnboardingInfra,
  getOnboardingRegistry,
  detectPorterAgent,
  installPorterAgent,
  getKubeEvents,
  getKubeEvent,
  getLogBuckets,
  getLogBucketLogs,
  getCanCreateProject,
  createEnvGroup,
<<<<<<< HEAD
  listEnvGroups,
  getEnvGroup,
  deleteEnvGroup,
=======
  updateEnvGroup,
  listEnvGroups,
  getEnvGroup,
  deleteEnvGroup,
  addApplicationToEnvGroup,
  removeApplicationFromEnvGroup,
  provisionDatabase,
  getDatabases,
>>>>>>> 39325084
};<|MERGE_RESOLUTION|>--- conflicted
+++ resolved
@@ -1114,8 +1114,6 @@
   return `/api/projects/${pathParams.id}/clusters/${pathParams.cluster_id}/namespaces/${pathParams.namespace}/envgroup/create`;
 });
 
-<<<<<<< HEAD
-=======
 const updateEnvGroup = baseApi<
   {
     name: string;
@@ -1133,7 +1131,6 @@
     `/api/projects/${project_id}/clusters/${cluster_id}/namespaces/${namespace}/envgroup/create`
 );
 
->>>>>>> 39325084
 const createConfigMap = baseApi<
   {
     name: string;
@@ -1590,11 +1587,6 @@
   getLogBucketLogs,
   getCanCreateProject,
   createEnvGroup,
-<<<<<<< HEAD
-  listEnvGroups,
-  getEnvGroup,
-  deleteEnvGroup,
-=======
   updateEnvGroup,
   listEnvGroups,
   getEnvGroup,
@@ -1603,5 +1595,4 @@
   removeApplicationFromEnvGroup,
   provisionDatabase,
   getDatabases,
->>>>>>> 39325084
 };