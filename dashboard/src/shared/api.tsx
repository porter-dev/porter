import { PullRequest } from "main/home/cluster-dashboard/preview-environments/types";
import { release } from "process";
import { baseApi } from "./baseApi";

import { BuildConfig, FullActionConfigType, StorageType } from "./types";

/**
 * Generic api call format
 * @param {string} token - Bearer token.
 * @param {Object} params - Body params.
 * @param {Object} pathParams - Path params.
 * @param {(err: Object, res: Object) => void} callback - Callback function.
 */

const checkAuth = baseApi("GET", "/api/users/current");

const connectECRRegistry = baseApi<
  {
    name: string;
    aws_integration_id: string;
  },
  { id: number }
>("POST", (pathParams) => {
  return `/api/projects/${pathParams.id}/registries`;
});

const connectGCRRegistry = baseApi<
  {
    name: string;
    gcp_integration_id: string;
    url: string;
  },
  { id: number }
>("POST", (pathParams) => {
  return `/api/projects/${pathParams.id}/registries`;
});

const connectDORegistry = baseApi<
  {
    name: string;
    do_integration_id: string;
    url: string;
  },
  { project_id: number }
>("POST", (pathParams) => {
  return `/api/projects/${pathParams.project_id}/registries`;
});

const getAWSIntegration = baseApi<{}, { project_id: number }>(
  "GET",
  ({ project_id }) => `/api/projects/${project_id}/integrations/aws`
);

const getGCPIntegration = baseApi<{}, { project_id: number }>(
  "GET",
  ({ project_id }) => `/api/projects/${project_id}/integrations/gcp`
);

const createAWSIntegration = baseApi<
  {
    aws_region: string;
    aws_cluster_id?: string;
    aws_access_key_id: string;
    aws_secret_access_key: string;
  },
  { id: number }
>("POST", (pathParams) => {
  return `/api/projects/${pathParams.id}/integrations/aws`;
});

const overwriteAWSIntegration = baseApi<
  {
    aws_integration_id: number;
    aws_access_key_id: string;
    aws_secret_access_key: string;
    cluster_id: number;
  },
  {
    project_id: number;
  }
>("POST", (pathParams) => {
  return `/api/projects/${pathParams.project_id}/integrations/aws/overwrite`;
});

const createEmailVerification = baseApi<{}, {}>("POST", (pathParams) => {
  return `/api/email/verify/initiate`;
});

const createEnvironment = baseApi<
  {
    name: string;
    mode: "auto" | "manual";
  },
  {
    project_id: number;
    cluster_id: number;
    git_installation_id: number;
    git_repo_owner: string;
    git_repo_name: string;
  }
>("POST", (pathParams) => {
  let {
    project_id,
    cluster_id,
    git_installation_id,
    git_repo_owner,
    git_repo_name,
  } = pathParams;
  return `/api/projects/${project_id}/gitrepos/${git_installation_id}/${git_repo_owner}/${git_repo_name}/clusters/${cluster_id}/environment`;
});

const deleteEnvironment = baseApi<
  {
    name: string;
  },
  {
    project_id: number;
    cluster_id: number;
    git_installation_id: number;
    git_repo_owner: string;
    git_repo_name: string;
  }
>("DELETE", (pathParams) => {
  let {
    project_id,
    cluster_id,
    git_installation_id,
    git_repo_owner,
    git_repo_name,
  } = pathParams;
  return `/api/projects/${project_id}/gitrepos/${git_installation_id}/${git_repo_owner}/${git_repo_name}/clusters/${cluster_id}/environment`;
});

const createPreviewEnvironmentDeployment = baseApi<
  PullRequest,
  { project_id: number; cluster_id: number }
>(
  "POST",
  ({ project_id, cluster_id }) =>
    `/api/projects/${project_id}/clusters/${cluster_id}/deployments/pull_request`
);

const reenablePreviewEnvironmentDeployment = baseApi<
  {},
  {
    project_id: number;
    cluster_id: number;
    deployment_id: number;
  }
>(
  "PATCH",
  ({ project_id, cluster_id, deployment_id }) =>
    `/api/projects/${project_id}/clusters/${cluster_id}/deployments/${deployment_id}/reenable`
);

const listEnvironments = baseApi<
  {},
  {
    project_id: number;
    cluster_id: number;
  }
>("GET", (pathParams) => {
  let { project_id, cluster_id } = pathParams;
  return `/api/projects/${project_id}/clusters/${cluster_id}/environments`;
});

const createGCPIntegration = baseApi<
  {
    gcp_key_data: string;
    gcp_project_id: string;
  },
  {
    project_id: number;
  }
>("POST", (pathParams) => {
  return `/api/projects/${pathParams.project_id}/integrations/gcp`;
});

const createInvite = baseApi<
  {
    email: string;
    kind: string;
  },
  {
    id: number;
  }
>("POST", (pathParams) => {
  return `/api/projects/${pathParams.id}/invites`;
});

const createPasswordReset = baseApi<
  {
    email: string;
  },
  {}
>("POST", (pathParams) => {
  return `/api/password/reset/initiate`;
});

const createPasswordResetVerify = baseApi<
  {
    email: string;
    token: string;
    token_id: number;
  },
  {}
>("POST", (pathParams) => {
  return `/api/password/reset/verify`;
});

const createPasswordResetFinalize = baseApi<
  {
    email: string;
    token: string;
    token_id: number;
    new_password: string;
  },
  {}
>("POST", (pathParams) => {
  return `/api/password/reset/finalize`;
});

const createProject = baseApi<{ name: string }, {}>("POST", (pathParams) => {
  return `/api/projects`;
});

const createSubdomain = baseApi<
  {},
  {
    id: number;
    release_name: string;
    namespace: string;
    cluster_id: number;
  }
>("POST", (pathParams) => {
  let { cluster_id, id, namespace, release_name } = pathParams;

  return `/api/projects/${id}/clusters/${cluster_id}/namespaces/${namespace}/releases/${release_name}/subdomain`;
});

const deleteCluster = baseApi<
  {},
  {
    project_id: number;
    cluster_id: number;
  }
>("DELETE", (pathParams) => {
  return `/api/projects/${pathParams.project_id}/clusters/${pathParams.cluster_id}`;
});

const deleteInvite = baseApi<{}, { id: number; invId: number }>(
  "DELETE",
  (pathParams) => {
    return `/api/projects/${pathParams.id}/invites/${pathParams.invId}`;
  }
);

const deletePod = baseApi<
  {},
  { name: string; namespace: string; id: number; cluster_id: number }
>("DELETE", (pathParams) => {
  let { id, name, cluster_id, namespace } = pathParams;
  return `/api/projects/${id}/clusters/${cluster_id}/namespaces/${namespace}/pods/${name}`;
});

const getPodEvents = baseApi<
  {},
  { name: string; namespace: string; id: number; cluster_id: number }
>("GET", (pathParams) => {
  let { id, name, cluster_id, namespace } = pathParams;
  return `/api/projects/${id}/clusters/${cluster_id}/namespaces/${namespace}/pods/${name}/events`;
});

const deleteProject = baseApi<{}, { id: number }>("DELETE", (pathParams) => {
  return `/api/projects/${pathParams.id}`;
});

const deleteRegistryIntegration = baseApi<
  {},
  {
    project_id: number;
    registry_id: number;
  }
>("DELETE", (pathParams) => {
  return `/api/projects/${pathParams.project_id}/registries/${pathParams.registry_id}`;
});

const deleteSlackIntegration = baseApi<
  {},
  {
    project_id: number;
    slack_integration_id: number;
  }
>("DELETE", (pathParams) => {
  return `/api/projects/${pathParams.project_id}/slack_integrations/${pathParams.slack_integration_id}`;
});

const updateNotificationConfig = baseApi<
  {
    payload: any;
  },
  {
    project_id: number;
    cluster_id: number;
    namespace: string;
    name: string;
  }
>("POST", (pathParams) => {
  let { project_id, cluster_id, namespace, name } = pathParams;

  return `/api/projects/${project_id}/clusters/${cluster_id}/namespaces/${namespace}/releases/${name}/notifications`;
});

const getPRDeploymentList = baseApi<
  {
    environment_id?: number;
  },
  {
    cluster_id: number;
    project_id: number;
  }
>("GET", (pathParams) => {
  const { cluster_id, project_id } = pathParams;

  return `/api/projects/${project_id}/clusters/${cluster_id}/deployments`;
});

const getPRDeploymentByCluster = baseApi<
  {
    namespace: string;
  },
  {
    cluster_id: number;
    project_id: number;
    environment_id: number;
  }
>("GET", (pathParams) => {
  const { cluster_id, project_id, environment_id } = pathParams;

  return `/api/projects/${project_id}/clusters/${cluster_id}/${environment_id}/deployment`;
});

const getPRDeployment = baseApi<
  {
    namespace: string;
  },
  {
    cluster_id: number;
    project_id: number;
    git_installation_id: number;
    git_repo_owner: string;
    git_repo_name: string;
  }
>("GET", (pathParams) => {
  const {
    cluster_id,
    project_id,
    git_installation_id,
    git_repo_owner,
    git_repo_name,
  } = pathParams;
  return `/api/projects/${project_id}/gitrepos/${git_installation_id}/${git_repo_owner}/${git_repo_name}/clusters/${cluster_id}/deployment`;
});

const deletePRDeployment = baseApi<
  {},
  {
    cluster_id: number;
    project_id: number;
    environment_id: number;
    repo_owner: string;
    repo_name: string;
    pr_number: number;
  }
>("DELETE", (pathParams) => {
  const {
    cluster_id,
    project_id,
    environment_id,
    repo_owner,
    repo_name,
    pr_number,
  } = pathParams;
  return `/api/projects/${project_id}/clusters/${cluster_id}/deployments/${environment_id}/${repo_owner}/${repo_name}/${pr_number}`;
});

const getNotificationConfig = baseApi<
  {},
  {
    project_id: number;
    cluster_id: number;
    namespace: string;
    name: string;
  }
>("GET", (pathParams) => {
  let { project_id, cluster_id, namespace, name } = pathParams;

  return `/api/projects/${project_id}/clusters/${cluster_id}/namespaces/${namespace}/releases/${name}/notifications`;
});

const getGHAWorkflowTemplate = baseApi<
  {
    release_name: string;
    github_action_config: FullActionConfigType;
  },
  {
    cluster_id: number;
    project_id: number;
    namespace: string;
  }
>("POST", (pathParams) => {
  const { cluster_id, project_id, namespace } = pathParams;

  return `/api/projects/${project_id}/clusters/${cluster_id}/namespaces/${namespace}/releases/gha_template`;
});

const deployTemplate = baseApi<
  {
    template_name: string;
    template_version: string;
    image_url?: string;
    values?: any;
    name: string;
    github_action_config?: FullActionConfigType;
    build_config?: any;
  },
  {
    id: number;
    cluster_id: number;
    namespace: string;
    repo_url?: string;
  }
>("POST", (pathParams) => {
  let { cluster_id, id, namespace, repo_url } = pathParams;

  if (repo_url) {
    return `/api/projects/${id}/clusters/${cluster_id}/namespaces/${namespace}/releases?repo_url=${repo_url}`;
  }
  return `/api/projects/${id}/clusters/${cluster_id}/namespaces/${namespace}/releases`;
});

const deployAddon = baseApi<
  {
    template_name: string;
    template_version: string;
    values?: any;
    name: string;
  },
  {
    id: number;
    cluster_id: number;
    namespace: string;
    repo_url?: string;
  }
>("POST", (pathParams) => {
  let { cluster_id, id, namespace, repo_url } = pathParams;

  return `/api/projects/${id}/clusters/${cluster_id}/namespaces/${namespace}/addons?repo_url=${repo_url}`;
});

const detectBuildpack = baseApi<
  {},
  {
    project_id: number;
    git_repo_id: number;
    kind: string;
    owner: string;
    name: string;
    branch: string;
  }
>("GET", (pathParams) => {
  return `/api/projects/${pathParams.project_id}/gitrepos/${
    pathParams.git_repo_id
  }/repos/${pathParams.kind}/${pathParams.owner}/${
    pathParams.name
  }/${encodeURIComponent(pathParams.branch)}/buildpack/detect`;
});

const getBranchContents = baseApi<
  {
    dir: string;
  },
  {
    project_id: number;
    git_repo_id: number;
    kind: string;
    owner: string;
    name: string;
    branch: string;
  }
>("GET", (pathParams) => {
  return `/api/projects/${pathParams.project_id}/gitrepos/${
    pathParams.git_repo_id
  }/repos/${pathParams.kind}/${pathParams.owner}/${
    pathParams.name
  }/${encodeURIComponent(pathParams.branch)}/contents`;
});

const getProcfileContents = baseApi<
  {
    path: string;
  },
  {
    project_id: number;
    git_repo_id: number;
    kind: string;
    owner: string;
    name: string;
    branch: string;
  }
>("GET", (pathParams) => {
  return `/api/projects/${pathParams.project_id}/gitrepos/${
    pathParams.git_repo_id
  }/repos/${pathParams.kind}/${pathParams.owner}/${
    pathParams.name
  }/${encodeURIComponent(pathParams.branch)}/procfile`;
});

const getBranches = baseApi<
  {},
  {
    project_id: number;
    git_repo_id: number;
    kind: string;
    owner: string;
    name: string;
  }
>("GET", (pathParams) => {
  return `/api/projects/${pathParams.project_id}/gitrepos/${pathParams.git_repo_id}/repos/${pathParams.kind}/${pathParams.owner}/${pathParams.name}/branches`;
});

const getChart = baseApi<
  {},
  {
    id: number;
    cluster_id: number;
    namespace: string;
    name: string;
    revision: number;
  }
>("GET", (pathParams) => {
  let { id, cluster_id, namespace, name, revision } = pathParams;

  return `/api/projects/${id}/clusters/${cluster_id}/namespaces/${namespace}/releases/${name}/${revision}`;
});

const getCharts = baseApi<
  {
    limit: number;
    skip: number;
    byDate: boolean;
    statusFilter: string[];
  },
  {
    id: number;
    cluster_id: number;
    namespace: string;
  }
>("GET", (pathParams) => {
  return `/api/projects/${pathParams.id}/clusters/${pathParams.cluster_id}/namespaces/${pathParams.namespace}/releases`;
});

const getChartComponents = baseApi<
  {},
  {
    id: number;
    cluster_id: number;
    namespace: string;
    name: string;
    revision: number;
  }
>("GET", (pathParams) => {
  let { id, cluster_id, namespace, name, revision } = pathParams;

  return `/api/projects/${id}/clusters/${cluster_id}/namespaces/${namespace}/releases/${name}/${revision}/components`;
});

const getChartControllers = baseApi<
  {},
  {
    id: number;
    cluster_id: number;
    namespace: string;
    name: string;
    revision: number;
  }
>("GET", (pathParams) => {
  let { id, cluster_id, namespace, name, revision } = pathParams;

  return `/api/projects/${id}/clusters/${cluster_id}/namespaces/${namespace}/releases/${name}/${revision}/controllers`;
});

const getClusterIntegrations = baseApi("GET", "/api/integrations/cluster");

const getClusters = baseApi<{}, { id: number }>("GET", (pathParams) => {
  return `/api/projects/${pathParams.id}/clusters`;
});

const getCluster = baseApi<
  {},
  {
    project_id: number;
    cluster_id: number;
  }
>("GET", (pathParams) => {
  return `/api/projects/${pathParams.project_id}/clusters/${pathParams.cluster_id}`;
});

const getClusterNodes = baseApi<
  {},
  {
    project_id: number;
    cluster_id: number;
  }
>("GET", (pathParams) => {
  return `/api/projects/${pathParams.project_id}/clusters/${pathParams.cluster_id}/nodes`;
});

const getClusterNode = baseApi<
  {},
  {
    project_id: number;
    cluster_id: number;
    nodeName: string;
  }
>(
  "GET",
  (pathParams) =>
    `/api/projects/${pathParams.project_id}/clusters/${pathParams.cluster_id}/nodes/${pathParams.nodeName}`
);

const getGitRepoList = baseApi<
  {},
  {
    project_id: number;
    git_repo_id: number;
  }
>("GET", (pathParams) => {
  return `/api/projects/${pathParams.project_id}/gitrepos/${pathParams.git_repo_id}/repos`;
});

const getGitRepoPermission = baseApi<
  {},
  {
    project_id: number;
    git_repo_id: number;
  }
>("GET", (pathParams) => {
  return `/api/projects/${pathParams.project_id}/gitrepos/${pathParams.git_repo_id}/permissions`;
});

const getGitRepos = baseApi<
  {},
  {
    project_id: number;
  }
>("GET", (pathParams) => {
  return `/api/projects/${pathParams.project_id}/gitrepos`;
});

const getImageRepos = baseApi<
  {},
  {
    project_id: number;
    registry_id: number;
  }
>("GET", (pathParams) => {
  return `/api/projects/${pathParams.project_id}/registries/${pathParams.registry_id}/repositories`;
});

const getImageTags = baseApi<
  {},
  {
    project_id: number;
    registry_id: number;
    repo_name: string;
  }
>("GET", (pathParams) => {
  return `/api/projects/${pathParams.project_id}/registries/${pathParams.registry_id}/repositories/${pathParams.repo_name}`;
});

const getInfra = baseApi<
  {
    version?: string;
  },
  {
    project_id: number;
  }
>("GET", (pathParams) => {
  return `/api/projects/${pathParams.project_id}/infra`;
});

const listInfraTemplates = baseApi<
  {},
  {
    project_id: number;
  }
>("GET", (pathParams) => {
  return `/api/projects/${pathParams.project_id}/infras/templates`;
});

const getInfraTemplate = baseApi<
  {},
  {
    project_id: number;
    name: string;
    version: string;
  }
>("GET", (pathParams) => {
  let { project_id, name, version } = pathParams;

  return `/api/projects/${project_id}/infras/templates/${name}/${version}`;
});

const provisionInfra = baseApi<
  {
    kind: string;
    values: any;
    aws_integration_id?: number;
    gcp_integration_id?: number;
    do_integration_id?: number;
    cluster_id?: number;
  },
  {
    project_id: number;
  }
>("POST", ({ project_id }) => {
  return `/api/projects/${project_id}/infras`;
});

const updateInfra = baseApi<
  {
    values?: any;
  },
  {
    project_id: number;
    infra_id: number;
  }
>("POST", (pathParams) => {
  let { project_id, infra_id } = pathParams;
  return `/api/projects/${project_id}/infras/${infra_id}/update`;
});

const retryCreateInfra = baseApi<
  {
    aws_integration_id?: number;
    gcp_integration_id?: number;
    do_integration_id?: number;
    values?: any;
  },
  {
    project_id: number;
    infra_id: number;
  }
>("POST", (pathParams) => {
  let { project_id, infra_id } = pathParams;
  return `/api/projects/${project_id}/infras/${infra_id}/retry_create`;
});

const retryDeleteInfra = baseApi<
  {
    values?: any;
  },
  {
    project_id: number;
    infra_id: number;
  }
>("POST", (pathParams) => {
  let { project_id, infra_id } = pathParams;
  return `/api/projects/${project_id}/infras/${infra_id}/retry_delete`;
});

const deleteInfra = baseApi<
  {},
  {
    project_id: number;
    infra_id: number;
  }
>("DELETE", (pathParams) => {
  let { project_id, infra_id } = pathParams;
  return `/api/projects/${project_id}/infras/${infra_id}`;
});

const listOperations = baseApi<
  {},
  {
    project_id: number;
    infra_id: number;
  }
>("GET", (pathParams) => {
  return `/api/projects/${pathParams.project_id}/infras/${pathParams.infra_id}/operations`;
});

const getOperation = baseApi<
  {},
  {
    project_id: number;
    infra_id: number;
    operation_id: string;
  }
>("GET", (pathParams) => {
  let { project_id, infra_id, operation_id } = pathParams;
  return `/api/projects/${project_id}/infras/${infra_id}/operations/${operation_id}`;
});

const getOperationLogs = baseApi<
  {},
  {
    project_id: number;
    infra_id: number;
    operation_id: string;
  }
>("GET", (pathParams) => {
  let { project_id, infra_id, operation_id } = pathParams;
  return `/api/projects/${project_id}/infras/${infra_id}/operations/${operation_id}/logs`;
});

const getInfraState = baseApi<
  {},
  {
    project_id: number;
    infra_id: number;
  }
>("GET", (pathParams) => {
  return `/api/projects/${pathParams.project_id}/infras/${pathParams.infra_id}/state`;
});

const getInfraRawState = baseApi<
  {},
  {
    project_id: number;
    infra_id: number;
  }
>("GET", (pathParams) => {
  return `/api/projects/${pathParams.project_id}/infras/${pathParams.infra_id}/raw_state`;
});

const getInfraByID = baseApi<
  {},
  {
    project_id: number;
    infra_id: number;
  }
>("GET", (pathParams) => {
  return `/api/projects/${pathParams.project_id}/infras/${pathParams.infra_id}`;
});

const getInfraDesired = baseApi<
  {},
  {
    project_id: number;
    infra_id: number;
  }
>("GET", (pathParams) => {
  return `/api/projects/${pathParams.project_id}/infras/${pathParams.infra_id}/desired`;
});

const getInfraCurrent = baseApi<
  {},
  {
    project_id: number;
    infra_id: number;
  }
>("GET", (pathParams) => {
  return `/api/projects/${pathParams.project_id}/infras/${pathParams.infra_id}/current`;
});

const getIngress = baseApi<
  {},
  { namespace: string; cluster_id: number; name: string; id: number }
>("GET", (pathParams) => {
  let { id, name, cluster_id, namespace } = pathParams;

  return `/api/projects/${id}/clusters/${cluster_id}/namespaces/${namespace}/ingresses/${name}`;
});

const getInvites = baseApi<{}, { id: number }>("GET", (pathParams) => {
  return `/api/projects/${pathParams.id}/invites`;
});

const getJobs = baseApi<
  {},
  { namespace: string; cluster_id: number; release_name: string; id: number }
>("GET", (pathParams) => {
  let { id, release_name, cluster_id, namespace } = pathParams;

  return `/api/projects/${id}/clusters/${cluster_id}/namespaces/${namespace}/releases/${release_name}/0/jobs`;
});

const getJobStatus = baseApi<
  {},
  { namespace: string; cluster_id: number; release_name: string; id: number }
>("GET", (pathParams) => {
  let { id, release_name, cluster_id, namespace } = pathParams;

  return `/api/projects/${id}/clusters/${cluster_id}/namespaces/${namespace}/releases/${release_name}/0/jobs/status`;
});

const getJobPods = baseApi<
  {},
  { name: string; namespace: string; id: number; cluster_id: number }
>("GET", (pathParams) => {
  let { id, name, cluster_id, namespace } = pathParams;
  return `/api/projects/${id}/clusters/${cluster_id}/namespaces/${namespace}/jobs/${name}/pods`;
});

const getPodByName = baseApi<
  {},
  {
    project_id: number;
    cluster_id: number;
    namespace: string;
    name: string;
  }
>(
  "GET",
  ({ project_id, cluster_id, namespace, name }) =>
    `/api/projects/${project_id}/clusters/${cluster_id}/namespaces/${namespace}/pods/${name}`
);

const getMatchingPods = baseApi<
  {
    namespace: string;
    selectors: string[];
  },
  { id: number; cluster_id: number }
>("GET", (pathParams) => {
  return `/api/projects/${pathParams.id}/clusters/${pathParams.cluster_id}/pods`;
});

const getMetrics = baseApi<
  {
    metric: string;
    shouldsum: boolean;
    pods?: string[];
    kind?: string; // the controller kind
    name?: string;
    percentile?: number;
    namespace: string;
    startrange: number;
    endrange: number;
    resolution: string;
  },
  {
    id: number;
    cluster_id: number;
  }
>("GET", (pathParams) => {
  return `/api/projects/${pathParams.id}/clusters/${pathParams.cluster_id}/metrics`;
});

const getNamespaces = baseApi<
  {},
  {
    id: number;
    cluster_id: number;
  }
>("GET", (pathParams) => {
  return `/api/projects/${pathParams.id}/clusters/${pathParams.cluster_id}/namespaces`;
});

const getNGINXIngresses = baseApi<
  {},
  {
    id: number;
    cluster_id: number;
  }
>("GET", (pathParams) => {
  return `/api/projects/${pathParams.id}/clusters/${pathParams.cluster_id}/prometheus/ingresses`;
});

const getOAuthIds = baseApi<
  {},
  {
    project_id: number;
  }
>("GET", (pathParams) => {
  return `/api/projects/${pathParams.project_id}/integrations/oauth`;
});

const getProjectClusters = baseApi<{}, { id: number }>("GET", (pathParams) => {
  return `/api/projects/${pathParams.id}/clusters`;
});

const getProjectRegistries = baseApi<{}, { id: number }>(
  "GET",
  (pathParams) => {
    return `/api/projects/${pathParams.id}/registries`;
  }
);

const getProjectRepos = baseApi<{}, { id: number }>("GET", (pathParams) => {
  return `/api/projects/${pathParams.id}/repos`;
});

const getProjects = baseApi("GET", "/api/projects");

const getPrometheusIsInstalled = baseApi<
  {},
  {
    id: number;
    cluster_id: number;
  }
>("GET", (pathParams) => {
  return `/api/projects/${pathParams.id}/clusters/${pathParams.cluster_id}/prometheus/detect`;
});

const getRegistryIntegrations = baseApi("GET", "/api/integrations/registry");

const getReleaseToken = baseApi<
  {},
  { name: string; id: number; namespace: string; cluster_id: number }
>("GET", (pathParams) => {
  let { id, cluster_id, namespace, name } = pathParams;

  return `/api/projects/${id}/clusters/${cluster_id}/namespaces/${namespace}/releases/${name}/webhook`;
});

const getReleaseSteps = baseApi<
  {},
  { name: string; id: number; namespace: string; cluster_id: number }
>("GET", (pathParams) => {
  let { id, cluster_id, namespace, name } = pathParams;

  return `/api/projects/${id}/clusters/${cluster_id}/namespaces/${namespace}/releases/${name}/steps`;
});

const destroyInfra = baseApi<
  {},
  {
    project_id: number;
    infra_id: number;
  }
>("DELETE", (pathParams) => {
  return `/api/projects/${pathParams.project_id}/infras/${pathParams.infra_id}`;
});

const updateDatabaseStatus = baseApi<
  {
    status: string;
  },
  {
    project_id: number;
    infra_id: number;
  }
>("POST", (pathParams) => {
  return `/api/projects/${pathParams.project_id}/infras/${pathParams.infra_id}/database`;
});

const getRepoIntegrations = baseApi("GET", "/api/integrations/repo");

const getRepos = baseApi<{}, { id: number }>("GET", (pathParams) => {
  return `/api/projects/${pathParams.id}/repos`;
});

const getSlackIntegrations = baseApi<{}, { id: number }>(
  "GET",
  (pathParams) => {
    return `/api/projects/${pathParams.id}/slack_integrations`;
  }
);

const getRevisions = baseApi<
  {},
  { id: number; cluster_id: number; namespace: string; name: string }
>("GET", (pathParams) => {
  let { id, cluster_id, namespace, name } = pathParams;

  return `/api/projects/${id}/clusters/${cluster_id}/namespaces/${namespace}/releases/${name}/history`;
});

const getTemplateInfo = baseApi<
  {
    repo_url?: string;
  },
  { name: string; version: string }
>("GET", (pathParams) => {
  return `/api/templates/${pathParams.name}/${pathParams.version}`;
});

const getTemplateUpgradeNotes = baseApi<
  {
    repo_url?: string;
    prev_version: string;
  },
  { name: string; version: string }
>("GET", (pathParams) => {
  return `/api/templates/${pathParams.name}/${pathParams.version}/upgrade_notes`;
});

const getTemplates = baseApi<
  {
    repo_url?: string;
  },
  {}
>("GET", "/api/templates");

const getHelmRepos = baseApi<
  {},
  {
    project_id: number;
  }
>("GET", (pathParams) => {
  return `/api/projects/${pathParams.project_id}/helmrepos`;
});

const getChartsFromHelmRepo = baseApi<
  {},
  {
    project_id: number;
    helm_repo_id: number;
  }
>("GET", (pathParams) => {
  return `/api/projects/${pathParams.project_id}/helmrepos/${pathParams.helm_repo_id}/charts`;
});

const getChartInfoFromHelmRepo = baseApi<
  {},
  { project_id: number; helm_repo_id: number; name: string; version: string }
>("GET", (pathParams) => {
  return `/api/projects/${pathParams.project_id}/helmrepos/${pathParams.helm_repo_id}/charts/${pathParams.name}/${pathParams.version}`;
});

const getMetadata = baseApi<{}, {}>("GET", () => {
  return `/api/metadata`;
});

const postWelcome = baseApi<{
  email: string;
  isCompany: boolean;
  company: string;
  role: string;
}>("POST", () => {
  return `/api/welcome`;
});

const linkGithubProject = baseApi<
  {},
  {
    project_id: number;
  }
>("GET", (pathParams) => {
  return `/api/oauth/projects/${pathParams.project_id}/github`;
});

const getGithubAccounts = baseApi<{}, {}>("GET", () => {
  return `/api/integrations/github-app/accounts`;
});

const logInUser = baseApi<{
  email: string;
  password: string;
}>("POST", "/api/login");

const logOutUser = baseApi("POST", "/api/logout");

const registerUser = baseApi<{
  email: string;
  password: string;
}>("POST", "/api/users");

const rollbackChart = baseApi<
  {
    revision: number;
  },
  {
    id: number;
    name: string;
    namespace: string;
    cluster_id: number;
  }
>("POST", (pathParams) => {
  let { id, name, cluster_id, namespace } = pathParams;
  return `/api/projects/${id}/clusters/${cluster_id}/namespaces/${namespace}/releases/${name}/0/rollback`;
});

const uninstallTemplate = baseApi<
  {},
  {
    id: number;
    name: string;
    cluster_id: number;
    namespace: string;
  }
>("DELETE", (pathParams) => {
  let { id, name, cluster_id, namespace } = pathParams;
  return `/api/projects/${id}/clusters/${cluster_id}/namespaces/${namespace}/releases/${name}/0`;
});

const updateUser = baseApi<
  {
    rawKubeConfig?: string;
    allowedContexts?: string[];
  },
  { id: number }
>("PUT", (pathParams) => {
  return `/api/users/${pathParams.id}`;
});

const upgradeChartValues = baseApi<
  {
    values: string;
    version?: string;
  },
  {
    id: number;
    name: string;
    namespace: string;
    cluster_id: number;
  }
>("POST", (pathParams) => {
  let { id, name, cluster_id, namespace } = pathParams;
  return `/api/projects/${id}/clusters/${cluster_id}/namespaces/${namespace}/releases/${name}/0/upgrade`;
});

const listEnvGroups = baseApi<
  {},
  {
    id: number;
    namespace: string;
    cluster_id: number;
  }
>("GET", (pathParams) => {
  return `/api/projects/${pathParams.id}/clusters/${pathParams.cluster_id}/namespaces/${pathParams.namespace}/envgroup/list`;
});

const listConfigMaps = baseApi<
  {},
  {
    id: number;
    namespace: string;
    cluster_id: number;
  }
>("GET", (pathParams) => {
  return `/api/projects/${pathParams.id}/clusters/${pathParams.cluster_id}/namespaces/${pathParams.namespace}/configmap/list`;
});

const getEnvGroup = baseApi<
  {},
  {
    id: number;
    namespace: string;
    cluster_id: number;
    name: string;
    version?: number;
  }
>("GET", (pathParams) => {
  return `/api/projects/${pathParams.id}/clusters/${
    pathParams.cluster_id
  }/namespaces/${pathParams.namespace}/envgroup?name=${pathParams.name}${
    pathParams.version ? "&version=" + pathParams.version : ""
  }`;
});

const getConfigMap = baseApi<
  {
    name: string;
  },
  {
    id: number;
    namespace: string;
    cluster_id: number;
  }
>("GET", (pathParams) => {
  return `/api/projects/${pathParams.id}/clusters/${pathParams.cluster_id}/namespaces/${pathParams.namespace}/configmap`;
});

const createEnvGroup = baseApi<
  {
    name: string;
    variables: Record<string, string>;
    secret_variables?: Record<string, string>;
  },
  {
    id: number;
    cluster_id: number;
    namespace: string;
  }
>("POST", (pathParams) => {
  return `/api/projects/${pathParams.id}/clusters/${pathParams.cluster_id}/namespaces/${pathParams.namespace}/envgroup/create`;
});

const updateEnvGroup = baseApi<
  {
    name: string;
    variables: { [key: string]: string };
    secret_variables?: { [key: string]: string };
  },
  {
    project_id: number;
    cluster_id: number;
    namespace: string;
  }
>(
  "POST",
  ({ cluster_id, project_id, namespace }) =>
    `/api/projects/${project_id}/clusters/${cluster_id}/namespaces/${namespace}/envgroup/create`
);

const createConfigMap = baseApi<
  {
    name: string;
    variables: Record<string, string>;
    secret_variables?: Record<string, string>;
  },
  {
    id: number;
    cluster_id: number;
    namespace: string;
  }
>("POST", (pathParams) => {
  return `/api/projects/${pathParams.id}/clusters/${pathParams.cluster_id}/namespaces/${pathParams.namespace}/configmap/create`;
});

const updateConfigMap = baseApi<
  {
    name: string;
    variables: Record<string, string>;
    secret_variables?: Record<string, string>;
  },
  {
    id: number;
    cluster_id: number;
    namespace: string;
  }
>("POST", (pathParams) => {
  let { id, cluster_id } = pathParams;
  return `/api/projects/${pathParams.id}/clusters/${pathParams.cluster_id}/namespaces/${pathParams.namespace}/configmap/update`;
});

const renameConfigMap = baseApi<
  {
    name: string;
    new_name: string;
  },
  {
    id: number;
    cluster_id: number;
    namespace: string;
  }
>("POST", (pathParams) => {
  return `/api/projects/${pathParams.id}/clusters/${pathParams.cluster_id}/namespaces/${pathParams.namespace}/configmap/rename`;
});

const deleteEnvGroup = baseApi<
  {
    name: string;
  },
  {
    id: number;
    namespace: string;
    cluster_id: number;
  }
>("DELETE", (pathParams) => {
  return `/api/projects/${pathParams.id}/clusters/${pathParams.cluster_id}/namespaces/${pathParams.namespace}/envgroup`;
});

const deleteConfigMap = baseApi<
  {
    name: string;
  },
  {
    id: number;
    namespace: string;
    cluster_id: number;
  }
>("DELETE", (pathParams) => {
  return `/api/projects/${pathParams.id}/clusters/${pathParams.cluster_id}/namespaces/${pathParams.namespace}/configmap/delete`;
});

const createNamespace = baseApi<
  {
    name: string;
  },
  { id: number; cluster_id: number }
>("POST", (pathParams) => {
  let { id, cluster_id } = pathParams;
  return `/api/projects/${id}/clusters/${cluster_id}/namespaces/create`;
});

const deleteNamespace = baseApi<
  {
    name: string;
  },
  {
    id: number;
    cluster_id: number;
  }
>("DELETE", (pathParams) => {
  let { id, cluster_id } = pathParams;
  return `/api/projects/${id}/clusters/${cluster_id}/namespaces/delete`;
});

const deleteJob = baseApi<
  {},
  { name: string; namespace: string; id: number; cluster_id: number }
>("DELETE", (pathParams) => {
  let { id, name, cluster_id, namespace } = pathParams;
  return `/api/projects/${id}/clusters/${cluster_id}/namespaces/${namespace}/jobs/${name}`;
});

const stopJob = baseApi<
  {},
  { name: string; namespace: string; id: number; cluster_id: number }
>("POST", (pathParams) => {
  let { id, name, namespace, cluster_id } = pathParams;
  return `/api/projects/${id}/clusters/${cluster_id}/namespaces/${namespace}/jobs/${name}/stop`;
});

const getAvailableRoles = baseApi<{}, { project_id: number }>(
  "GET",
  ({ project_id }) => `/api/projects/${project_id}/roles`
);

const updateInvite = baseApi<
  { kind: string },
  { project_id: number; invite_id: number }
>(
  "POST",
  ({ project_id, invite_id }) =>
    `/api/projects/${project_id}/invites/${invite_id}`
);

const getCollaborators = baseApi<{}, { project_id: number }>(
  "GET",
  ({ project_id }) => `/api/projects/${project_id}/collaborators`
);

const updateCollaborator = baseApi<
  {
    kind: string;
    user_id: number;
  },
  { project_id: number }
>("POST", ({ project_id }) => `/api/projects/${project_id}/roles`);

const removeCollaborator = baseApi<{ user_id: number }, { project_id: number }>(
  "DELETE",
  ({ project_id }) => `/api/projects/${project_id}/roles`
);

const getPolicyDocument = baseApi<{}, { project_id: number }>(
  "GET",
  ({ project_id }) => `/api/projects/${project_id}/policy`
);

const createWebhookToken = baseApi<
  {},
  {
    project_id: number;
    chart_name: string;
    namespace: string;
    cluster_id: number;
  }
>(
  "POST",
  ({ project_id, chart_name, namespace, cluster_id }) =>
    `/api/projects/${project_id}/clusters/${cluster_id}/namespaces/${namespace}/releases/${chart_name}/0/webhook`
);

const getUsage = baseApi<{}, { project_id: number }>(
  "GET",
  ({ project_id }) => `/api/projects/${project_id}/usage`
);

// Used for billing purposes
const getCustomerToken = baseApi<{}, { project_id: number }>(
  "GET",
  ({ project_id }) => `/api/projects/${project_id}/billing/token`
);

const getHasBilling = baseApi<{}, { project_id: number }>(
  "GET",
  ({ project_id }) => `/api/projects/${project_id}/billing`
);

const getOnboardingState = baseApi<{}, { project_id: number }>(
  "GET",
  ({ project_id }) => `/api/projects/${project_id}/onboarding`
);

const saveOnboardingState = baseApi<{}, { project_id: number }>(
  "POST",
  ({ project_id }) => `/api/projects/${project_id}/onboarding`
);

const getOnboardingInfra = baseApi<
  {},
  { project_id: number; registry_infra_id: number }
>(
  "GET",
  ({ project_id, registry_infra_id }) =>
    `/api/projects/${project_id}/infras/${registry_infra_id}`
);

const getOnboardingRegistry = baseApi<
  {},
  { project_id: number; registry_connection_id: number }
>(
  "GET",
  ({ project_id, registry_connection_id }) =>
    `/api/projects/${project_id}/registries/${registry_connection_id}`
);

const detectPorterAgent = baseApi<
  {},
  { project_id: number; cluster_id: number }
>(
  "GET",
  ({ project_id, cluster_id }) =>
    `/api/projects/${project_id}/clusters/${cluster_id}/agent/detect`
);

const installPorterAgent = baseApi<
  {},
  { project_id: number; cluster_id: number }
>(
  "POST",
  ({ cluster_id, project_id }) =>
    `/api/projects/${project_id}/clusters/${cluster_id}/agent/install`
);

const getKubeEvents = baseApi<
  {
    skip: number;
    resource_type: string;
    owner_type?: string;
    owner_name?: string;
    namespace?: string;
  },
  { project_id: number; cluster_id: number }
>("GET", ({ project_id, cluster_id }) => {
  return `/api/projects/${project_id}/clusters/${cluster_id}/kube_events`;
});

const getKubeEvent = baseApi<
  {},
  { project_id: number; cluster_id: number; kube_event_id: number }
>(
  "GET",
  ({ project_id, cluster_id, kube_event_id }) =>
    `/api/projects/${project_id}/clusters/${cluster_id}/kube_events/${kube_event_id}`
);

const getLogBuckets = baseApi<
  {},
  { project_id: number; cluster_id: number; kube_event_id: number }
>(
  "GET",
  ({ project_id, cluster_id, kube_event_id }) =>
    `/api/projects/${project_id}/clusters/${cluster_id}/kube_events/${kube_event_id}/log_buckets`
);

const getLogBucketLogs = baseApi<
  { timestamp: number },
  { project_id: number; cluster_id: number; kube_event_id: number }
>(
  "GET",
  ({ project_id, cluster_id, kube_event_id }) =>
    `/api/projects/${project_id}/clusters/${cluster_id}/kube_events/${kube_event_id}/logs`
);

const getCanCreateProject = baseApi<{}, {}>(
  "GET",
  () => "/api/can_create_project"
);

const addApplicationToEnvGroup = baseApi<
  {
    name: string; // Env Group name
    app_name: string;
  },
  { project_id: number; cluster_id: number; namespace: string }
>(
  "POST",
  ({ cluster_id, namespace, project_id }) =>
    `/api/projects/${project_id}/clusters/${cluster_id}/namespaces/${namespace}/envgroup/add_application`
);

const removeApplicationFromEnvGroup = baseApi<
  {
    name: string; // Env Group name
    app_name: string;
  },
  { project_id: number; cluster_id: number; namespace: string }
>(
  "POST",
  ({ cluster_id, namespace, project_id }) =>
    `/api/projects/${project_id}/clusters/${cluster_id}/namespaces/${namespace}/envgroup/remove_application`
);

const provisionDatabase = baseApi<
  {
    username: string;
    password: string;
    machine_type: string;
    db_storage_encrypted: boolean;
    db_name: string;
    db_max_allocated_storage: string;
    db_family: string;
    db_engine_version: string;
    db_allocated_storage: string;
  },
  { project_id: number; cluster_id: number; namespace: string }
>(
  "POST",
  ({ project_id, cluster_id, namespace }) =>
    `/api/projects/${project_id}/clusters/${cluster_id}/namespaces/${namespace}/provision/rds`
);

const getDatabases = baseApi<
  {},
  {
    project_id: number;
    cluster_id: number;
  }
>(
  "GET",
  ({ project_id, cluster_id }) =>
    `/api/projects/${project_id}/clusters/${cluster_id}/databases`
);
const getPreviousLogsForContainer = baseApi<
  {
    container_name: string;
  },
  {
    project_id: number;
    cluster_id: number;
    namespace: string;
    pod_name: string;
  }
>(
  "GET",
  ({ cluster_id, namespace, pod_name: name, project_id }) =>
    `/api/projects/${project_id}/clusters/${cluster_id}/namespaces/${namespace}/pod/${name}/previous_logs`
);

const getIncidents = baseApi<
  {},
  {
    project_id: number;
    cluster_id: number;
  }
>(
  "GET",
  ({ project_id, cluster_id }) =>
    `/api/projects/${project_id}/clusters/${cluster_id}/incidents`
);

const getIncidentsByReleaseName = baseApi<
  {
    namespace: string;
    release_name: string;
  },
  {
    project_id: number;
    cluster_id: number;
  }
>(
  "GET",
  ({ project_id, cluster_id }) =>
    `/api/projects/${project_id}/clusters/${cluster_id}/incidents`
);

const getIncidentById = baseApi<
  {
    incident_id: string;
  },
  {
    project_id: number;
    cluster_id: number;
  }
>(
  "GET",
  ({ project_id, cluster_id }) =>
    `/api/projects/${project_id}/clusters/${cluster_id}/incidents`
);

const getIncidentLogsByLogId = baseApi<
  {
    log_id: string;
  },
  {
    project_id: number;
    cluster_id: number;
  }
>(
  "GET",
  ({ project_id, cluster_id }) =>
    `/api/projects/${project_id}/clusters/${cluster_id}/incidents/logs`
);

const upgradePorterAgent = baseApi<
  {},
  { project_id: number; cluster_id: number }
>(
  "POST",
  ({ project_id, cluster_id }) =>
    `/api/projects/${project_id}/clusters/${cluster_id}/agent/upgrade`
);

<<<<<<< HEAD
const updateBuildConfig = baseApi<
  BuildConfig,
  {
    project_id: number;
    cluster_id: number;
    namespace: string;
    release_name: string;
  }
>(
  "POST",
  ({ project_id, cluster_id, namespace, release_name }) =>
    `/api/projects/${project_id}/clusters/${cluster_id}/namespaces/${namespace}/releases/${release_name}/buildconfig`
=======
const reRunGHWorkflow = baseApi<
  {},
  {
    project_id: number;
    cluster_id: number;
    git_installation_id: number;
    owner: string;
    name: string;
    filename: string;
  }
>(
  "POST",
  ({ project_id, git_installation_id, owner, name, cluster_id, filename }) =>
    `/api/projects/${project_id}/gitrepos/${git_installation_id}/${owner}/${name}/clusters/${cluster_id}/rerun_workflow?filename=${filename}`
);

const triggerPreviewEnvWorkflow = baseApi<
  {},
  { project_id: number; cluster_id: number; deployment_id: number }
>(
  "POST",
  ({ project_id, cluster_id, deployment_id }) =>
    `/api/projects/${project_id}/clusters/${cluster_id}/deployments/${deployment_id}/trigger_workflow`
>>>>>>> e237a8cd
);

// Bundle export to allow default api import (api.<method> is more readable)
export default {
  checkAuth,
  connectECRRegistry,
  connectGCRRegistry,
  connectDORegistry,
  getAWSIntegration,
  getGCPIntegration,
  createAWSIntegration,
  overwriteAWSIntegration,
  createEmailVerification,
  createEnvironment,
  deleteEnvironment,
  createPreviewEnvironmentDeployment,
  reenablePreviewEnvironmentDeployment,
  listEnvironments,
  createGCPIntegration,
  createInvite,
  createNamespace,
  createPasswordReset,
  createPasswordResetVerify,
  createPasswordResetFinalize,
  createProject,
  createConfigMap,
  deleteCluster,
  deleteConfigMap,
  deleteInvite,
  deleteNamespace,
  deletePod,
  deleteProject,
  deleteRegistryIntegration,
  deleteSlackIntegration,
  updateNotificationConfig,
  getNotificationConfig,
  createSubdomain,
  deployTemplate,
  deployAddon,
  destroyInfra,
  updateDatabaseStatus,
  detectBuildpack,
  getBranchContents,
  getBranches,
  getMetadata,
  postWelcome,
  getChart,
  getCharts,
  getChartComponents,
  getChartControllers,
  getClusterIntegrations,
  getClusters,
  getCluster,
  getClusterNodes,
  getClusterNode,
  getConfigMap,
  getPRDeploymentList,
  getPRDeploymentByCluster,
  getPRDeployment,
  getGHAWorkflowTemplate,
  getGitRepoList,
  getGitRepoPermission,
  getGitRepos,
  getImageRepos,
  getImageTags,
  listInfraTemplates,
  getInfraTemplate,
  getInfra,
  provisionInfra,
  deleteInfra,
  updateInfra,
  listOperations,
  getOperation,
  getOperationLogs,
  retryCreateInfra,
  retryDeleteInfra,
  getInfraState,
  getInfraRawState,
  getInfraByID,
  getInfraDesired,
  getInfraCurrent,
  getIngress,
  getInvites,
  getJobs,
  getJobStatus,
  getJobPods,
  getPodByName,
  getMatchingPods,
  getMetrics,
  getNamespaces,
  getNGINXIngresses,
  getOAuthIds,
  getPodEvents,
  getProcfileContents,
  getProjectClusters,
  getProjectRegistries,
  getProjectRepos,
  getProjects,
  getPrometheusIsInstalled,
  getRegistryIntegrations,
  getReleaseToken,
  getReleaseSteps,
  getRepoIntegrations,
  getSlackIntegrations,
  getRepos,
  getRevisions,
  getTemplateInfo,
  getTemplateUpgradeNotes,
  getTemplates,
  getHelmRepos,
  getChartsFromHelmRepo,
  getChartInfoFromHelmRepo,
  linkGithubProject,
  getGithubAccounts,
  listConfigMaps,
  logInUser,
  logOutUser,
  registerUser,
  rollbackChart,
  uninstallTemplate,
  updateUser,
  renameConfigMap,
  updateConfigMap,
  upgradeChartValues,
  deleteJob,
  stopJob,
  updateInvite,
  getAvailableRoles,
  getCollaborators,
  updateCollaborator,
  removeCollaborator,
  getPolicyDocument,
  createWebhookToken,
  getUsage,
  getCustomerToken,
  getHasBilling,
  getOnboardingState,
  saveOnboardingState,
  getOnboardingInfra,
  getOnboardingRegistry,
  detectPorterAgent,
  installPorterAgent,
  getKubeEvents,
  getKubeEvent,
  getLogBuckets,
  getLogBucketLogs,
  getCanCreateProject,
  createEnvGroup,
  updateEnvGroup,
  listEnvGroups,
  getEnvGroup,
  deleteEnvGroup,
  addApplicationToEnvGroup,
  removeApplicationFromEnvGroup,
  provisionDatabase,
  getDatabases,
  getPreviousLogsForContainer,
  getIncidents,
  getIncidentsByReleaseName,
  getIncidentById,
  getIncidentLogsByLogId,
  upgradePorterAgent,
  deletePRDeployment,
<<<<<<< HEAD
  updateBuildConfig,
=======
  reRunGHWorkflow,
  triggerPreviewEnvWorkflow,
>>>>>>> e237a8cd
};<|MERGE_RESOLUTION|>--- conflicted
+++ resolved
@@ -1699,7 +1699,6 @@
     `/api/projects/${project_id}/clusters/${cluster_id}/agent/upgrade`
 );
 
-<<<<<<< HEAD
 const updateBuildConfig = baseApi<
   BuildConfig,
   {
@@ -1712,7 +1711,8 @@
   "POST",
   ({ project_id, cluster_id, namespace, release_name }) =>
     `/api/projects/${project_id}/clusters/${cluster_id}/namespaces/${namespace}/releases/${release_name}/buildconfig`
-=======
+);
+
 const reRunGHWorkflow = baseApi<
   {},
   {
@@ -1736,7 +1736,6 @@
   "POST",
   ({ project_id, cluster_id, deployment_id }) =>
     `/api/projects/${project_id}/clusters/${cluster_id}/deployments/${deployment_id}/trigger_workflow`
->>>>>>> e237a8cd
 );
 
 // Bundle export to allow default api import (api.<method> is more readable)
@@ -1900,10 +1899,7 @@
   getIncidentLogsByLogId,
   upgradePorterAgent,
   deletePRDeployment,
-<<<<<<< HEAD
   updateBuildConfig,
-=======
   reRunGHWorkflow,
   triggerPreviewEnvWorkflow,
->>>>>>> e237a8cd
 };