--- conflicted
+++ resolved
@@ -113,30 +113,6 @@
   return `/api/projects/${pathParams.project_id}/provision/gcr`;
 });
 
-<<<<<<< HEAD
-const createGHAction = baseApi<
-  {
-    git_repo: string;
-    git_branch: string;
-    registry_id: number;
-    image_repo_uri: string;
-    dockerfile_path: string;
-    folder_path: string;
-    git_repo_id: number;
-  },
-  {
-    project_id: number;
-    CLUSTER_ID: number;
-    RELEASE_NAME: string;
-    RELEASE_NAMESPACE: string;
-  }
->("POST", (pathParams) => {
-  let { project_id, CLUSTER_ID, RELEASE_NAME, RELEASE_NAMESPACE } = pathParams;
-  return `/api/projects/${project_id}/ci/actions?cluster_id=${CLUSTER_ID}&name=${RELEASE_NAME}&namespace=${RELEASE_NAMESPACE}`;
-});
-
-=======
->>>>>>> 9c095d5c
 const createGKE = baseApi<
   {
     gcp_integration_id: number;
@@ -270,25 +246,30 @@
   return `/api/projects/${pathParams.project_id}/slack_integrations/${pathParams.slack_integration_id}`;
 });
 
-<<<<<<< HEAD
-const updateNotificationConfig = baseApi<
-  {
-    payload: any;
-    namespace: string;
-    cluster_id: number;
-  },
-  {
-=======
 const generateGHAWorkflow = baseApi<
   FullActionConfigType,
   {
     cluster_id: number;
->>>>>>> 9c095d5c
-    project_id: number;
-    name: string;
-  }
->("POST", (pathParams) => {
-<<<<<<< HEAD
+    project_id: number;
+    name: string;
+  }
+>("POST", (pathParams) => {
+  const { name, cluster_id, project_id } = pathParams;
+
+  return `/api/projects/${project_id}/ci/actions/generate?cluster_id=${cluster_id}&name=${name}`;
+});
+
+const updateNotificationConfig = baseApi<
+  {
+    payload: any;
+    namespace: string;
+    cluster_id: number;
+  },
+  {
+    project_id: number;
+    name: string;
+  }
+>("POST", (pathParams) => {
   return `/api/projects/${pathParams.project_id}/releases/${pathParams.name}/notifications`;
 });
 
@@ -303,11 +284,6 @@
   }
 >("GET", (pathParams) => {
   return `/api/projects/${pathParams.project_id}/releases/${pathParams.name}/notifications`;
-=======
-  const { name, cluster_id, project_id } = pathParams;
-
-  return `/api/projects/${project_id}/ci/actions/generate?cluster_id=${cluster_id}&name=${name}`;
->>>>>>> 9c095d5c
 });
 
 const deployTemplate = baseApi<
