--- conflicted
+++ resolved
@@ -9,27 +9,17 @@
 
 type PorterYamlStatus =
   | {
-<<<<<<< HEAD
       loading: true;
       detectedName: null;
       detectedServices: null;
+      porterYamlFound: boolean;
     }
   | {
       detectedServices: DetectedServices | null;
       detectedName: string | null;
       loading: false;
+      porterYamlFound: boolean;
     };
-=======
-    loading: true;
-    detectedServices: null;
-    porterYamlFound: boolean;
-  }
-  | {
-    detectedServices: DetectedServices | null;
-    loading: false;
-    porterYamlFound: boolean;
-  };
->>>>>>> 386f9a08
 
 /*
  *
@@ -42,7 +32,7 @@
   source,
   useDefaults = true,
 }: {
-  source: SourceOptions & { type: "github" } | null;
+  source: (SourceOptions & { type: "github" }) | null;
   useDefaults?: boolean;
 }): PorterYamlStatus => {
   const { currentProject, currentCluster } = useContext(Context);
@@ -50,11 +40,8 @@
     detectedServices,
     setDetectedServices,
   ] = useState<DetectedServices | null>(null);
-<<<<<<< HEAD
   const [detectedName, setDetectedName] = useState<string | null>(null);
-=======
   const [porterYamlFound, setPorterYamlFound] = useState(false);
->>>>>>> 386f9a08
 
   const { data, status } = useQuery(
     [
@@ -70,7 +57,6 @@
       if (!currentProject || !source) {
         return;
       }
-
 
       const res = await api.getPorterYamlContents(
         "<token>",
