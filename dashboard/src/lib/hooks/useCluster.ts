import { useContext, useState } from "react";
import { Contract, PreflightCheckRequest } from "@porter-dev/api-contracts";
import { useQuery } from "@tanstack/react-query";
import axios from "axios";
import { match } from "ts-pattern";
import { z } from "zod";

import {
  clientClusterContractFromProto,
  updateExistingClusterContract,
} from "lib/clusters";
import {
<<<<<<< HEAD
  CloudProviderAWS,
  CloudProviderAzure,
  CloudProviderGCP,
  SUPPORTED_CLOUD_PROVIDERS,
=======
    CloudProviderAWS, CloudProviderAzure,
    CloudProviderGCP,
    SUPPORTED_CLOUD_PROVIDERS,
>>>>>>> dab8157f
} from "lib/clusters/constants";
import {
  clusterStateValidator,
  clusterValidator,
  contractValidator,
  createContractResponseValidator,
  nodeValidator,
  preflightCheckValidator,
  type APIContract,
  type ClientCluster,
  type ClientClusterContract,
  type ClientNode,
  type ClientPreflightCheck,
  type ClusterState,
  type ContractCondition,
  type UpdateClusterResponse,
} from "lib/clusters/types";

import api from "shared/api";
import { Context } from "shared/Context";
import { valueExists } from "shared/util";

type TUseClusterList = {
  clusters: ClientCluster[];
  isLoading: boolean;
};
export const useClusterList = (): TUseClusterList => {
  const { currentProject } = useContext(Context);

  const clusterReq = useQuery(
    ["getClusters", currentProject?.id],
    async () => {
      if (!currentProject?.id || currentProject.id === -1) {
        return;
      }
      const res = await api.getClusters(
        "<token>",
        {},
        { id: currentProject.id }
      );
      const parsed = await z.array(clusterValidator).parseAsync(res.data);
      const filtered = parsed
        .map((c) => {
          const cloudProviderMatch = SUPPORTED_CLOUD_PROVIDERS.find(
            (s) => s.name === c.cloud_provider
          );
          return cloudProviderMatch
            ? { ...c, cloud_provider: cloudProviderMatch }
            : null;
        })
        .filter(valueExists);
      const latestContractsRes = await api.getContracts(
        "<token>",
        { latest: true },
        { project_id: currentProject.id }
      );
      const latestContracts = await z
        .array(contractValidator)
        .parseAsync(latestContractsRes.data);
      return filtered
        .map((c) => {
          const latestContract = latestContracts.find(
            (contract) => contract.cluster_id === c.id
          );
          // if this cluster has no latest contract, don't include it
          if (!latestContract) {
            return undefined;
          }
          const latestClientContract = clientClusterContractFromProto(
            Contract.fromJsonString(atob(latestContract.base64_contract), {
              ignoreUnknownFields: true,
            })
          );
          // if we can't parse the latest contract, don't include it
          if (!latestClientContract) {
            return undefined;
          }
          return {
            ...c,
            contract: {
              ...latestContract,
              config: latestClientContract,
            },
          };
        })
        .filter(valueExists);
    },
    {
      enabled: !!currentProject && currentProject.id !== -1,
    }
  );

  return {
    clusters: clusterReq.data ?? [],
    isLoading: clusterReq.isLoading,
  };
};

type TUseCluster = {
  cluster: ClientCluster | undefined;
  isLoading: boolean;
  isError: boolean;
};
export const useCluster = ({
  clusterId,
  refetchInterval,
}: {
  clusterId: number | undefined;
  refetchInterval?: number;
}): TUseCluster => {
  const { currentProject } = useContext(Context);

  const clusterReq = useQuery(
    ["getCluster", currentProject?.id, clusterId],
    async () => {
      if (
        !currentProject?.id ||
        currentProject.id === -1 ||
        !clusterId ||
        clusterId === -1
      ) {
        return;
      }

      // get the cluster + match with what we know
      const res = await api.getCluster(
        "<token>",
        {},
        { project_id: currentProject.id, cluster_id: clusterId }
      );
      const parsed = await clusterValidator.parseAsync(res.data);
      const cloudProviderMatch = SUPPORTED_CLOUD_PROVIDERS.find(
        (s) => s.name === parsed.cloud_provider
      );
      if (!cloudProviderMatch) {
        return;
      }

      // get the latest contract
      const latestContractsRes = await api.getContracts(
        "<token>",
        { latest: true, cluster_id: clusterId },
        { project_id: currentProject.id }
      );
      const latestContracts = await z
        .array(contractValidator)
        .parseAsync(latestContractsRes.data);
      if (latestContracts.length !== 1) {
        return;
      }
      const latestClientContract = clientClusterContractFromProto(
        Contract.fromJsonString(atob(latestContracts[0].base64_contract), {
          ignoreUnknownFields: true,
        })
      );
      if (!latestClientContract) {
        return;
      }

      // get the latest state
      const stateRes = await api.getClusterState(
        "<token>",
        {},
        { project_id: currentProject.id, cluster_id: clusterId }
      );
      const state = await clusterStateValidator.parseAsync(stateRes.data);

      return {
        ...parsed,
        cloud_provider: cloudProviderMatch,
        state,
        contract: {
          ...latestContracts[0],
          config: latestClientContract,
        },
      };
    },
    {
      enabled:
        !!currentProject &&
        currentProject.id !== -1 &&
        !!clusterId &&
        clusterId !== -1,
      refetchInterval,
    }
  );

  return {
    cluster: clusterReq.data,
    isLoading: clusterReq.isLoading,
    isError: clusterReq.isError,
  };
};

export const useLatestClusterContract = ({
  clusterId,
}: {
  clusterId: number | undefined;
}): {
  contractDB: APIContract | undefined;
  contractProto: Contract | undefined;
  clientContract: ClientClusterContract | undefined;
  clusterCondition: ContractCondition | undefined;
  isLoading: boolean;
  isError: boolean;
} => {
  const { currentProject } = useContext(Context);

  const latestClusterContractReq = useQuery(
    ["getLatestClusterContract", currentProject?.id, clusterId],
    async () => {
      if (
        !currentProject?.id ||
        currentProject.id === -1 ||
        !clusterId ||
        clusterId === -1
      ) {
        return;
      }

      const res = await api.getContracts(
        "<token>",
        { cluster_id: clusterId, latest: true },
        { project_id: currentProject.id }
      );

      const data = await z.array(contractValidator).parseAsync(res.data);
      if (data.length !== 1) {
        return;
      }
      const contractDB = data[0];
      const contractProto = Contract.fromJsonString(
        atob(contractDB.base64_contract),
        {
          ignoreUnknownFields: true,
        }
      );
      const clientContract = clientClusterContractFromProto(contractProto);
      return {
        contractDB,
        contractProto,
        clientContract,
        clusterCondition: contractDB.condition,
      };
    },
    {
      refetchInterval: 3000,
      enabled:
        !!currentProject &&
        currentProject.id !== -1 &&
        !!clusterId &&
        clusterId !== -1,
    }
  );

  return {
    contractDB: latestClusterContractReq.data?.contractDB,
    contractProto: latestClusterContractReq.data?.contractProto,
    clientContract: latestClusterContractReq.data?.clientContract,
    clusterCondition: latestClusterContractReq.data?.clusterCondition,
    isLoading: latestClusterContractReq.isLoading,
    isError: latestClusterContractReq.isError,
  };
};

type TUseClusterState = {
  state: ClusterState | undefined;
  isLoading: boolean;
  isError: boolean;
};
export const useClusterState = ({
  clusterId,
}: {
  clusterId: number | undefined;
}): TUseClusterState => {
  const { currentProject } = useContext(Context);

  const clusterStateReq = useQuery(
    ["getClusterState", currentProject?.id, clusterId],
    async () => {
      if (
        !currentProject?.id ||
        currentProject.id === -1 ||
        !clusterId ||
        clusterId === -1
      ) {
        return;
      }
      const res = await api.getClusterState(
        "<token>",
        {},
        { project_id: currentProject.id, cluster_id: clusterId }
      );
      const parsed = await clusterStateValidator.parseAsync(res.data);
      return parsed;
    },
    {
      enabled:
        !!currentProject &&
        currentProject.id !== -1 &&
        !!clusterId &&
        clusterId !== -1,
      refetchInterval: 5000,
    }
  );

  return {
    state: clusterStateReq.data,
    isLoading: clusterStateReq.isLoading,
    isError: clusterStateReq.isError,
  };
};

type TUseUpdateCluster = {
  updateCluster: (
    clientContract: ClientClusterContract,
    baseContract: Contract
  ) => Promise<UpdateClusterResponse>;
  isHandlingPreflightChecks: boolean;
  isCreatingContract: boolean;
};
export const useUpdateCluster = ({
  projectId,
}: {
  projectId: number | undefined;
}): TUseUpdateCluster => {
  const [isHandlingPreflightChecks, setIsHandlingPreflightChecks] =
    useState<boolean>(false);
  const [isCreatingContract, setIsCreatingContract] = useState<boolean>(false);

  const updateCluster = async (
    clientContract: ClientClusterContract,
    baseContract: Contract
  ): Promise<UpdateClusterResponse> => {
    if (!projectId) {
      throw new Error("Project ID is missing");
    }
    if (!baseContract.cluster) {
      throw new Error("Cluster is missing");
    }
    const newContract = new Contract({
      ...baseContract,
      cluster: updateExistingClusterContract(
        clientContract,
        baseContract.cluster
      ),
    });

    setIsHandlingPreflightChecks(true);
    try {
      let preflightCheckResp;
      if (clientContract.cluster.cloudProvider === "AWS") {
        preflightCheckResp = await api.cloudContractPreflightCheck(
          "<token>",
          newContract,
          {
            project_id: projectId,
          }
        );
      } else {
        preflightCheckResp = await api.legacyPreflightCheck(
          "<token>",
          new PreflightCheckRequest({
            contract: newContract,
          }),
          {
            id: projectId,
          }
        );
      }
      const parsed = await preflightCheckValidator.parseAsync(
        preflightCheckResp.data
      );

      if (parsed.errors.length > 0) {
        const cloudProviderSpecificChecks = match(
          clientContract.cluster.cloudProvider
        )
          .with("AWS", () => CloudProviderAWS.preflightChecks)
          .with("GCP", () => CloudProviderGCP.preflightChecks)
          .with("Azure", () => CloudProviderAzure.preflightChecks)
          .otherwise(() => []);

        const clientPreflightChecks: ClientPreflightCheck[] = parsed.errors
          .map((e) => {
            const preflightCheckMatch = cloudProviderSpecificChecks.find(
              (cloudProviderCheck) => e.name === cloudProviderCheck.name
            );
            if (!preflightCheckMatch) {
              return undefined;
            }
            return {
              title: preflightCheckMatch.displayName,
              status: "failure" as const,
              error: {
                detail: e.error.message,
                metadata: e.error.metadata,
                resolution: preflightCheckMatch.resolution,
              },
            };
          })
          .filter(valueExists);
        return {
          preflightChecks: clientPreflightChecks,
        };
      }
      // otherwise, continue to create the contract
    } catch (err) {
      throw new Error(
        getErrorMessageFromNetworkCall(err, "Cluster preflight checks")
      );
    } finally {
      setIsHandlingPreflightChecks(false);
    }

    setIsCreatingContract(true);
    try {
      const createContractResp = await api.createContract(
        "<token>",
        newContract,
        {
          project_id: projectId,
        }
      );
      const parsed = await createContractResponseValidator.parseAsync(
        createContractResp.data
      );
      return {
        createContractResponse: parsed,
      };
    } catch (err) {
      throw new Error(getErrorMessageFromNetworkCall(err, "Cluster creation"));
    } finally {
      setIsCreatingContract(false);
    }
  };

  return {
    updateCluster,
    isHandlingPreflightChecks,
    isCreatingContract,
  };
};

type TUseClusterNodeList = {
  nodes: ClientNode[];
  isLoading: boolean;
};
export const useClusterNodeList = ({
  clusterId,
  refetchInterval = 3000,
}: {
  clusterId: number | undefined;
  refetchInterval?: number;
}): TUseClusterNodeList => {
  const { currentProject } = useContext(Context);

  const clusterNodesReq = useQuery(
    ["getClusterNodes", currentProject?.id, clusterId],
    async () => {
      if (
        !currentProject?.id ||
        currentProject.id === -1 ||
        !clusterId ||
        clusterId === -1
      ) {
        return;
      }

      const res = await api.getClusterNodes(
        "<token>",
        {},
        { project_id: currentProject.id, cluster_id: clusterId }
      );

      const parsed = await z.array(nodeValidator).parseAsync(res.data);
      return parsed
        .map((n) => {
          const nodeGroupType = match(n.labels["porter.run/workload-kind"])
            .with("application", () => "APPLICATION" as const)
            .with("system", () => "SYSTEM" as const)
            .with("monitoring", () => "MONITORING" as const)
            .with("custom", () => "CUSTOM" as const)
            .otherwise(() => "UNKNOWN" as const);
          if (nodeGroupType === "UNKNOWN") {
            return undefined;
          }
          const instanceType = n.labels["node.kubernetes.io/instance-type"];
          if (!instanceType) {
            return undefined;
          }
          return {
            nodeGroupType,
            instanceType,
          };
        })
        .filter(valueExists);
    },
    {
      refetchInterval,
      enabled:
        !!currentProject &&
        currentProject.id !== -1 &&
        !!clusterId &&
        clusterId !== -1,
    }
  );

  return {
    nodes: clusterNodesReq.data ?? [],
    isLoading: clusterNodesReq.isLoading,
  };
};

const getErrorMessageFromNetworkCall = (
  err: unknown,
  networkCallDescription: string
): string => {
  if (axios.isAxiosError(err)) {
    const parsed = z
      .object({ error: z.string() })
      .safeParse(err.response?.data);
    if (parsed.success) {
      return `${networkCallDescription} failed: ${parsed.data.error}`;
    }
  }
  return `${networkCallDescription} failed: please try again or contact support@porter.run if the error persists.`;
};<|MERGE_RESOLUTION|>--- conflicted
+++ resolved
@@ -10,16 +10,10 @@
   updateExistingClusterContract,
 } from "lib/clusters";
 import {
-<<<<<<< HEAD
   CloudProviderAWS,
   CloudProviderAzure,
   CloudProviderGCP,
   SUPPORTED_CLOUD_PROVIDERS,
-=======
-    CloudProviderAWS, CloudProviderAzure,
-    CloudProviderGCP,
-    SUPPORTED_CLOUD_PROVIDERS,
->>>>>>> dab8157f
 } from "lib/clusters/constants";
 import {
   clusterStateValidator,
@@ -371,7 +365,10 @@
     setIsHandlingPreflightChecks(true);
     try {
       let preflightCheckResp;
-      if (clientContract.cluster.cloudProvider === "AWS") {
+      if (
+        clientContract.cluster.cloudProvider === "AWS" ||
+        clientContract.cluster.cloudProvider === "Azure"
+      ) {
         preflightCheckResp = await api.cloudContractPreflightCheck(
           "<token>",
           newContract,
