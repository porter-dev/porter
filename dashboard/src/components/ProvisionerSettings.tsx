--- conflicted
+++ resolved
@@ -516,17 +516,10 @@
           eksValues.loadBalancer.wildcardDomain
         );
 
-<<<<<<< HEAD
-        const awsTags = eksValues.loadBalancer?.tags
-          ? Object.entries(eksValues.loadBalancer?.tags)
-            .map(([key, value]) => `${key}=${value}`)
-            .join(",")
-=======
         const awsTags = eksValues.loadBalancer.tags
           ? Object.entries(eksValues.loadBalancer.tags)
               .map(([key, value]) => `${key}=${value}`)
               .join(",")
->>>>>>> 71740036
           : "";
         handleClusterStateChange("awsTags", awsTags);
 
@@ -1157,15 +1150,9 @@
     setShowHelpMessage(false);
     try {
       await preflightChecks();
-<<<<<<< HEAD
-    } catch (err) {
-
-    }
-  }
-=======
     } catch (err) {}
   };
->>>>>>> 71740036
+
 
   const renderForm = (): JSX.Element => {
     // Render simplified form if initial create
