import React, { useEffect, useState, useContext } from "react";
import styled from "styled-components";
import { RouteComponentProps, withRouter } from "react-router";

import { OFState } from "main/home/onboarding/state";
import api from "shared/api";
import { Context } from "shared/Context";
import { pushFiltered } from "shared/routing";
import info from "assets/info-outlined.svg";

import SelectRow from "components/form-components/SelectRow";
import Heading from "components/form-components/Heading";
import {
  Contract,
  EnumKubernetesKind,
  EnumCloudProvider,
  NodeGroupType,
  EKSNodeGroup,
  EKS,
  Cluster,
  LoadBalancer,
  LoadBalancerType,
  EKSLogging,
  EKSPreflightValues,
  PreflightCheckRequest,
  QuotaIncreaseRequest,
  EnumQuotaIncrease,
  AWSClusterNetwork,
} from "@porter-dev/api-contracts";

import { ClusterType } from "shared/types";
import Button from "./porter/Button";
import Error from "./porter/Error";
import healthy from "assets/status-healthy.png";

import Spacer from "./porter/Spacer";
import Step from "./porter/Step";
import Link from "./porter/Link";
import Text from "./porter/Text";
import Select from "./porter/Select";
import Input from "./porter/Input";
import Checkbox from "./porter/Checkbox";
import Tooltip from "./porter/Tooltip";
import Icon from "./porter/Icon";
import Loading from "./Loading";
import PreflightChecks from "./PreflightChecks";
import Placeholder from "./Placeholder";
import VerticalSteps from "./porter/VerticalSteps";
<<<<<<< HEAD
import Modal from "components/porter/Modal";
import { PREFLIGHT_TO_ENUM } from "shared/util";

=======
import { useIntercom } from "lib/hooks/useIntercom";
>>>>>>> 59b583dd
const regionOptions = [
  { value: "us-east-1", label: "US East (N. Virginia) us-east-1" },
  { value: "us-east-2", label: "US East (Ohio) us-east-2" },
  { value: "us-west-1", label: "US West (N. California) us-west-1" },
  { value: "us-west-2", label: "US West (Oregon) us-west-2" },
  { value: "af-south-1", label: "Africa (Cape Town) af-south-1" },
  { value: "ap-east-1", label: "Asia Pacific (Hong Kong) ap-east-1" },
  { value: "ap-south-1", label: "Asia Pacific (Mumbai) ap-south-1" },
  { value: "ap-northeast-2", label: "Asia Pacific (Seoul) ap-northeast-2" },
  { value: "ap-southeast-1", label: "Asia Pacific (Singapore) ap-southeast-1" },
  { value: "ap-southeast-2", label: "Asia Pacific (Sydney) ap-southeast-2" },
  { value: "ap-northeast-1", label: "Asia Pacific (Tokyo) ap-northeast-1" },
  { value: "ca-central-1", label: "Canada (Central) ca-central-1" },
  { value: "eu-central-1", label: "Europe (Frankfurt) eu-central-1" },
  { value: "eu-west-1", label: "Europe (Ireland) eu-west-1" },
  { value: "eu-west-2", label: "Europe (London) eu-west-2" },
  { value: "eu-south-1", label: "Europe (Milan) eu-south-1" },
  { value: "eu-west-3", label: "Europe (Paris) eu-west-3" },
  { value: "eu-north-1", label: "Europe (Stockholm) eu-north-1" },
  { value: "me-south-1", label: "Middle East (Bahrain) me-south-1" },
  { value: "sa-east-1", label: "South America (São Paulo) sa-east-1" },
];

const machineTypeOptions = [
  { value: "t3.medium", label: "t3.medium" },
  { value: "t3.large", label: "t3.large" },
  { value: "t3.xlarge", label: "t3.xlarge" },
  { value: "t3.2xlarge", label: "t3.2xlarge" },
  { value: "t3a.medium", label: "t3a.medium" },
  { value: "t3a.large", label: "t3a.large" },
  { value: "t3a.xlarge", label: "t3a.xlarge" },
  { value: "t3a.2xlarge", label: "t3a.2xlarge" },
  { value: "c6i.large", label: "c6i.large" },
  { value: "c6i.xlarge", label: "c6i.xlarge" },
  { value: "c6i.2xlarge", label: "c6i.2xlarge" },
  { value: "c6i.4xlarge", label: "c6i.4xlarge" },
  { value: "c6i.8xlarge", label: "c6i.8xlarge" },
  { value: "c6a.large", label: "c6a.large" },
  { value: "c6a.2xlarge", label: "c6a.2xlarge" },
  { value: "c6a.4xlarge", label: "c6a.4xlarge" },
  { value: "c6a.8xlarge", label: "c6a.8xlarge" },
  { value: "r6i.large", label: "r6i.large" },
  { value: "r6i.xlarge", label: "r6i.xlarge" },
  { value: "r6i.2xlarge", label: "r6i.2xlarge" },
  { value: "r6i.4xlarge", label: "r6i.4xlarge" },
  { value: "r6i.8xlarge", label: "r6i.8xlarge" },
  { value: "r6i.12xlarge", label: "r6i.12xlarge" },
  { value: "r6i.16xlarge", label: "r6i.16xlarge" },
  { value: "r6i.24xlarge", label: "r6i.24xlarge" },
  { value: "r6i.32xlarge", label: "r6i.32xlarge" },
  { value: "g4dn.xlarge", label: "g4dn.xlarge" },
];

const defaultCidrVpc = "10.78.0.0/16"
const defaultCidrServices = "172.20.0.0/16"
const defaultClusterVersion = "v1.24.0"

type Props = RouteComponentProps & {
  selectedClusterVersion?: Contract;
  provisionerError?: string;
  credentialId: string;
  clusterId?: number;
  closeModal?: () => void;
};

const ProvisionerSettings: React.FC<Props> = (props) => {
  const {
    user,
    currentProject,
    currentCluster,
    setCurrentCluster,
    setShouldRefreshClusters,
  } = useContext(Context);
  const [clusterName, setClusterName] = useState("");
  const [awsRegion, setAwsRegion] = useState("us-east-1");
  const [machineType, setMachineType] = useState("t3.medium");
  const [guardDutyEnabled, setGuardDutyEnabled] = useState<boolean>(false);
  const [kmsEncryptionEnabled, setKmsEncryptionEnabled] = useState<boolean>(
    false
  );
  const [step, setStep] = useState(0);
  const [loadBalancerType, setLoadBalancerType] = useState(false);
  const [wildCardDomain, setWildCardDomain] = useState("");
  const [IPAllowList, setIPAllowList] = useState<string>("");
  const [controlPlaneLogs, setControlPlaneLogs] = useState<EKSLogging>(
    new EKSLogging()
  );
  //const [accessS3Logs, setAccessS3Logs] = useState<boolean>(false)
  const [wafV2Enabled, setWaf2Enabled] = useState<boolean>(false);
  const [awsTags, setAwsTags] = useState<string>("");
  const [wafV2ARN, setwafV2ARN] = useState("");
  const [certificateARN, seCertificateARN] = useState("");
  const [isExpanded, setIsExpanded] = useState(false);
  const [minInstances, setMinInstances] = useState(1);
  const [maxInstances, setMaxInstances] = useState(10);
  const [additionalNodePolicies, setAdditionalNodePolicies] = useState<
    string[]
  >([]);
  const [cidrRangeVPC, setCidrRangeVPC] = useState(defaultCidrVpc);
  const [cidrRangeServices, setCidrRangeServices] = useState(defaultCidrServices);
  const [clusterVersion, setClusterVersion] = useState(defaultClusterVersion);
  const [isReadOnly, setIsReadOnly] = useState(false);
  const [errorMessage, setErrorMessage] = useState<string>(undefined);
  const [isClicked, setIsClicked] = useState(false);
  const [isLoading, setIsLoading] = useState(false);
  const [preflightData, setPreflightData] = useState(null)
  const [preflightFailed, setPreflightFailed] = useState<boolean>(true)
  const [preflightError, setPreflightError] = useState<string>("")
<<<<<<< HEAD
  const [showPreflightModal, setShowPreflightModal] = useState(false);
  const [showHelpMessage, setShowHelpMessage] = useState(true);
  const [quotaIncrease, setQuotaIncrease] = useState<EnumQuotaIncrease[]>([]);
  const [showEmailMessage, setShowEmailMessage] = useState(false);
=======
  
  const { showIntercomWithMessage } = useIntercom();
>>>>>>> 59b583dd

  const markStepStarted = async (step: string, errMessage?: string) => {
    try {
      await api.updateOnboardingStep(
        "<token>",
        {
          step,
          error_message: errMessage,
          region: awsRegion,
          provider: "aws",
        },
        {
          project_id: currentProject.id,
        }
      );
    } catch (err) {
      // console.log(err);
    }
  };

  const getStatus = () => {
    if (isLoading) {
      return <Loading />
    }
    if (isReadOnly && props.provisionerError == "") {
      return "Provisioning is still in progress...";

    }
    return undefined;
  };
  const validateInput = (wildCardDomainer) => {
    if (!wildCardDomainer) {
      return "Required for ALB Load Balancer";
    }
    if (wildCardDomainer?.charAt(0) == "*") {
      return "Wildcard domain cannot start with *";
    }
    return false;
  };
  function validateIPInput(IPAllowList) {
    // This regular expression checks for an IP address with a subnet mask.
    const regex = /^((25[0-5]|2[0-4][0-9]|[01]?[0-9][0-9]?)\.){3}(25[0-5]|2[0-4][0-9]|[01]?[0-9][0-9]?)\/([0-9]|[1-2][0-9]|3[0-2])$/;
    if (!IPAllowList) {
      return false;
    }
    // Split the input string by comma and remove any empty elements
    const ipAddresses = IPAllowList.split(",").filter(Boolean);
    // Validate each IP address
    for (let ip of ipAddresses) {
      if (!regex.test(ip.trim())) {
        // If any IP is invalid, return true (error)
        return true;
      }
    }
    // If all IPs are valid, return false (no error)
    return false;
  }
  function validateTags(awsTags) {
    // Regular expression t o check for a key-value pair format "key=value"
    const regex = /^[a-zA-Z0-9]+=[a-zA-Z0-9]+$/;
    // Split the input string by comma and remove any empty elements
    const tags = awsTags.split(",").filter(Boolean);
    // Validate each tag
    for (let tag of tags) {
      if (!regex.test(tag.trim())) {
        // If any tag is invalid, return true (error)
        return true;
      }
    }
    // If all tags are valid, return false (no error)
    return false;
  }
  const clusterNameDoesNotExist = () => {
    return !clusterName;
  };
  const userProvisioning = () => {
    //If the cluster is updating or updating unavailabe but there are no errors do not allow re-provisioning
    return isReadOnly && props.provisionerError === "";
  };

  const isDisabled = () => {
    return (
      (clusterNameDoesNotExist() || userProvisioning() || isClicked || (currentCluster && !currentProject?.enable_reprovision)
      ))
  };
  function convertStringToTags(tagString) {
    if (typeof tagString !== "string" || tagString.trim() === "") {
      return [];
    }

    // Split the input string by comma, then reduce the resulting array to an object
    const tags = tagString.split(",").reduce((obj, item) => {
      // Split each item by "=",
      const [key, value] = item.split("=");
      // Add the key-value pair to the object
      obj[key] = value;
      return obj;
    }, {});

    return tags;
  }
  const createCluster = async () => {
    setIsLoading(true);
    setIsClicked(true);


    let loadBalancerObj = new LoadBalancer({});
    loadBalancerObj.loadBalancerType = LoadBalancerType.NLB;
    if (loadBalancerType) {
      loadBalancerObj.loadBalancerType = LoadBalancerType.ALB;
      loadBalancerObj.wildcardDomain = wildCardDomain;

      if (awsTags) {
        loadBalancerObj.tags = convertStringToTags(awsTags);
      }
      if (IPAllowList) {
        loadBalancerObj.allowlistIpRanges = IPAllowList;
      }
      if (wafV2Enabled) {
        loadBalancerObj.enableWafv2 = wafV2Enabled;
      } else {
        loadBalancerObj.enableWafv2 = false;
      }
      if (wafV2ARN) {
        loadBalancerObj.wafv2Arn = wafV2ARN;
      }
      if (certificateARN) {
        loadBalancerObj.additionalCertificateArns = certificateARN.split(",");
      }
    }

    let data = new Contract({
      cluster: new Cluster({
        projectId: currentProject.id,
        kind: EnumKubernetesKind.EKS,
        cloudProvider: EnumCloudProvider.AWS,
        cloudProviderCredentialsId: String(props.credentialId),
        kindValues: {
          case: "eksKind",
          value: new EKS({
            clusterName,
            clusterVersion: clusterVersion || defaultClusterVersion,
            cidrRange: cidrRangeVPC || defaultCidrVpc, // deprecated in favour of network.cidrRangeVPC: can be removed after december 2023
            region: awsRegion,
            loadBalancer: loadBalancerObj,
            logging: controlPlaneLogs,
            enableGuardDuty: guardDutyEnabled,
            enableKmsEncryption: kmsEncryptionEnabled,
            network: new AWSClusterNetwork({
              vpcCidr: cidrRangeVPC || defaultCidrVpc,
              serviceCidr: cidrRangeServices || defaultCidrServices,
            }),
            nodeGroups: [
              new EKSNodeGroup({
                instanceType: "t3.medium",
                minInstances: 1,
                maxInstances: 5,
                nodeGroupType: NodeGroupType.SYSTEM,
                isStateful: false,
                additionalPolicies: additionalNodePolicies,
              }),
              new EKSNodeGroup({
                instanceType: "t3.large",
                minInstances: 1,
                maxInstances: 1,
                nodeGroupType: NodeGroupType.MONITORING,
                isStateful: true,
                additionalPolicies: additionalNodePolicies,
              }),
              new EKSNodeGroup({
                instanceType: machineType,
                minInstances: minInstances || 1,
                maxInstances: maxInstances || 10,
                nodeGroupType: NodeGroupType.APPLICATION,
                isStateful: false,
                additionalPolicies: additionalNodePolicies,
              }),
            ],
          }),
        },
      }),
    });

    if (props.clusterId) {
      data["cluster"]["clusterId"] = props.clusterId;
    }

    try {
      setIsReadOnly(true);
      setErrorMessage(undefined);

      if (!props.clusterId) {
        markStepStarted("pre-provisioning-check-started");
      }

      const res = await api.createContract("<token>", data, {
        project_id: currentProject.id,
      });

      if (!props.clusterId) {
        markStepStarted("provisioning-started");
      }

      // Only refresh and set clusters on initial create
      // if (!props.clusterId) {
      setShouldRefreshClusters(true);
      api
        .getClusters("<token>", {}, { id: currentProject.id })
        .then(({ data }) => {
          data.forEach((cluster: ClusterType) => {
            if (cluster.id === res.data.contract_revision?.cluster_id) {
              // setHasFinishedOnboarding(true);
              setCurrentCluster(cluster);
              OFState.actions.goTo("clean_up");
              pushFiltered(props, "/cluster-dashboard", ["project_id"], {
                cluster: cluster.name,
              });
            }
          });
        })
        .catch((err) => {
          console.error(err);
        });
      // }
      {
        props?.closeModal &&
          props?.closeModal()
      };

      setErrorMessage(undefined);
    } catch (err) {
      const errMessage = err.response.data?.error.replace("unknown: ", "");
      // hacky, need to standardize error contract with backend
      setIsClicked(false);
      setIsLoading(false)
      if (errMessage.includes("elastic IP")) {
        setErrorMessage(AWS_EIP_QUOTA_ERROR_MESSAGE);
      } else if (errMessage.includes("VPC")) {
        setErrorMessage(AWS_VPC_QUOTA_ERROR_MESSAGE);
      } else if (errMessage.includes("NAT Gateway")) {
        setErrorMessage(AWS_NAT_GATEWAY_QUOTA_ERROR_MESSAGE);
      } else if (errMessage.includes("vCPU")) {
        setErrorMessage(AWS_VCPU_QUOTA_ERROR_MESSAGE);
      } else if (errMessage.includes("AWS account")) {
        setErrorMessage(AWS_LOGIN_ERROR_MESSAGE);
      } else {
        setErrorMessage(DEFAULT_ERROR_MESSAGE);
      }
      markStepStarted("provisioning-failed", errMessage);

      // enable edit again only in the case of an error
      setIsClicked(false);
      setIsReadOnly(false);
    } finally {
      setIsLoading(false);
    }
  };

  useEffect(() => {
    setIsReadOnly(
      props.clusterId &&
      (currentCluster.status === "UPDATING" ||
        currentCluster.status === "UPDATING_UNAVAILABLE")
    );
    setClusterName(
      `${currentProject.name}-cluster-${Math.random()
        .toString(36)
        .substring(2, 8)}`
    );
  }, []);

  useEffect(() => {
    const contract = props.selectedClusterVersion as any;
    if (contract?.cluster) {
      let eksValues: EKS = contract.cluster?.eksKind as EKS;
      if (eksValues == null) {
        return;
      }
      eksValues.nodeGroups.map((nodeGroup: EKSNodeGroup) => {
        if (
          nodeGroup.nodeGroupType.toString() === "NODE_GROUP_TYPE_APPLICATION"
        ) {
          setMachineType(nodeGroup.instanceType);
          setMinInstances(nodeGroup.minInstances);
          setMaxInstances(nodeGroup.maxInstances);
        }

        if (nodeGroup.additionalPolicies?.length > 0) {
          // this shares policies across all node groups, but there is no reason that this can be specific policies per node group
          setAdditionalNodePolicies(nodeGroup.additionalPolicies);
        }
      });
      setClusterName(eksValues.clusterName);
      setAwsRegion(eksValues.region);
      setClusterVersion(eksValues.clusterVersion);
      setCidrRangeVPC(eksValues.cidrRange);
      if (eksValues.network != null) {
        setCidrRangeVPC(eksValues.network?.vpcCidr || defaultCidrVpc);
        setCidrRangeServices(eksValues.network?.serviceCidr || defaultCidrServices);
      }
      if (eksValues.loadBalancer != null) {
        setIPAllowList(eksValues.loadBalancer.allowlistIpRanges);
        setWildCardDomain(eksValues.loadBalancer.wildcardDomain);
        //setAccessS3Logs(eksValues.loadBalancer.enableS3AccessLogs)

        if (eksValues.loadBalancer.tags) {
          setAwsTags(
            Object.entries(eksValues.loadBalancer.tags)
              .map(([key, value]) => `${key}=${value}`)
              .join(",")
          );
        }

        setLoadBalancerType(
          eksValues.loadBalancer.loadBalancerType?.toString() ===
          "LOAD_BALANCER_TYPE_ALB"
        );
        setwafV2ARN(eksValues.loadBalancer.wafv2Arn);
        setWaf2Enabled(eksValues.loadBalancer.enableWafv2);
      }

      if (eksValues.logging != null) {
        const l = new EKSLogging();
        l.enableApiServerLogs = eksValues.logging.enableApiServerLogs;
        l.enableAuditLogs = eksValues.logging.enableAuditLogs;
        l.enableAuthenticatorLogs = eksValues.logging.enableAuthenticatorLogs;
        l.enableControllerManagerLogs =
          eksValues.logging.enableControllerManagerLogs;
        l.enableSchedulerLogs = eksValues.logging.enableSchedulerLogs;
        setControlPlaneLogs(l);
      }
      setGuardDutyEnabled(eksValues.enableGuardDuty);
      setKmsEncryptionEnabled(eksValues.enableKmsEncryption);
    }
  }, [isExpanded, props.selectedClusterVersion]);

  useEffect(() => {
    if (!props.clusterId) {
      setStep(1)
      preflightChecks()
    }
  }, [props.selectedClusterVersion, awsRegion]);

  const proceedToProvision = async () => {
    setShowEmailMessage(true)
    setStep(2)
  }
  const requestQuotasAndProvision = async () => {
    await requestQuotaIncrease()
    await createCluster()
  }

  const requestQuotaIncrease = async () => {

    try {
      markStepStarted("requested-quota-increase")
      setIsLoading(true);
      var data = new QuotaIncreaseRequest({
        projectId: BigInt(currentProject.id),
        cloudProvider: EnumCloudProvider.AWS,
        cloudProviderCredentialsId: props.credentialId,
        preflightValues: {
          case: "eksPreflightValues",
          value: new EKSPreflightValues({
            region: awsRegion,
          })
        },
        quotaIncreases: quotaIncrease
      });
      await api.requestQuotaIncrease(
        "<token>", data,
        {
          id: currentProject.id,
        }
      )


      setIsLoading(false)
    } catch (err) {
      console.log(err)
      setIsLoading(false)
    }

  }



  const preflightChecks = async () => {

    try {
      setIsLoading(true);
      setPreflightData(null);
      setPreflightFailed(true)
      setPreflightError("");
      setShowEmailMessage(false)

      var data = new PreflightCheckRequest({
        projectId: BigInt(currentProject.id),
        cloudProvider: EnumCloudProvider.AWS,
        cloudProviderCredentialsId: props.credentialId,
        preflightValues: {
          case: "eksPreflightValues",
          value: new EKSPreflightValues({
            region: awsRegion,
          })
        }
      });
      const preflightDataResp = await api.preflightCheck(
        "<token>", data,
        {
          id: currentProject.id,
        }
      )
      // Check if any of the preflight checks has a message
      let hasMessage = false;
      let errors = "Preflight Checks Failed : ";
      let quotas: EnumQuotaIncrease[] = [];
      for (let check in preflightDataResp?.data?.Msg.preflight_checks) {

        if (preflightDataResp?.data?.Msg.preflight_checks[check]?.message) {
          quotas.push(PREFLIGHT_TO_ENUM[check])
          hasMessage = true;
          errors = errors + check + ", "
        }
      }
      setQuotaIncrease(quotas)
      // If none of the checks have a message, set setPreflightFailed to false
      if (hasMessage) {
<<<<<<< HEAD
        setShowPreflightModal(true)
=======
        showIntercomWithMessage({ message: "I am running into an issue provisioning a cluster." });
>>>>>>> 59b583dd
        markStepStarted("provisioning-failed", errors);
      }
      if (!hasMessage) {
        setPreflightFailed(false);
        setStep(2);
      }
      setPreflightData(preflightDataResp?.data?.Msg);
      setIsLoading(false)
    } catch (err) {
      setPreflightError(err)
      setIsLoading(false)
      setPreflightFailed(true);
    }

  }
  const renderAdvancedSettings = () => {
    return (
      <>
        {
          < Heading >
            <ExpandHeader
              onClick={() => setIsExpanded(!isExpanded)}
              isExpanded={isExpanded}
            >
              <i className="material-icons">arrow_drop_down</i>
              Advanced settings
            </ExpandHeader>
          </Heading >
        }
        {
          isExpanded && (
            <>
              {user?.isPorterUser && (
                <Input
                  width="350px"
                  type="string"
                  value={clusterVersion}
                  disabled={true}
                  setValue={(x: string) => setCidrRangeServices(x)}
                  label="Cluster version (only shown to porter.run emails)"
                />

              )}
              <Spacer y={1} />
              <Select
                options={machineTypeOptions}
                width="350px"
                disabled={isReadOnly}
                value={machineType}
                setValue={setMachineType}
                label="Machine type"
              />
              <Spacer y={1} />
              <Input
                width="350px"
                type="number"
                disabled={isReadOnly}
                value={maxInstances.toString()}
                setValue={(x: string) => {
                  const num = parseInt(x, 10)
                  if (num == undefined) {
                    return
                  }
                  setMaxInstances(num)
                }}
                label="Maximum number of application nodes"
                placeholder="ex: 1"
              />
              <Spacer y={1} />
              <Input
                width="350px"
                type="number"
                disabled={isReadOnly}
                value={minInstances.toString()}
                setValue={(x: string) => {
                  const num = parseInt(x, 10)
                  if (num == undefined) {
                    return
                  }
                  setMinInstances(num)
                }}
                label="Minimum number of application nodes. If set to 0, no applications will be deployed."
                placeholder="ex: 1"
              />
              <Spacer y={1} />
              <Input
                width="350px"
                type="string"
                value={cidrRangeVPC}
                disabled={props.clusterId}
                setValue={(x: string) => setCidrRangeVPC(x)}
                label="CIDR range for AWS VPC"
                placeholder="ex: 10.78.0.0/16"
              />
              <Spacer y={1} />
              <Input
                width="350px"
                type="string"
                value={cidrRangeServices}
                disabled={props.clusterId}
                setValue={(x: string) => setCidrRangeServices(x)}
                label="CIDR range for Kubernetes internal services"
                placeholder="ex: 172.20.0.0/16"
              />
              {!currentProject.simplified_view_enabled && (
                <>
                  <Spacer y={1} />
                  <Checkbox
                    checked={controlPlaneLogs.enableApiServerLogs}
                    disabled={isReadOnly}
                    toggleChecked={() => {
                      setControlPlaneLogs(
                        new EKSLogging({
                          ...controlPlaneLogs,
                          enableApiServerLogs: !controlPlaneLogs.enableApiServerLogs,
                        })
                      );
                    }}
                    disabledTooltip={
                      "Wait for provisioning to complete before editing this field."
                    }
                  >
                    <Text color="helper">
                      Enable API Server logs in CloudWatch for this cluster
                    </Text>
                  </Checkbox>

                  <Spacer y={1} />
                  <Checkbox
                    checked={controlPlaneLogs.enableAuditLogs}
                    disabled={isReadOnly}
                    toggleChecked={() => {
                      setControlPlaneLogs(
                        new EKSLogging({
                          ...controlPlaneLogs,
                          enableAuditLogs: !controlPlaneLogs.enableAuditLogs,
                        })
                      );
                    }}
                    disabledTooltip={
                      "Wait for provisioning to complete before editing this field."
                    }
                  >
                    <Text color="helper">
                      Enable Audit logs in CloudWatch for this cluster
                    </Text>
                  </Checkbox>

                  <Spacer y={1} />
                  <Checkbox
                    checked={controlPlaneLogs.enableAuthenticatorLogs}
                    disabled={isReadOnly}
                    toggleChecked={() => {
                      setControlPlaneLogs(
                        new EKSLogging({
                          ...controlPlaneLogs,
                          enableAuthenticatorLogs: !controlPlaneLogs.enableAuthenticatorLogs,
                        })
                      );
                    }}
                    disabledTooltip={
                      "Wait for provisioning to complete before editing this field."
                    }
                  >
                    <Text color="helper">
                      Enable Authenticator logs in CloudWatch for this cluster
                    </Text>
                  </Checkbox>

                  <Spacer y={1} />
                  <Checkbox
                    checked={controlPlaneLogs.enableControllerManagerLogs}
                    disabled={isReadOnly}
                    toggleChecked={() => {
                      setControlPlaneLogs(
                        new EKSLogging({
                          ...controlPlaneLogs,
                          enableControllerManagerLogs: !controlPlaneLogs.enableControllerManagerLogs,
                        })
                      );
                    }}
                    disabledTooltip={
                      "Wait for provisioning to complete before editing this field."
                    }
                  >
                    <Text color="helper">
                      Enable Controller Manager logs in CloudWatch for this
                      cluster
                    </Text>
                  </Checkbox>

                  <Spacer y={1} />
                  <Checkbox
                    checked={controlPlaneLogs.enableSchedulerLogs}
                    disabled={isReadOnly}
                    toggleChecked={() => {
                      setControlPlaneLogs(
                        new EKSLogging({
                          ...controlPlaneLogs,
                          enableSchedulerLogs: !controlPlaneLogs.enableSchedulerLogs,
                        })
                      );
                    }}
                    disabledTooltip={
                      "Wait for provisioning to complete before editing this field."
                    }
                  >
                    <Text color="helper">
                      Enable Scheduler logs in CloudWatch for this cluster
                    </Text>
                  </Checkbox>

                  <Spacer y={1} />
                  <Checkbox
                    checked={loadBalancerType}
                    disabled={isReadOnly}
                    toggleChecked={() => {
                      if (loadBalancerType) {
                        setWildCardDomain("");
                        setIPAllowList("");
                        setwafV2ARN("");
                        setAwsTags("");
                        seCertificateARN("");
                        setWaf2Enabled(false);
                        //setAccessS3Logs(false);
                      }

                      setLoadBalancerType(!loadBalancerType);
                    }}
                    disabledTooltip={
                      "Wait for provisioning to complete before editing this field."
                    }
                  >
                    <Text color="helper">Set Load Balancer Type to ALB</Text>
                  </Checkbox>
                  <Spacer y={1} />
                  {loadBalancerType && (
                    <>
                      <FlexCenter>
                        <Input
                          width="350px"
                          disabled={isReadOnly}
                          value={wildCardDomain}
                          setValue={(x: string) => setWildCardDomain(x)}
                          label="Wildcard domain"
                          placeholder="user-2.porter.run"
                        />
                        <Wrapper>
                          <Tooltip
                            children={<Icon src={info} />}
                            content={
                              "The provided domain should have a wildcard subdomain pointed to the LoadBalancer address. Using testing.porter.run will create a certificate for testing.porter.run with a SAN *.testing.porter.run"
                            }
                            position="right"
                          />
                        </Wrapper>
                      </FlexCenter>

                      {validateInput(wildCardDomain) && (
                        <ErrorInLine>
                          <i className="material-icons">error</i>
                          {validateInput(wildCardDomain)}
                        </ErrorInLine>
                      )}
                      <Spacer y={1} />

                      <FlexCenter>
                        <>
                          <Input
                            width="350px"
                            disabled={isReadOnly}
                            value={IPAllowList}
                            setValue={(x: string) => setIPAllowList(x)}
                            label="IP Allow List"
                            placeholder="160.72.72.58/32,160.72.72.59/32"
                          />
                          <Wrapper>
                            <Tooltip
                              children={<Icon src={info} />}
                              content={
                                "Each range should be a CIDR, including netmask such as 10.1.2.3/21. To use multiple values, they should be comma-separated with no spaces"
                              }
                              position="right"
                            />
                          </Wrapper>
                        </>
                      </FlexCenter>
                      {validateIPInput(IPAllowList) && (
                        <ErrorInLine>
                          <i className="material-icons">error</i>
                          {"Needs to be Comma Separated Valid IP addresses"}
                        </ErrorInLine>
                      )}
                      <Spacer y={1} />

                      <Input
                        width="350px"
                        disabled={isReadOnly}
                        value={certificateARN}
                        setValue={(x: string) => seCertificateARN(x)}
                        label="Certificate ARN"
                        placeholder="arn:aws:acm:REGION:ACCOUNT_ID:certificate/ACM_ID"
                      />
                      <Spacer y={1} />

                      <FlexCenter>
                        <>
                          <Input
                            width="350px"
                            disabled={isReadOnly}
                            value={awsTags}
                            setValue={(x: string) => setAwsTags(x)}
                            label="AWS Tags"
                            placeholder="costcenter=1,environment=10,project=32"
                          />
                          <Wrapper>
                            <Tooltip
                              children={<Icon src={info} />}
                              content={
                                "Each tag should be of the format 'key=value'. To use multiple values, they should be comma-separated with no spaces."
                              }
                              position="right"
                            />
                          </Wrapper>
                        </>
                      </FlexCenter>
                      {validateTags(awsTags) && (
                        <ErrorInLine>
                          <i className="material-icons">error</i>
                          {"Needs to be Comma Separated Valid Tags"}
                        </ErrorInLine>
                      )}

                      <Spacer y={1} />
                      {/* <Checkbox
              checked={accessS3Logs}
              disabled={isReadOnly}
              toggleChecked={() => {
                {
                  console.log(!accessS3Logs)
                }
                setAccessS3Logs(!accessS3Logs)
              }}
              disabledTooltip={"Wait for provisioning to complete before editing this field."}
            >
              <Text color="helper">Access Logs to S3</Text>
            </Checkbox> */}
                      {/*<Spacer y={1} />*/}
                      <Checkbox
                        checked={wafV2Enabled}
                        disabled={isReadOnly}
                        toggleChecked={() => {
                          if (wafV2Enabled) {
                            setwafV2ARN("");
                          }
                          setWaf2Enabled(!wafV2Enabled);
                        }}
                        disabledTooltip={
                          "Wait for provisioning to complete before editing this field."
                        }
                      >
                        <Text color="helper">WAFv2 Enabled</Text>
                      </Checkbox>
                      {wafV2Enabled && (
                        <>
                          <Spacer y={1} />

                          <FlexCenter>
                            <>
                              <Input
                                width="500px"
                                type="string"
                                label="WAFv2 ARN"
                                disabled={isReadOnly}
                                value={wafV2ARN}
                                setValue={(x: string) => setwafV2ARN(x)}
                                placeholder="arn:aws:wafv2:REGION:ACCOUNT_ID:regional/webacl/ACL_NAME/RULE_ID"
                              />
                              <Wrapper>
                                <Tooltip
                                  children={<Icon src={info} />}
                                  content={
                                    'Only Regional WAFv2 is supported. To find your ARN, navigate to the WAF console, click the Gear icon in the top right, and toggle "ARN" to on'
                                  }
                                  position="right"
                                />
                              </Wrapper>
                            </>
                          </FlexCenter>

                          {(wafV2ARN == undefined || wafV2ARN?.length == 0) && (
                            <ErrorInLine>
                              <i className="material-icons">error</i>
                              {"Required if WafV2 is enabled"}
                            </ErrorInLine>
                          )}
                        </>
                      )}
                      <Spacer y={1} />
                    </>
                  )}
                  <FlexCenter>
                    <Checkbox
                      checked={guardDutyEnabled}
                      disabled={isReadOnly}
                      toggleChecked={() => {
                        setGuardDutyEnabled(!guardDutyEnabled);
                      }}
                      disabledTooltip={
                        "Wait for provisioning to complete before editing this field."
                      }
                    >
                      <Text color="helper">
                        Install AWS GuardDuty agent on this cluster (see details to fully enable)
                      </Text>
                      <Spacer x={.5} inline />
                      <Tooltip
                        children={<Icon src={info} />}
                        content={
                          "In addition to installing the agent, you must enable GuardDuty through your AWS Console and enable EKS Protection in the EKS Protection tab of the GuardDuty console."
                        }
                        position="right"
                      />
                    </Checkbox>
                  </FlexCenter>
                  <Spacer y={1} />
                  <FlexCenter>
                    <Checkbox
                      checked={kmsEncryptionEnabled}
                      disabled={isReadOnly || currentCluster != null}
                      toggleChecked={() => {
                        setKmsEncryptionEnabled(!kmsEncryptionEnabled);
                      }}
                      disabledTooltip={kmsEncryptionEnabled ? "KMS encryption can never be disabled." :
                        "Encryption is only supported at cluster creation."
                      }
                    >
                      <Text color="helper">
                        Enable KMS encryption for this cluster
                      </Text>
                      <Spacer x={.5} inline />
                      <Tooltip
                        children={<Icon src={info} />}
                        content={
                          "KMS encryption can never be disabled. Deletion of the KMS key will permanently place this cluster in a degraded state."
                        }
                        position="right"
                      />
                    </Checkbox>
                  </FlexCenter>
                  {kmsEncryptionEnabled && (
                    <ErrorInLine>
                      <i className="material-icons">error</i>
                      {
                        "KMS encryption can never be disabled. Deletion of the KMS key will permanently place this cluster in a degraded state."
                      }
                    </ErrorInLine>
                  )}
                  <Spacer y={1} />
                </>
              )}
            </>
          )
        }
      </>
    );
  };

  const dismissPreflight = () => {
    setShowHelpMessage(false);
    preflightChecks();
  }

  const renderForm = () => {
    // Render simplified form if initial create
    if (!props.clusterId) {
      return (
        <VerticalSteps
          currentStep={step}
          steps={[
            <>
              <Text size={16}>Select an AWS region</Text><Spacer y={.5} /><Text color="helper">
                Porter will automatically provision your infrastructure in the
                specified region.
              </Text><Spacer height="10px" /><SelectRow
                options={regionOptions}
                width="350px"
                disabled={isReadOnly || isLoading}
                value={awsRegion}
                scrollBuffer={true}
                dropdownMaxHeight="240px"
                setActiveValue={setAwsRegion}
                label="📍 AWS region" />
              <>
                {
                  (user?.isPorterUser || currentProject?.multi_cluster) && renderAdvancedSettings()
                }
              </>
            </>,
            <>
              {showEmailMessage ?
                <>
                  <CheckItemContainer >
                    <CheckItemTop >
                      <StatusIcon src={healthy} />
                      <Spacer inline x={1} />
                      <Text style={{ marginLeft: '10px', flex: 1 }}>{"Porter will request a quota increase when you provision"}</Text>
                    </CheckItemTop>
                  </CheckItemContainer>

                </> :
                <>
                  <PreflightChecks provider='AWS' preflightData={preflightData} error={preflightError} />
                  <Spacer y={.5} />
                  {(preflightFailed && preflightData) &&
                    <>
                      {(showHelpMessage) ? <>
                        <Text color="helper">
                          Your account currently is blocked from provisioning in {awsRegion} due to a quota limit imposed by AWS. Either change the region or request to increase quotas.
                        </Text>
                        <Spacer y={.5} />
                        <Text color="helper">
                          Porter can automatically request quota increases on your behalf and email you once the cluster is provisioned.
                        </Text>
                        <Spacer y={.5} />
                        <div style={{ display: 'flex', justifyContent: 'flex-start', alignItems: 'center', gap: '15px' }}>
                          <Button
                            disabled={isLoading}
                            onClick={proceedToProvision}

                          >
                            Auto request increase
                          </Button>
                          <Button
                            disabled={isLoading}
                            onClick={dismissPreflight}
                            color="#313539"
                          >
                            I'll do it myself
                          </Button>
                        </div>

                      </> : (
                        <><Text color="helper">
                          Your account currently is blocked from provisioning in {awsRegion} due to a quota limit imposed by AWS. Either change the region or request to increase quotas.
                        </Text><Spacer y={.5} /><Button
                          disabled={isLoading}
                          onClick={preflightChecks}

                        >
                            Retry checks
                          </Button></>)}
                    </>
                  }
                </>
              }
            </>,
            <>
              <Text size={16}>Provision your cluster</Text>
              <Spacer y={1} />
              {showEmailMessage && <>
                <Text color="helper">
                  After your quota requests have been approved, Porter will email when your cluster has been provisioned.
                </Text>
                <Spacer y={1} />
              </>
              }
              <Button
                // disabled={isDisabled()}
                // disabled={isDisabled() || preflightFailed || isLoading}
                disabled={(preflightFailed && !showEmailMessage) || isLoading}
                onClick={showEmailMessage ? requestQuotasAndProvision : createCluster}
                status={getStatus()}
              >
                Provision
              </Button>
              <Spacer y={1} /></>
          ].filter((x) => x)}
        />
      );
    }

    // If settings, update full form
    return (
      <><StyledForm>
        <Heading isAtTop>EKS configuration</Heading>
        <SelectRow
          options={regionOptions}
          width="350px"
          disabled={isReadOnly || true}
          value={awsRegion}
          scrollBuffer={true}
          dropdownMaxHeight="240px"
          setActiveValue={setAwsRegion}
          label="📍 AWS region" />
        {renderAdvancedSettings()}
      </StyledForm>
        <Button
          // disabled={isDisabled()}
          disabled={isDisabled() || isLoading}
          onClick={createCluster}
          status={getStatus()}
        >
          Provision
        </Button></>
    );
  };

  return (
    <>
      {renderForm()}
      {
        user.isPorterUser &&
        <>

          <Spacer y={1} />
          <Text color="yellow">Visible to Admin Only</Text>
          <Button
            color="red"
            onClick={createCluster}
            status={getStatus()}
          >
            Override Provision
          </Button>
        </>
      }
    </>
  );
};

export default withRouter(ProvisionerSettings);

const ExpandHeader = styled.div<{ isExpanded: boolean }>`
              display: flex;
              align-items: center;
              cursor: pointer;
  > i {
                margin - right: 7px;
              margin-left: -7px;
              transform: ${(props) =>
    props.isExpanded ? "rotate(0deg)" : "rotate(-90deg)"};
              transition: transform 0.1s ease;
  }
              `;

const StyledForm = styled.div`
              position: relative;
              padding: 30px 30px 25px;
              border-radius: 5px;
              background: ${({ theme }) => theme.fg};
              border: 1px solid #494b4f;
              font-size: 13px;
              margin-bottom: 30px;
              `;

const FlexCenter = styled.div`
              display: flex;
              align-items: center;
              gap: 3px;
              `;
const Wrapper = styled.div`
              transform: translateY(+13px);
              `;

const ErrorInLine = styled.div`
              display: flex;
              align-items: center;
              font-size: 13px;
              color: #ff3b62;
              margin-top: 10px;

  > i {
                font - size: 18px;
              margin-right: 5px;
  }
              `;

const CheckItemContainer = styled.div`
  display: flex;
  flex-direction: column;
  border: 1px solid ${props => props.theme.border};
  border-radius: 5px;
  font-size: 13px;
  width: 100%;
  margin-bottom: 10px;
  padding-left: 10px;
  cursor: ${props => (props.hasMessage ? 'pointer' : 'default')};
  background: ${props => props.theme.clickable.bg};

`;

const CheckItemTop = styled.div`
  display: flex;
  align-items: center;
  padding: 10px;
  background: ${props => props.theme.clickable.bg};
`;

const StatusIcon = styled.img`
height: 14px;
`;
// const AWS_LOGIN_ERROR_MESSAGE =
//   "Porter could not access your AWS account. Please make sure you have granted permissions and try again.";
// const AWS_EIP_QUOTA_ERROR_MESSAGE =
//   "Your AWS account has reached the limit of elastic IPs allowed in the region. Additional addresses must be requested in order to provision.";
// const AWS_VPC_QUOTA_ERROR_MESSAGE =
//   "Your AWS account has reached the limit of VPCs allowed in the region. Additional VPCs must be requested in order to provision.";
// const AWS_NAT_GATEWAY_QUOTA_ERROR_MESSAGE =
//   "Your AWS account has reached the limit of NAT Gateways allowed in the region. Additional NAT Gateways must be requested in order to provision.";
// const AWS_VCPU_QUOTA_ERROR_MESSAGE =
//   "Your AWS account has reached the limit of vCPUs allowed in the region. Additional vCPUs must be requested in order to provision.";
// const DEFAULT_ERROR_MESSAGE =
//   "An error occurred while provisioning your infrastructure. Please try again.";

// const errorMessageToModal = (errorMessage: string) => {
//   switch (errorMessage) {
//     case AWS_LOGIN_ERROR_MESSAGE:
//       return (
//         <>
//           <Text size={16} weight={500}>
//             Granting Porter access to AWS
//           </Text>
//           <Spacer y={1} />
//           <Text color="helper">
//             Porter needs access to your AWS account in order to create
//             infrastructure. You can grant Porter access to AWS by following
//             these steps:
//           </Text>
//           <Spacer y={1} />
//           <Step number={1}>
//             <Link
//               to="https://aws.amazon.com/resources/create-account/"
//               target="_blank"
//             >
//               Create an AWS account
//             </Link>
//             <Spacer inline width="5px" />
//             if you don't already have one.
//           </Step>
//           <Spacer y={1} />
//           <Step number={2}>
//             Once you are logged in to your AWS account,
//             <Spacer inline width="5px" />
//             <Link
//               to="https://console.aws.amazon.com/billing/home?region=us-east-1#/account"
//               target="_blank"
//             >
//               copy your account ID
//             </Link>
//             .
//           </Step>
//           <Spacer y={1} />
//           <Step number={3}>
//             Fill in your account ID on Porter and select "Grant permissions".
//           </Step>
//           <Spacer y={1} />
//           <Step number={4}>
//             After being redirected to AWS, select "Create stack" on the AWS
//             console.
//           </Step>
//           <Spacer y={1} />
//           <Step number={5}>Return to Porter and select "Continue".</Step>
//         </>
//       );
//     case AWS_EIP_QUOTA_ERROR_MESSAGE:
//       return (
//         <>
//           <Text size={16} weight={500}>
//             Requesting more EIP Adresses
//           </Text>
//           <Spacer y={1} />
//           <Text color="helper">
//             You will need to either request more EIP addresses or delete
//             existing ones in order to provision in the region specified. You can
//             request more addresses by following these steps:
//           </Text>
//           <Spacer y={1} />
//           <Step number={1}>
//             Log into
//             <Spacer inline width="5px" />
//             <Link
//               to="https://console.aws.amazon.com/billing/home?region=us-east-1#/account"
//               target="_blank"
//             >
//               your AWS account
//             </Link>
//             .
//           </Step>
//           <Spacer y={1} />
//           <Step number={2}>
//             Navigate to
//             <Spacer inline width="5px" />
//             <Link
//               to="https://us-east-1.console.aws.amazon.com/servicequotas/home/services/ec2/quotas"
//               target="_blank"
//             >
//               the Amazon Elastic Compute Cloud (Amazon EC2) Service Quotas
//               portal
//             </Link>
//             .
//           </Step>
//           <Spacer y={1} />
//           <Step number={3}>
//             Search for "EC2-VPC Elastic IPs" in the search box and click on the
//             search result.
//           </Step>
//           <Spacer y={1} />
//           <Step number={4}>
//             Click on "Request quota increase". In order to provision with
//             Porter, you will need to request at least 3 addresses above your
//             current quota limit.
//           </Step>
//           <Spacer y={1} />
//           <Step number={5}>
//             Once that request is approved, return to Porter and retry the
//             provision.
//           </Step>
//         </>
//       );
//     case AWS_VPC_QUOTA_ERROR_MESSAGE:
//       return (
//         <>
//           <Text size={16} weight={500}>
//             Requesting more VPCs
//           </Text>
//           <Spacer y={1} />
//           <Text color="helper">
//             You will need to either request more VPCs or delete existing ones in
//             order to provision in the region specified. You can request more
//             VPCs by following these steps:
//           </Text>
//           <Spacer y={1} />
//           <Step number={1}>
//             Log into
//             <Spacer inline width="5px" />
//             <Link
//               to="https://console.aws.amazon.com/billing/home?region=us-east-1#/account"
//               target="_blank"
//             >
//               your AWS account
//             </Link>
//             .
//           </Step>
//           <Spacer y={1} />
//           <Step number={2}>
//             Navigate to
//             <Spacer inline width="5px" />
//             <Link
//               to="https://us-east-1.console.aws.amazon.com/servicequotas/home/services/vpc/quotas"
//               target="_blank"
//             >
//               the Amazon Virtual Private Cloud (Amazon VPC) Service Quotas
//               portal
//             </Link>
//             .
//           </Step>
//           <Spacer y={1} />
//           <Step number={3}>
//             Search for "VPCs per Region" in the search box and click on the
//             search result.
//           </Step>
//           <Spacer y={1} />
//           <Step number={4}>
//             Click on "Request quota increase". In order to provision with
//             Porter, you will need to request at least 1 VPCs above your current
//             quota limit.
//           </Step>
//           <Spacer y={1} />
//           <Step number={5}>
//             Once that request is approved, return to Porter and retry the
//             provision.
//           </Step>
//         </>
//       );
//     case AWS_NAT_GATEWAY_QUOTA_ERROR_MESSAGE:
//       return (
//         <>
//           <Text size={16} weight={500}>
//             Requesting more NAT Gateways
//           </Text>
//           <Spacer y={1} />
//           <Text color="helper">
//             You will need to either request more NAT Gateways or delete existing
//             ones in order to provision in the region specified. You can request
//             more NAT Gateways by following these steps:
//           </Text>
//           <Spacer y={1} />
//           <Step number={1}>
//             Log into
//             <Spacer inline width="5px" />
//             <Link
//               to="https://console.aws.amazon.com/billing/home?region=us-east-1#/account"
//               target="_blank"
//             >
//               your AWS account
//             </Link>
//             .
//           </Step>
//           <Spacer y={1} />
//           <Step number={2}>
//             Navigate to
//             <Spacer inline width="5px" />
//             <Link
//               to="https://us-east-1.console.aws.amazon.com/servicequotas/home/services/vpc/quotas"
//               target="_blank"
//             >
//               the Amazon Virtual Private Cloud (Amazon VPC) Service Quotas
//               portal
//             </Link>
//             .
//           </Step>
//           <Spacer y={1} />
//           <Step number={3}>
//             Search for "NAT gateways per Availability Zone" in the search box
//             and click on the search result.
//           </Step>
//           <Spacer y={1} />
//           <Step number={4}>
//             Click on "Request quota increase". In order to provision with
//             Porter, you will need to request at least 3 NAT Gateways above your
//             current quota limit.
//           </Step>
//           <Spacer y={1} />
//           <Step number={5}>
//             Once that request is approved, return to Porter and retry the
//             provision.
//           </Step>
//         </>
//       );
//     case AWS_VCPU_QUOTA_ERROR_MESSAGE:
//       return (
//         <>
//           <Text size={16} weight={500}>
//             Requesting more vCPUs
//           </Text>
//           <Spacer y={1} />
//           <Text color="helper">
//             You will need to either request more vCPUs or delete existing
//             instances in order to provision in the region specified. You can
//             request more vCPUs by following these steps:
//           </Text>
//           <Spacer y={1} />
//           <Step number={1}>
//             Log into
//             <Spacer inline width="5px" />
//             <Link
//               to="https://console.aws.amazon.com/billing/home?region=us-east-1#/account"
//               target="_blank"
//             >
//               your AWS account
//             </Link>
//             .
//           </Step>
//           <Spacer y={1} />
//           <Step number={2}>
//             Navigate to
//             <Spacer inline width="5px" />
//             <Link
//               to="https://us-east-1.console.aws.amazon.com/servicequotas/home/services/ec2/quotas"
//               target="_blank"
//             >
//               the Amazon Elastic Compute Cloud (Amazon EC2) Service Quotas
//               portal
//             </Link>
//             .
//           </Step>
//           <Spacer y={1} />
//           <Step number={3}>
//             Search for "Running On-Demand Standard (A, C, D, H, I, M, R, T, Z)
//             instances" in the search box and click on the search result.
//           </Step>
//           <Spacer y={1} />
//           <Step number={4}>
//             Click on "Request quota increase". In order to provision with
//             Porter, you will need to request at least 10 vCPUs above your
//             current quota limit.
//           </Step>
//           <Spacer y={1} />
//           <Step number={5}>
//             Once that request is approved, return to Porter and retry the
//             provision.
//           </Step>
//         </>
//       );
//     default:
//       return null;
//   }
// };<|MERGE_RESOLUTION|>--- conflicted
+++ resolved
@@ -46,13 +46,9 @@
 import PreflightChecks from "./PreflightChecks";
 import Placeholder from "./Placeholder";
 import VerticalSteps from "./porter/VerticalSteps";
-<<<<<<< HEAD
 import Modal from "components/porter/Modal";
 import { PREFLIGHT_TO_ENUM } from "shared/util";
-
-=======
 import { useIntercom } from "lib/hooks/useIntercom";
->>>>>>> 59b583dd
 const regionOptions = [
   { value: "us-east-1", label: "US East (N. Virginia) us-east-1" },
   { value: "us-east-2", label: "US East (Ohio) us-east-2" },
@@ -161,15 +157,12 @@
   const [preflightData, setPreflightData] = useState(null)
   const [preflightFailed, setPreflightFailed] = useState<boolean>(true)
   const [preflightError, setPreflightError] = useState<string>("")
-<<<<<<< HEAD
   const [showPreflightModal, setShowPreflightModal] = useState(false);
   const [showHelpMessage, setShowHelpMessage] = useState(true);
   const [quotaIncrease, setQuotaIncrease] = useState<EnumQuotaIncrease[]>([]);
   const [showEmailMessage, setShowEmailMessage] = useState(false);
-=======
-  
   const { showIntercomWithMessage } = useIntercom();
->>>>>>> 59b583dd
+
 
   const markStepStarted = async (step: string, errMessage?: string) => {
     try {
@@ -598,11 +591,8 @@
       setQuotaIncrease(quotas)
       // If none of the checks have a message, set setPreflightFailed to false
       if (hasMessage) {
-<<<<<<< HEAD
         setShowPreflightModal(true)
-=======
         showIntercomWithMessage({ message: "I am running into an issue provisioning a cluster." });
->>>>>>> 59b583dd
         markStepStarted("provisioning-failed", errors);
       }
       if (!hasMessage) {
