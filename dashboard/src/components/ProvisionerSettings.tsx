--- conflicted
+++ resolved
@@ -260,11 +260,8 @@
             cidrRange: cidrRange || "10.78.0.0/16",
             region: awsRegion,
             loadBalancer: loadBalancerObj,
-<<<<<<< HEAD
+            logging: controlPlaneLogs,
             enableGuardDuty: guardDutyEnabled,
-=======
-            logging: controlPlaneLogs,
->>>>>>> 0792818c
             nodeGroups: [
               new EKSNodeGroup({
                 instanceType: "t3.medium",
@@ -423,9 +420,6 @@
         setwafV2ARN(eksValues.loadBalancer.wafv2Arn)
         setWaf2Enabled(eksValues.loadBalancer.enableWafv2)
       }
-<<<<<<< HEAD
-      setGuardDutyEnabled(eksValues.enableGuardDuty)
-=======
 
       if (eksValues.logging != null) {
         const l = new EKSLogging();
@@ -436,7 +430,7 @@
         l.enableSchedulerLogs = eksValues.logging.enableSchedulerLogs;
         setControlPlaneLogs(l);
       }
->>>>>>> 0792818c
+      setGuardDutyEnabled(eksValues.enableGuardDuty)
     }
 
   }, [isExpanded, props.selectedClusterVersion]);
