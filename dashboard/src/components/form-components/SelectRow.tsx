import React, { Component } from "react";
import styled from "styled-components";

import Selector, { SelectorPropsType } from "../Selector";

type PropsType = {
  label: string;
  value: string;
  setActiveValue: (x: string) => void;
  options: { value: string; label: string }[];
  dropdownLabel?: string;
  width?: string;
  dropdownMaxHeight?: string;
  scrollBuffer?: boolean;
  doc?: string;
<<<<<<< HEAD
  selectorProps?: Partial<SelectorPropsType>;
=======
  disableTooltip?: boolean;
>>>>>>> 5caf0bcb
};

type StateType = {};

export default class SelectRow extends Component<PropsType, StateType> {
  render() {
    return (
      <StyledSelectRow>
        <Wrapper>
          <Label>{this.props.label}</Label>
          {this.props.doc ? (
            <a href={this.props.doc} target="_blank">
              <i className="material-icons">help_outline</i>
            </a>
          ) : null}
        </Wrapper>
        <SelectWrapper>
          <Selector
            disableTooltip={this.props.disableTooltip}
            scrollBuffer={this.props.scrollBuffer}
            activeValue={this.props.value}
            setActiveValue={this.props.setActiveValue}
            options={this.props.options}
            dropdownLabel={this.props.dropdownLabel}
            width={this.props.width || "270px"}
            dropdownWidth={this.props.width}
            dropdownMaxHeight={this.props.dropdownMaxHeight}
            {...(this.props.selectorProps || {})}
          />
        </SelectWrapper>
      </StyledSelectRow>
    );
  }
}

const SelectWrapper = styled.div``;

const Wrapper = styled.div`
  display: flex;
  align-items; center;

  > a {
    > i {
      font-size: 18px;
      margin-left: 8px;
      margin-top: 2px;
      color: #8590ff;
      :hover {
        color: #aaaabb;
      }
    }
  }
`;

const Label = styled.div`
  color: #ffffff;
  margin-bottom: 10px;
  font-size: 13px;
`;

const StyledSelectRow = styled.div`
  margin-bottom: 15px;
  margin-top: 20px;
`;<|MERGE_RESOLUTION|>--- conflicted
+++ resolved
@@ -13,11 +13,8 @@
   dropdownMaxHeight?: string;
   scrollBuffer?: boolean;
   doc?: string;
-<<<<<<< HEAD
   selectorProps?: Partial<SelectorPropsType>;
-=======
   disableTooltip?: boolean;
->>>>>>> 5caf0bcb
 };
 
 type StateType = {};
