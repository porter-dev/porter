import { Steps } from "main/home/onboarding/types";
import React, { useState } from "react";

import loading from "assets/loading.gif";

import styled from "styled-components";

type Props = {
  modules: TFModule[];
};

export interface TFModule {
<<<<<<< HEAD
  id: number
  kind: string
  status: string
  // optional resources, if not created
  resources?: TFResource[]
}

export interface TFResourceError {
  errored_out: boolean
  error_context?: string
}

export interface TFResource {
  addr: string,
  provisioned: boolean,
  errored: TFResourceError,
=======
  id: number;
  kind: string;
  resources: TFResource[];
}

export interface TFResource {
  addr: string;
  provisioned: boolean;
  error: string;
>>>>>>> da889a31
}

const nameMap: { [key: string]: string } = {
  eks: "Elastic Kubernetes Service (EKS)",
  ecr: "Elastic Container Registry (ECR)",
  doks: "DigitalOcean Kubernetes Service (DOKS)",
  docr: "DigitalOcean Container Registry (DOCR)",
};

const ProvisionerStatus: React.FC<Props> = (props) => {
  const { modules } = props;

  const renderStatus = (status: string) => {
    if (status === "successful") {
      return (
        <StatusIcon successful={true}>
          <i className="material-icons">done</i>
        </StatusIcon>
      );
    } else if (status === "loading") {
      return (
        <StatusIcon>
          <LoadingGif src={loading} />
        </StatusIcon>
      );
    } else if (status === "error") {
      return (
        <StatusIcon>
          <i className="material-icons">error_outline</i>
        </StatusIcon>
      );
    }
  };

  const renderModules = () => {
    return modules.map((val) => {
      const totalResources = val.resources?.length;
      const provisionedResources = val.resources?.filter((resource) => {
        return resource.provisioned;
      }).length;

      var errors: string[] = [];

<<<<<<< HEAD
      const hasError = val.resources?.filter((resource) => {
        if (resource.errored?.errored_out) {
          errors.push(resource.errored?.error_context)
        }

        return resource.errored?.errored_out
      }).length > 0

      const width = 100 * (provisionedResources / (totalResources * 1.0)) || 100
=======
      const hasError =
        val.resources?.filter((resource) => {
          if (resource.error !== "") {
            errors.push(resource.error);
          }

          return resource.error !== "";
        }).length > 0;

      const width = 100 * (provisionedResources / (totalResources * 1.0));
>>>>>>> da889a31

      var error = null;

      if (hasError) {
        error = errors.map((error) => {
<<<<<<< HEAD
          return <ExpandedError>{error}</ExpandedError>
        })
      } else if (val.status == "destroyed") {
        error = <ExpandedError>This infrastructure was destroyed.</ExpandedError>
=======
          return <ExpandedError>{error}</ExpandedError>;
        });
>>>>>>> da889a31
      }

      var loadingFill;
      var status;

<<<<<<< HEAD
      if (hasError || val.status == "destroyed") {
        loadingFill = <LoadingFill status="error" width={width + "%"} />
        status = renderStatus("error")
=======
      if (hasError) {
        loadingFill = <LoadingFill status="error" width={width + "%"} />;
        status = renderStatus("error");
>>>>>>> da889a31
      } else if (width == 100) {
        loadingFill = <LoadingFill status="successful" width={width + "%"} />;
        status = renderStatus("successful");
      } else {
        loadingFill = <LoadingFill status="loading" width={width + "%"} />;
        status = renderStatus("loading");
      }

      return (
        <InfraObject key={val.id}>
          <InfraHeader>
            {status}
            {nameMap[val.kind]}
          </InfraHeader>
          <LoadingBar>{loadingFill}</LoadingBar>
          {error}
        </InfraObject>
      );
    });
  };

  return (
    <StyledProvisionerStatus>
<<<<<<< HEAD
        {renderModules()}
=======
      {renderModules()}
      {/* <InfraObject>
          <InfraHeader>
            {renderStatus("loading")}
            Elastic Kubernetes Service (EKS)
          </InfraHeader>
          <LoadingBar>
            <LoadingFill status="loading" width="90%" />
          </LoadingBar>
        </InfraObject>
        <InfraObject>
          <InfraHeader>
            {renderStatus("error")}
            Elastic Container Registry (ECR)
          </InfraHeader>
          <LoadingBar>
            <LoadingFill status="error" width="10%" />
          </LoadingBar>
          <ExpandedError>
            422 validation error: autoscaling failed because sometimes infrastructure is a bit mysterious and hard to predict.
          </ExpandedError>
        </InfraObject> */}
>>>>>>> da889a31
    </StyledProvisionerStatus>
  );
};

export default ProvisionerStatus;

const ExpandedError = styled.div`
  background: #ffffff22;
  border-radius: 5px;
  padding: 15px;
  font-size: 13px;
  font-family: monospace;
  border: 1px solid #aaaabb;
  margin-top: 17px;
`;

const LoadingFill = styled.div<{ width: string; status: string }>`
  width: ${(props) => props.width};
  background: ${(props) =>
    props.status === "successful"
      ? "rgb(56, 168, 138)"
      : props.status === "error"
      ? "#fcba03"
      : "linear-gradient(to right, #8ce1ff, #616FEE)"};
  height: 100%;
  background-size: 250% 100%;
  animation: moving-gradient 2s infinite;
  animation-timing-function: ease-in-out;
  animation-direction: alternate;

  @keyframes moving-gradient {
    0% {
        background-position: left bottom;
    }

    100% {
        background-position: right bottom;
    }
  }​
`;

const StatusIcon = styled.div<{ successful?: boolean }>`
  display: flex;
  align-items: center;
  font-family: "Work Sans", sans-serif;
  font-size: 13px;
  color: #ffffff55;
  max-width: 500px;
  overflow: hidden;
  text-overflow: ellipsis;

  > i {
    font-size: 18px;
    margin-right: 10px;
    float: left;
    color: ${(props) => (props.successful ? "rgb(56, 168, 138)" : "#fcba03")};
  }
`;

const LoadingGif = styled.img`
  width: 15px;
  height: 15px;
  margin-right: 9px;
  margin-bottom: 0px;
`;

const StyledProvisionerStatus = styled.div`
  margin-top: 25px;
`;

const LoadingBar = styled.div`
  width: 100%;
  background: #ffffff22;
  border: 100px;
  margin: 15px 0 0;
  height: 18px;
  overflow: hidden;
  border-radius: 100px;
`;

const InfraObject = styled.div`
  background: #ffffff22;
  padding: 15px 15px 17px;
  border: 1px solid #aaaabb;
  border-radius: 5px;
  margin-bottom: 10px;
`;

const InfraHeader = styled.div`
  font-size: 13px;
  font-weight: 500;
  display: flex;
  align-items: center;
`;<|MERGE_RESOLUTION|>--- conflicted
+++ resolved
@@ -10,7 +10,6 @@
 };
 
 export interface TFModule {
-<<<<<<< HEAD
   id: number
   kind: string
   status: string
@@ -27,17 +26,6 @@
   addr: string,
   provisioned: boolean,
   errored: TFResourceError,
-=======
-  id: number;
-  kind: string;
-  resources: TFResource[];
-}
-
-export interface TFResource {
-  addr: string;
-  provisioned: boolean;
-  error: string;
->>>>>>> da889a31
 }
 
 const nameMap: { [key: string]: string } = {
@@ -81,7 +69,6 @@
 
       var errors: string[] = [];
 
-<<<<<<< HEAD
       const hasError = val.resources?.filter((resource) => {
         if (resource.errored?.errored_out) {
           errors.push(resource.errored?.error_context)
@@ -91,46 +78,23 @@
       }).length > 0
 
       const width = 100 * (provisionedResources / (totalResources * 1.0)) || 100
-=======
-      const hasError =
-        val.resources?.filter((resource) => {
-          if (resource.error !== "") {
-            errors.push(resource.error);
-          }
-
-          return resource.error !== "";
-        }).length > 0;
-
-      const width = 100 * (provisionedResources / (totalResources * 1.0));
->>>>>>> da889a31
 
       var error = null;
 
       if (hasError) {
         error = errors.map((error) => {
-<<<<<<< HEAD
           return <ExpandedError>{error}</ExpandedError>
         })
       } else if (val.status == "destroyed") {
         error = <ExpandedError>This infrastructure was destroyed.</ExpandedError>
-=======
-          return <ExpandedError>{error}</ExpandedError>;
-        });
->>>>>>> da889a31
       }
 
       var loadingFill;
       var status;
 
-<<<<<<< HEAD
       if (hasError || val.status == "destroyed") {
         loadingFill = <LoadingFill status="error" width={width + "%"} />
         status = renderStatus("error")
-=======
-      if (hasError) {
-        loadingFill = <LoadingFill status="error" width={width + "%"} />;
-        status = renderStatus("error");
->>>>>>> da889a31
       } else if (width == 100) {
         loadingFill = <LoadingFill status="successful" width={width + "%"} />;
         status = renderStatus("successful");
@@ -154,32 +118,7 @@
 
   return (
     <StyledProvisionerStatus>
-<<<<<<< HEAD
         {renderModules()}
-=======
-      {renderModules()}
-      {/* <InfraObject>
-          <InfraHeader>
-            {renderStatus("loading")}
-            Elastic Kubernetes Service (EKS)
-          </InfraHeader>
-          <LoadingBar>
-            <LoadingFill status="loading" width="90%" />
-          </LoadingBar>
-        </InfraObject>
-        <InfraObject>
-          <InfraHeader>
-            {renderStatus("error")}
-            Elastic Container Registry (ECR)
-          </InfraHeader>
-          <LoadingBar>
-            <LoadingFill status="error" width="10%" />
-          </LoadingBar>
-          <ExpandedError>
-            422 validation error: autoscaling failed because sometimes infrastructure is a bit mysterious and hard to predict.
-          </ExpandedError>
-        </InfraObject> */}
->>>>>>> da889a31
     </StyledProvisionerStatus>
   );
 };
