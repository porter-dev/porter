import React, { Component } from "react";
import styled from "styled-components";
import info from "assets/info.svg";
import edit from "assets/edit.svg";

import api from "shared/api";
import { integrationList } from "shared/common";
import { Context } from "shared/Context";
import { ImageType } from "shared/types";

<<<<<<< HEAD
import Loading from "../Loading";
import TagList from "./TagList";
=======
import Loading from '../Loading';
import TagList from './TagList';
import ImageList from './ImageList';
>>>>>>> 5b9415e3

type PropsType = {
  forceExpanded?: boolean;
  selectedImageUrl: string | null;
  selectedTag: string | null;
  setSelectedImageUrl: (x: string) => void;
  setSelectedTag: (x: string) => void;
};

type StateType = {
  isExpanded: boolean;
  loading: boolean;
  error: boolean;
  images: ImageType[];
  clickedImage: ImageType | null;
};

export default class ImageSelector extends Component<PropsType, StateType> {
  state = {
    isExpanded: this.props.forceExpanded,
    loading: true,
    error: false,
    images: [] as ImageType[],
    clickedImage: null as ImageType | null,
  };

<<<<<<< HEAD
  componentDidMount() {
    const { currentProject, setCurrentError } = this.context;
    let images = [] as ImageType[];
    let errors = [] as number[];
    api.getProjectRegistries(
      "<token>",
      {},
      { id: currentProject.id },
      async (err: any, res: any) => {
        if (err) {
          console.log(err);
          this.setState({ error: true });
        } else {
          let registries = res.data;
          if (registries.length === 0) {
            this.setState({ loading: false });
          }

          // Loop over connected image registries
          registries.forEach(async (registry: any, i: number) => {
            await new Promise((nextController: (res?: any) => void) => {
              api.getImageRepos(
                "<token>",
                {},
                {
                  project_id: currentProject.id,
                  registry_id: registry.id,
                },
                (err: any, res: any) => {
                  if (err) {
                    errors.push(1);
                  } else {
                    res.data.sort((a: any, b: any) =>
                      a.name > b.name ? 1 : -1
                    );
                    // Loop over found image repositories
                    let newImg = res.data.map((img: any) => {
                      if (this.props.selectedImageUrl === img.uri) {
                        this.setState({
                          clickedImage: {
                            kind: registry.service,
                            source: img.uri,
                            name: img.name,
                            registryId: registry.id,
                          },
                        });
                      }
                      return {
                        kind: registry.service,
                        source: img.uri,
                        name: img.name,
                        registryId: registry.id,
                      };
                    });
                    images.push(...newImg);
                    errors.push(0);
                  }

                  if (i == registries.length - 1) {
                    let error =
                      errors.reduce((a, b) => {
                        return a + b;
                      }) == registries.length
                        ? true
                        : false;

                    this.setState({
                      images,
                      loading: false,
                      error,
                    });
                  }

                  nextController();
                }
              );
            });
          });
        }
      }
    );
  }

  /*
  <Highlight onClick={() => this.props.setCurrentView('integrations')}>
    Link your registry.
  </Highlight>
  */
  renderImageList = () => {
    let { images, loading, error } = this.state;
    if (loading) {
      return (
        <LoadingWrapper>
          <Loading />
        </LoadingWrapper>
      );
    } else if (error || !images) {
      return <LoadingWrapper>Error loading repos</LoadingWrapper>;
    } else if (images.length === 0) {
      return <LoadingWrapper>No registries found.</LoadingWrapper>;
    }

    return images.map((image: ImageType, i: number) => {
      let icon =
        integrationList[image.kind] && integrationList[image.kind].icon;
      if (!icon) {
        icon = integrationList["docker"].icon;
      }
      return (
        <ImageItem
          key={i}
          isSelected={image.source === this.props.selectedImageUrl}
          lastItem={i === images.length - 1}
          onClick={() => {
            this.props.setSelectedImageUrl(image.source);
            this.setState({ clickedImage: image });
          }}
        >
          <img src={icon && icon} />
          {image.source}
        </ImageItem>
      );
    });
  };

  renderBackButton = () => {
    let { setSelectedImageUrl } = this.props;
    if (this.state.clickedImage) {
      return (
        <BackButton
          width="175px"
          onClick={() => {
            setSelectedImageUrl("");
            this.setState({ clickedImage: null });
          }}
        >
          <i className="material-icons">keyboard_backspace</i>
          Select Image Repo
        </BackButton>
      );
    }
  };

  renderExpanded = () => {
    let { selectedTag, selectedImageUrl, setSelectedTag } = this.props;
    if (!this.state.clickedImage) {
      return (
        <div>
          <ExpandedWrapper>{this.renderImageList()}</ExpandedWrapper>
          {this.renderBackButton()}
        </div>
      );
    } else {
      return (
        <div>
          <ExpandedWrapper>
            <TagList
              selectedTag={selectedTag}
              selectedImageUrl={selectedImageUrl}
              setSelectedTag={setSelectedTag}
              registryId={this.state.clickedImage.registryId}
            />
          </ExpandedWrapper>
          {this.renderBackButton()}
        </div>
      );
    }
  };

=======
>>>>>>> 5b9415e3
  renderSelected = () => {
    let { selectedImageUrl, setSelectedImageUrl } = this.props;
    let { clickedImage } = this.state;
    let icon = info;
    if (clickedImage) {
      icon = clickedImage.kind;
      icon =
        integrationList[clickedImage.kind] &&
        integrationList[clickedImage.kind].icon;
      if (!icon) {
        icon = integrationList["docker"].icon;
      }
    } else if (selectedImageUrl && selectedImageUrl !== "") {
      icon = edit;
    }
    return (
      <Label>
        <img src={icon} />
        <Input
          onClick={(e: any) => e.stopPropagation()}
          value={selectedImageUrl}
          onChange={(e: any) => {
            setSelectedImageUrl(e.target.value);
            this.setState({ clickedImage: null });
          }}
          placeholder="Enter or select your container image URL"
        />
      </Label>
    );
  };

  handleClick = () => {
    if (!this.props.forceExpanded) {
      this.setState({ isExpanded: !this.state.isExpanded });
    }
  };

  render() {
    return (
      <div>
        <StyledImageSelector
          onClick={this.handleClick}
          isExpanded={this.state.isExpanded}
          forceExpanded={this.props.forceExpanded}
        >
          {this.renderSelected()}
          {this.props.forceExpanded ? null : (
            <i className="material-icons">
              {this.state.isExpanded ? "close" : "build"}
            </i>
          )}
        </StyledImageSelector>

        {this.state.isExpanded
          ?
          <ImageList
            selectedImageUrl={this.props.selectedImageUrl}
            selectedTag={this.props.selectedTag}
            clickedImage={this.state.clickedImage}
            setSelectedImageUrl={this.props.setSelectedImageUrl}
            setSelectedTag={this.props.setSelectedTag}
            setClickedImage={(x: ImageType) => this.setState({ clickedImage: x })}
          />
          : null
        }
      </div>
    );
  }
}

ImageSelector.contextType = Context;

const Highlight = styled.div`
  text-decoration: underline;
  margin-left: 10px;
  color: #949eff;
  cursor: pointer;
  padding: 3px 0;
`;

const BackButton = styled.div`
  display: flex;
  align-items: center;
  justify-content: space-between;
  margin-top: 10px;
  cursor: pointer;
  font-size: 13px;
  padding: 5px 13px;
  border: 1px solid #ffffff55;
  border-radius: 3px;
  width: ${(props: { width: string }) => props.width};
  color: white;
  background: #ffffff11;

  :hover {
    background: #ffffff22;
  }

  > i {
    color: white;
    font-size: 16px;
    margin-right: 6px;
  }
`;

const Input = styled.input`
  outline: 0;
  background: none;
  border: 0;
  font-size: 13px;
  width: calc(100% - 60px);
  color: white;
`;

const ImageItem = styled.div`
  display: flex;
  width: 100%;
  font-size: 13px;
  border-bottom: 1px solid
    ${(props: { lastItem: boolean; isSelected: boolean }) =>
      props.lastItem ? "#00000000" : "#606166"};
  color: #ffffff;
  user-select: none;
  align-items: center;
  padding: 10px 0px;
  cursor: pointer;
  background: ${(props: { isSelected: boolean; lastItem: boolean }) =>
    props.isSelected ? "#ffffff11" : ""};
  :hover {
    background: #ffffff22;

    > i {
      background: #ffffff22;
    }
  }

  > img {
    width: 18px;
    height: 18px;
    margin-left: 12px;
    margin-right: 12px;
    filter: grayscale(100%);
  }
`;

const LoadingWrapper = styled.div`
  padding: 30px 0px;
  display: flex;
  align-items: center;
  font-size: 13px;
  justify-content: center;
  color: #ffffff44;
`;

const ExpandedWrapper = styled.div`
  margin-top: 10px;
  width: 100%;
  border-radius: 3px;
  border: 1px solid #ffffff44;
  max-height: 275px;
  background: #ffffff11;
  overflow-y: auto;
`;

const Label = styled.div`
  display: flex;
  align-items: center;
  flex: 1;

  > img {
    width: 18px;
    height: 18px;
    margin-left: 12px;
    margin-right: 12px;
  }
`;

const StyledImageSelector = styled.div`
  width: 100%;
  margin-top: 22px;
  border: 1px solid #ffffff55;
  background: ${(props: { isExpanded: boolean; forceExpanded: boolean }) =>
    props.isExpanded ? "#ffffff11" : ""};
  border-radius: 3px;
  user-select: none;
  height: 40px;
  font-size: 13px;
  color: #ffffff;
  display: flex;
  align-items: center;
  justify-content: space-between;
  cursor: ${(props: { isExpanded: boolean; forceExpanded: boolean }) =>
    props.forceExpanded ? "" : "pointer"};
  :hover {
    background: #ffffff11;

    > i {
      background: #ffffff22;
    }
  }

  > i {
    font-size: 16px;
    color: #ffffff66;
    margin-right: 10px;
    display: flex;
    align-items: center;
    justify-content: center;
    border-radius: 20px;
    padding: 4px;
  }
`;<|MERGE_RESOLUTION|>--- conflicted
+++ resolved
@@ -8,14 +8,9 @@
 import { Context } from "shared/Context";
 import { ImageType } from "shared/types";
 
-<<<<<<< HEAD
-import Loading from "../Loading";
-import TagList from "./TagList";
-=======
 import Loading from '../Loading';
 import TagList from './TagList';
 import ImageList from './ImageList';
->>>>>>> 5b9415e3
 
 type PropsType = {
   forceExpanded?: boolean;
@@ -42,7 +37,6 @@
     clickedImage: null as ImageType | null,
   };
 
-<<<<<<< HEAD
   componentDidMount() {
     const { currentProject, setCurrentError } = this.context;
     let images = [] as ImageType[];
@@ -212,8 +206,6 @@
     }
   };
 
-=======
->>>>>>> 5b9415e3
   renderSelected = () => {
     let { selectedImageUrl, setSelectedImageUrl } = this.props;
     let { clickedImage } = this.state;
