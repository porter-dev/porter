--- conflicted
+++ resolved
@@ -1,11 +1,6 @@
 import React, { Component } from "react";
 import styled from "styled-components";
 
-<<<<<<< HEAD
-=======
-import InputRow from "./InputRow";
-
->>>>>>> 4e0cc15f
 type PropsType = {
   label?: string;
   values: string[];
