import React, { useContext, useEffect, useRef, useState } from "react";
import styled from "styled-components";
import github from "assets/github-white.png";

import api from "shared/api";
import { ActionConfigType, RepoType } from "shared/types";
import { Context } from "shared/Context";

import Loading from "../Loading";
import SearchBar from "../SearchBar";
import DynamicLink from "components/DynamicLink";
import { useOutsideAlerter } from "shared/hooks/useOutsideAlerter";

type Props = {
  actionConfig: ActionConfigType | null;
  setActionConfig: (x: ActionConfigType) => void;
  userId?: number;
  readOnly: boolean;
  filteredRepos?: string[];
};

const RepoList: React.FC<Props> = ({
  actionConfig,
  setActionConfig,
  userId,
  readOnly,
  filteredRepos,
}) => {
  const [providers, setProviders] = useState([]);
  const [currentProvider, setCurrentProvider] = useState(null);
  const [repos, setRepos] = useState<RepoType[]>([]);
  const [repoLoading, setRepoLoading] = useState(true);
  const [selectedRepo, setSelectedRepo] = useState(null);
  const [repoError, setRepoError] = useState(false);
  const [searchFilter, setSearchFilter] = useState(null);
  const [hasProviders, setHasProviders] = useState(true);
  const { currentProject, setCurrentError } = useContext(Context);

  useEffect(() => {
    let isSubscribed = true;
    api
      .getGitProviders("<token>", {}, { project_id: currentProject.id })
      .then((res) => {
        const data = res.data;
        if (!isSubscribed) {
          return;
        }

        if (!Array.isArray(data)) {
          setHasProviders(false);
          return;
        }

        setProviders(data);
        setCurrentProvider(data[0]);
      })
      .catch((err) => {
        setHasProviders(false);
        setCurrentError(err);
      });

    return () => {
      isSubscribed = false;
    };
  }, []);

  const loadGithubRepos = async (repoId: number) => {
    try {
      const res = await api.getGitRepoList<
        { FullName: string; Kind: "github" }[]
      >("<token>", {}, { project_id: currentProject.id, git_repo_id: repoId });

      const repos = res.data.map((repo) => ({ ...repo, GHRepoID: repoId }));
      return repos;
    } catch (error) {}
  };

  const loadGitlabRepos = async (integrationId: number) => {
    try {
      const res = await api.getGitlabRepos<string[]>(
        "<token>",
        {},
        { project_id: currentProject.id, integration_id: integrationId }
      );
      const repos: RepoType[] = res.data.map((repo) => ({
        FullName: repo,
        Kind: "gitlab",
        GitIntegrationId: integrationId,
      }));
      return repos;
    } catch (error) {}
  };

  const loadRepos = (provider: any) => {
    if (provider.provider === "github") {
      return loadGithubRepos(provider.installation_id);
    } else {
      return loadGitlabRepos(provider.integration_id);
    }
  };

  useEffect(() => {
    let isSubscribed = true;
    if (!currentProvider) {
      return () => {
        isSubscribed = false;
      };
    }

    setRepoLoading(true);

    loadRepos(currentProvider)
      .then((repos) => {
        if (isSubscribed) {
          setRepos(repos);
        }
      })
      .catch((err) => {
        setRepos([]);
        console.log(err);
      })
      .finally(() => {
        setRepoLoading(false);
      });
  }, [currentProvider]);

  // clear out actionConfig and SelectedRepository if new search is performed
  useEffect(() => {
    setActionConfig({
      git_repo: null,
      image_repo_uri: null,
      git_branch: null,
      git_repo_id: 0,
      kind: "github",
    });
    setSelectedRepo(null);
  }, [searchFilter]);

  const setRepo = (x: RepoType) => {
    let repoConfig: any;
    if (x.Kind === "gitlab") {
      repoConfig = {
        kind: "gitlab",
        git_repo: x.FullName,
        gitlab_integration_id: x.GitIntegrationId,
      };
    } else {
      repoConfig = {
        kind: "github",
        git_repo: x.FullName,
        git_repo_id: x.GHRepoID,
      };
    }

    const updatedConfig = {
      ...actionConfig,
      ...repoConfig,
    };

    setActionConfig(updatedConfig);
    setSelectedRepo(x.FullName);
  };

  const renderRepoList = () => {
    if (repoLoading) {
      return (
        <LoadingWrapper>
          <Loading />
        </LoadingWrapper>
      );
    } else if (repoError) {
      return <LoadingWrapper>Error loading repos.</LoadingWrapper>;
    } else if (!Array.isArray(repos) || repos.length === 0) {
      if (currentProvider.provider === "gitlab") {
        return (
          <LoadingWrapper>
            GitLab could not be reached.
            <A
              to={`${window.location.origin}/api/projects/${currentProject.id}/oauth/gitlab?integration_id=${currentProvider.integration_id}`}
            >
              Connect your GitLab account to Porter
            </A>
            or select another Git provider.
          </LoadingWrapper>
        );
      } else {
        return (
          <LoadingWrapper>
            No connected Github repos found. You can
            <A
              to={`${window.location.origin}/api/integrations/github-app/install`}
            >
              Install Porter in more repositories
            </A>
            or select another git provider.
          </LoadingWrapper>
        );
      }
    }

    // show 10 most recently used repos if user hasn't searched anything yet
    let results =
      searchFilter != null
        ? repos.filter((repo: RepoType) => {
            return repo.FullName.toLowerCase().includes(
              searchFilter.toLowerCase() || ""
            );
          })
        : repos.slice(0, 10);

    if (results.length == 0) {
      return <LoadingWrapper>No matching Github repos found.</LoadingWrapper>;
    } else {
      return results.map((repo: RepoType, i: number) => {
        const shouldDisable = !!filteredRepos?.find(
          (filteredRepo) => repo.FullName === filteredRepo
        );
        return (
          <RepoName
            key={i}
            isSelected={repo.FullName === selectedRepo}
            lastItem={i === repos.length - 1}
            onClick={() => setRepo(repo)}
            readOnly={readOnly}
            disabled={shouldDisable}
          >
            {repo.Kind === "github" ? (
              <img src={github} alt={"github icon"} />
            ) : (
              <i className="devicon-gitlab-plain colored" />
            )}
            {repo.FullName}
            {shouldDisable && ` - This repo was already added`}
          </RepoName>
        );
      });
    }
  };

  const renderExpanded = () => {
    if (readOnly) {
      return <ExpandedWrapperAlt>{renderRepoList()}</ExpandedWrapperAlt>;
    } else {
      return (
        <>
          <div style={{ display: "flex", marginBottom: "10px" }}>
            <ProviderSelector
              values={providers}
              currentValue={currentProvider}
              onChange={setCurrentProvider}
            />
            <SearchBar
              setSearchFilter={setSearchFilter}
              disabled={repoError || repoLoading}
              prompt={"Search repos . . ."}
              fullWidth
            />
          </div>
          <RepoListWrapper>
            <ExpandedWrapper>{renderRepoList()}</ExpandedWrapper>
          </RepoListWrapper>
        </>
      );
    }
  };

  if (!hasProviders) {
    return (
      <>
        <RepoListWrapper>
          <ExpandedWrapper>
            <LoadingWrapper>
              <div
                style={{
                  display: "flex",
                  flexDirection: "column",
                  alignItems: "center",
                  justifyContent: "center",
                }}
              >
                <div>A connected Git provider wasn't found.</div>
                <div>
                  You can
                  <A
                    to={`${window.location.origin}/api/integrations/github-app/install`}
                  >
                    connect a GitHub repo
                  </A>
                  or
                  <A to={"/integrations"}>add a GitLab instance</A>
                </div>
              </div>
            </LoadingWrapper>
          </ExpandedWrapper>
        </RepoListWrapper>
      </>
    );
  }

  return <>{renderExpanded()}</>;
};

export default RepoList;

const ProviderSelector = (props: {
  values: any[];
  currentValue: any;
  onChange: (provider: any) => void;
}) => {
  const wrapperRef = useRef();
  const { values, currentValue, onChange } = props;
  const [isOpen, setIsOpen] = useState(false);
  const icon = `devicon-${currentValue?.provider}-plain colored`;
  useOutsideAlerter(wrapperRef, () => {
    setIsOpen(false);
  });

  if (!currentValue) {
    return (
      <ProviderSelectorStyles.Wrapper>
        <Loading />
      </ProviderSelectorStyles.Wrapper>
    );
  }

  return (
    <>
      <ProviderSelectorStyles.Wrapper ref={wrapperRef} isOpen={isOpen}>
        <ProviderSelectorStyles.Icon className={icon} />

        <ProviderSelectorStyles.Button
          onClick={() => setIsOpen((prev) => !prev)}
        >
          {currentValue?.name || currentValue?.instance_url}
        </ProviderSelectorStyles.Button>
        <i className="material-icons">arrow_drop_down</i>
        {isOpen ? (
          <>
            <ProviderSelectorStyles.OptionWrapper>
              {values.map((provider) => {
                return (
                  <ProviderSelectorStyles.Option
                    onClick={() => {
                      setIsOpen(false);
                      onChange(provider);
                    }}
                  >
                    <ProviderSelectorStyles.Icon
                      className={`devicon-${provider?.provider}-plain colored`}
                    />
                    <ProviderSelectorStyles.Text>
                      {provider?.name || provider?.instance_url}
                    </ProviderSelectorStyles.Text>
                  </ProviderSelectorStyles.Option>
                );
              })}
            </ProviderSelectorStyles.OptionWrapper>
          </>
        ) : null}
      </ProviderSelectorStyles.Wrapper>
    </>
  );
};

const ProviderSelectorStyles = {
  Wrapper: styled.div<{ isOpen?: boolean }>`
    position: relative;
    margin-bottom: 10px;
    height: 40px;
    display: flex;
    min-width: 50%;
    cursor: pointer;
    margin-right: 10px;
    margin-left: 2px;
    align-items: center;

    > i {
      margin-left: -26px;
      margin-right: 10px;
      z-index: 0;
      transform: ${(props) => (props.isOpen ? "rotate(180deg)" : "")};
    }
  `,
  Button: styled.div`
    height: 100%;
    font-weight: bold;
    font-size: 14px;
    border-bottom: 0;
    z-index: 999;
    white-space: nowrap;
    overflow: hidden;
    text-overflow: ellipsis;
    padding: 6px 15px;
    padding-left: 40px;
    padding-right: 28px;
    border-bottom: 2px solid #ffffff;
    padding-top: 11px;
  `,
  OptionWrapper: styled.div`
    top: 40px;
    position: absolute;
    background: #37393f;
    border-radius: 3px;
<<<<<<< HEAD
=======
    max-height: 300px;
    overflow-y: auto;
>>>>>>> f53b8962
    width: calc(100% - 4px);
    box-shadow: 0 8px 20px 0px #00000088;
  `,
  Option: styled.div`
    display: flex;
    align-items: center;

    :hover {
      background-color: #ffffff22;
    }
  `,
  Icon: styled.span`
    font-size: 24px;
    margin-left: 9px;
    margin-right: -29px;
    color: white;
  `,
  Text: styled.div`
    font-weight: bold;
    font-size: 14px;
    margin-left: 40px;
    height: 45px;
    white-space: nowrap;
    overflow: hidden;
    text-overflow: ellipsis;
    padding: 8px 10px;
    width: 100%;
    padding-top: 14px;
    padding-left: 0;
  `,
};

const RepoListWrapper = styled.div`
  border: 1px solid #ffffff55;
  border-radius: 3px;
  overflow-y: auto;
`;

type RepoNameProps = {
  lastItem: boolean;
  isSelected: boolean;
  readOnly: boolean;
  disabled: boolean;
};

const RepoName = styled.div<RepoNameProps>`
  display: flex;
  width: 100%;
  font-size: 13px;
  border-bottom: 1px solid
    ${(props) => (props.lastItem ? "#00000000" : "#606166")};
  color: ${(props) => (props.disabled ? "#ffffff88" : "#ffffff")};
  user-select: none;
  align-items: center;
  padding: 10px 0px;
  cursor: ${(props) =>
    props.readOnly || props.disabled ? "default" : "pointer"};
  pointer-events: ${(props) =>
    props.readOnly || props.disabled ? "none" : "auto"};

  ${(props) => {
    if (props.disabled) {
      return "";
    }

    if (props.isSelected) {
      return `background: #ffffff22;`;
    }

    return `background: #ffffff11;`;
  }}

  :hover {
    background: #ffffff22;

    > i {
      background: #ffffff22;
    }
  }

  > img,
  i {
    width: 18px;
    height: 18px;
    margin-left: 12px;
    margin-right: 12px;
    font-size: 20px;
  }
`;

const LoadingWrapper = styled.div`
  padding: 30px 0px;
  background: #ffffff11;
  display: flex;
  align-items: center;
  font-size: 13px;
  justify-content: center;
  color: #ffffff44;
`;

const ExpandedWrapper = styled.div`
  width: 100%;
  border-radius: 3px;
  border: 0px solid #ffffff44;
  max-height: 221px;
  top: 40px;

  > i {
    font-size: 18px;
    display: block;
    position: absolute;
    left: 10px;
    top: 10px;
  }
`;

const ExpandedWrapperAlt = styled(ExpandedWrapper)`
  border: 1px solid #ffffff44;
  max-height: 275px;
  overflow-y: auto;
`;

const A = styled(DynamicLink)`
  color: #8590ff;
  text-decoration: underline;
  margin-left: 5px;
  margin-right: 5px;

  cursor: pointer;
`;<|MERGE_RESOLUTION|>--- conflicted
+++ resolved
@@ -401,11 +401,8 @@
     position: absolute;
     background: #37393f;
     border-radius: 3px;
-<<<<<<< HEAD
-=======
     max-height: 300px;
     overflow-y: auto;
->>>>>>> f53b8962
     width: calc(100% - 4px);
     box-shadow: 0 8px 20px 0px #00000088;
   `,
