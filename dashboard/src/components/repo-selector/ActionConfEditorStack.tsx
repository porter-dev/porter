--- conflicted
+++ resolved
@@ -59,18 +59,11 @@
           width="135px"
           onClick={() => {
             setActionConfig({ ...defaultActionConfig });
-<<<<<<< HEAD
             setBranch ? setBranch("") : null;
             setFolderPath ? setFolderPath("") : null;
             setDockerfilePath ? setDockerfilePath("") : null;
             setBuildView ? setBuildView("buildpacks") : null;
-=======
-            setBranch("");
-            setFolderPath("");
-            setDockerfilePath("");
-            setBuildView("buildpacks");
             setPorterYamlPath("");
->>>>>>> 5530e9fa
           }}
         >
           <i className="material-icons">keyboard_backspace</i>
