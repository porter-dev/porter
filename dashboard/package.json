--- conflicted
+++ resolved
@@ -3,11 +3,6 @@
   "version": "0.1.0",
   "private": true,
   "dependencies": {
-<<<<<<< HEAD
-    "ace-builds": "^1.4.12",
-    "axios": "^0.20.0",
-    "dotenv": "^8.2.0",
-=======
     "@types/js-yaml": "^3.12.5",
     "@types/qs": "^6.9.5",
     "ace-builds": "^1.4.12",
@@ -15,7 +10,6 @@
     "dotenv": "^8.2.0",
     "js-yaml": "^3.14.0",
     "qs": "^6.9.4",
->>>>>>> 785aa5a6
     "react": "^16.13.1",
     "react-ace": "^9.1.3",
     "react-dom": "^16.13.1",
