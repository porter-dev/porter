--- conflicted
+++ resolved
@@ -57,10 +57,7 @@
 		&models.ClusterCandidate{},
 		&models.ClusterResolver{},
 		&models.Infra{},
-<<<<<<< HEAD
-=======
 		&models.Invite{},
->>>>>>> 16cb2230
 		&ints.KubeIntegration{},
 		&ints.BasicIntegration{},
 		&ints.OIDCIntegration{},
