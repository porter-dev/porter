--- conflicted
+++ resolved
@@ -270,6 +270,9 @@
 
 		pgID, err := agent.StartPostgresContainer(startOpts)
 
+		fmt.Println("Waiting for postgres:latest to be healthy...")
+		agent.WaitForContainerHealthy(pgID, 10)
+
 		if err != nil {
 			return err
 		}
@@ -305,18 +308,10 @@
 		return err
 	}
 
-<<<<<<< HEAD
-	if !insecure {
-		fmt.Printf("Server ready: go to localhost:%d/login and log in with the admin account you just created.\n", port)
-	} else {
-		fmt.Printf("Server ready: go to localhost:%d/login\n", port)
-	}
-=======
-	fmt.Println("Spinning up the Server...")
+	fmt.Println("Spinning up the server...")
 	time.Sleep(7 * time.Second)
 	openBrowser(fmt.Sprintf("http://localhost:%d/login?email=%s", port, username))
 	fmt.Printf("Server ready: listening on localhost:%d\n", port)
->>>>>>> 1b06a728
 
 	agent.WaitForContainerStop(id)
 
