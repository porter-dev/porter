--- conflicted
+++ resolved
@@ -15,13 +15,7 @@
 )
 
 // Apply implements the functionality of the `porter apply` command for validate apply v2 projects
-<<<<<<< HEAD
 func Apply(ctx context.Context, cliConf config.CLIConfig, client api.Client, porterYamlPath string) error {
-	appProto := &porterv1.PorterApp{}
-
-=======
-func Apply(ctx context.Context, cliConf *config.CLIConfig, client *api.Client, porterYamlPath string) error {
->>>>>>> b7417da2
 	if len(porterYamlPath) == 0 {
 		return fmt.Errorf("porter yaml is empty")
 	}
