package deploy

import (
	"context"
	"encoding/json"
	"fmt"
	"io/ioutil"
	"os"
	"path/filepath"
	"strings"

	"github.com/porter-dev/porter/api/client"
	"github.com/porter-dev/porter/api/types"
	"github.com/porter-dev/porter/cli/cmd/docker"
	"github.com/porter-dev/porter/cli/cmd/github"
	"github.com/porter-dev/porter/internal/templater/utils"
	"k8s.io/client-go/util/homedir"
)

// DeployBuildType is the option to use as a builder
type DeployBuildType string

const (
	// uses local Docker daemon to build and push images
	DeployBuildTypeDocker DeployBuildType = "docker"

	// uses cloud-native build pack to build and push images
	DeployBuildTypePack DeployBuildType = "pack"
)

// DeployAgent handles the deployment and redeployment of an application on Porter
type DeployAgent struct {
	App string

	client         *client.Client
	release        *types.GetReleaseResponse
	agent          *docker.Agent
	opts           *DeployOpts
	tag            string
	envPrefix      string
	env            map[string]string
	imageExists    bool
	imageRepo      string
	dockerfilePath string
}

// DeployOpts are the options for creating a new DeployAgent
type DeployOpts struct {
	*SharedOpts

	Local bool
}

// NewDeployAgent creates a new DeployAgent given a Porter API client, application
// name, and DeployOpts.
func NewDeployAgent(client *client.Client, app string, opts *DeployOpts) (*DeployAgent, error) {
	deployAgent := &DeployAgent{
		App:    app,
		opts:   opts,
		client: client,
		env:    make(map[string]string),
	}

	// get release from Porter API
	release, err := client.GetRelease(context.TODO(), opts.ProjectID, opts.ClusterID, opts.Namespace, app)

	if err != nil {
		return nil, err
	}

	deployAgent.release = release

	// set an environment prefix to avoid collisions
	deployAgent.envPrefix = fmt.Sprintf("PORTER_%s", strings.Replace(
		strings.ToUpper(app), "-", "_", -1,
	))

	// get docker agent
	agent, err := docker.NewAgentWithAuthGetter(client, opts.ProjectID)

	if err != nil {
		return nil, err
	}

	deployAgent.agent = agent

	// if build method is not set, determine based on release config
	if opts.Method == "" {
		if release.GitActionConfig != nil {
			// if the git action config exists, and dockerfile path is not empty, build type
			// is docker
			if release.GitActionConfig.DockerfilePath != "" {
				deployAgent.opts.Method = DeployBuildTypeDocker
			} else {
				// otherwise build type is pack
				deployAgent.opts.Method = DeployBuildTypePack
			}
		} else {
			// if the git action config does not exist, we use docker by default
			deployAgent.opts.Method = DeployBuildTypeDocker
		}
	}

	if deployAgent.opts.Method == DeployBuildTypeDocker {
		if release.GitActionConfig != nil {
			deployAgent.dockerfilePath = release.GitActionConfig.DockerfilePath
		}

		if deployAgent.opts.LocalDockerfile != "" {
			deployAgent.dockerfilePath = deployAgent.opts.LocalDockerfile
		}

		if deployAgent.dockerfilePath == "" && deployAgent.opts.LocalDockerfile == "" {
			deployAgent.dockerfilePath = "./Dockerfile"
		}
	}

	// if the git action config is not set, we use local builds since pulling remote source
	// will fail. we set the image based on the git action config or the image written in the
	// helm values
	if release.GitActionConfig == nil {
		deployAgent.opts.Local = true

		imageRepo, err := deployAgent.getReleaseImage()

		if err != nil {
			return nil, err
		}

		deployAgent.imageRepo = imageRepo

		deployAgent.dockerfilePath = deployAgent.opts.LocalDockerfile
	} else {
		deployAgent.imageRepo = release.GitActionConfig.ImageRepoURI
		deployAgent.opts.LocalPath = release.GitActionConfig.FolderPath
	}

	deployAgent.tag = opts.OverrideTag

	return deployAgent, nil
}

type GetBuildEnvOpts struct {
	UseNewConfig bool
	NewConfig    map[string]interface{}
}

// GetBuildEnv retrieves the build env from the release config and returns it
<<<<<<< HEAD
func (d *DeployAgent) GetBuildEnv() (map[string]string, error) {
	return GetEnvForRelease(d.client, d.release.Config, d.opts.ProjectID, d.opts.ClusterID, d.opts.Namespace)
=======
func (d *DeployAgent) GetBuildEnv(opts *GetBuildEnvOpts) (map[string]string, error) {
	conf := d.release.Config

	if opts.UseNewConfig {
		if opts.NewConfig != nil {
			conf = utils.CoalesceValues(d.release.Config, opts.NewConfig)
		}
	}

	env, err := GetEnvFromConfig(conf)

	if err != nil {
		return nil, err
	}

	// add additional env based on options
	for key, val := range d.opts.SharedOpts.AdditionalEnv {
		env[key] = val
	}

	return env, nil
>>>>>>> 2185d1c0
}

// SetBuildEnv sets the build env vars in the process so that other commands can
// use them
func (d *DeployAgent) SetBuildEnv(envVars map[string]string) error {
	d.env = envVars

	// iterate through env and set the environment variables for the process
	// these are prefixed with PORTER_<RELEASE> to avoid collisions. We use
	// these prefixed env when calling a custom build command as a child process.
	for key, val := range envVars {
		prefixedKey := fmt.Sprintf("%s_%s", d.envPrefix, key)

		err := os.Setenv(prefixedKey, val)

		if err != nil {
			return err
		}
	}

	return nil
}

// WriteBuildEnv writes the build env to either a file or stdout
func (d *DeployAgent) WriteBuildEnv(fileDest string) error {
	// join lines together
	lines := make([]string, 0)

	// use os.Environ to get output already formatted as KEY=value
	for _, line := range os.Environ() {
		// filter for PORTER_<RELEASE> and strip prefix
		if strings.Contains(line, d.envPrefix+"_") {
			lines = append(lines, strings.Split(line, d.envPrefix+"_")[1])
		}
	}

	output := strings.Join(lines, "\n")

	if fileDest != "" {
		ioutil.WriteFile(fileDest, []byte(output), 0700)
	} else {
		fmt.Println(output)
	}

	return nil
}

// Build uses the deploy agent options to build a new container image from either
// buildpack or docker.
func (d *DeployAgent) Build(overrideBuildConfig *types.BuildConfig) error {
	// if build is not local, fetch remote source
	var basePath string
	buildCtx := d.opts.LocalPath
	var err error

	if !d.opts.Local {
		repoSplit := strings.Split(d.release.GitActionConfig.GitRepo, "/")

		if len(repoSplit) != 2 {
			return fmt.Errorf("invalid formatting of repo name")
		}

		zipResp, err := d.client.GetRepoZIPDownloadURL(
			context.Background(),
			d.opts.ProjectID,
			int64(d.release.GitActionConfig.GitRepoID),
			"github",
			repoSplit[0],
			repoSplit[1],
			d.release.GitActionConfig.GitBranch,
		)

		if err != nil {
			return err
		}

		// download the repository from remote source into a temp directory
		basePath, err = d.downloadRepoToDir(zipResp.URLString)

		if err != nil {
			return err
		}

		if d.tag == "" {
			shortRef := fmt.Sprintf("%.7s", zipResp.LatestCommitSHA)
			d.tag = shortRef
		}
	} else {
		basePath, err = filepath.Abs(".")

		if err != nil {
			return err
		}
	}

	// retrieve current image to use for cache
	currImageSection := d.release.Config["image"].(map[string]interface{})
	currentTag := currImageSection["tag"].(string)

	if d.tag == "" {
		d.tag = currentTag
	}

	currTag, err := d.pullCurrentReleaseImage()

	// if image is not found, don't return an error
	if err != nil && err != docker.PullImageErrNotFound {
		return err
	} else if err != nil && err == docker.PullImageErrNotFound {
		fmt.Println("could not find image, moving to build step")
		d.imageExists = false
	} else if err == nil {
		d.imageExists = true
	}

	buildAgent := &BuildAgent{
		SharedOpts:  d.opts.SharedOpts,
		client:      d.client,
		imageRepo:   d.imageRepo,
		env:         d.env,
		imageExists: d.imageExists,
	}

	if d.opts.Method == DeployBuildTypeDocker {
		return buildAgent.BuildDocker(
			d.agent,
			basePath,
			buildCtx,
			d.dockerfilePath,
			d.tag,
			currentTag,
		)
	}

	buildConfig := d.release.BuildConfig

	if overrideBuildConfig != nil {
		buildConfig = overrideBuildConfig
	}

	return buildAgent.BuildPack(d.agent, buildCtx, d.tag, currTag, buildConfig)
}

// Push pushes a local image to the remote repository linked in the release
func (d *DeployAgent) Push() error {
	return d.agent.PushImage(fmt.Sprintf("%s:%s", d.imageRepo, d.tag))
}

// UpdateImageAndValues updates the current image for a release, along with new
// configuration passed in via overrrideValues. If overrideValues is nil, it just
// reuses the configuration set for the application. If overrideValues is not nil,
// it will merge the overriding values with the existing configuration.
func (d *DeployAgent) UpdateImageAndValues(overrideValues map[string]interface{}) error {
	// if this is a job chart, set "paused" to false so that the job doesn't run, unless
	// the user has explicitly overriden the "paused" field
	if _, exists := overrideValues["paused"]; d.release.Chart.Name() == "job" && !exists {
		overrideValues["paused"] = true
	}

	mergedValues := utils.CoalesceValues(d.release.Config, overrideValues)

	// overwrite the tag based on a new image
	currImageSection := mergedValues["image"].(map[string]interface{})

	// if the current image section is hello-porter, the image must be overriden
	if currImageSection["repository"] == "public.ecr.aws/o1j4x7p4/hello-porter" ||
		currImageSection["repository"] == "public.ecr.aws/o1j4x7p4/hello-porter-job" {
		newImage, err := d.getReleaseImage()

		if err != nil {
			return fmt.Errorf("could not overwrite hello-porter image: %s", err.Error())
		}

		currImageSection["repository"] = newImage

		// set to latest just to be safe -- this will be overriden if "d.tag" is set in
		// the agent
		currImageSection["tag"] = "latest"
	}

	if d.tag != "" && currImageSection["tag"] != d.tag {
		currImageSection["tag"] = d.tag
	}

	bytes, err := json.Marshal(mergedValues)

	if err != nil {
		return err
	}

	return d.client.UpgradeRelease(
		context.Background(),
		d.opts.ProjectID,
		d.opts.ClusterID,
		d.release.Namespace,
		d.release.Name,
		&types.UpgradeReleaseRequest{
			Values: string(bytes),
		},
	)
}

type SyncedEnvSection struct {
	Name    string                `json:"name" yaml:"name"`
	Version uint                  `json:"version" yaml:"version"`
	Keys    []SyncedEnvSectionKey `json:"keys" yaml:"keys"`
}

type SyncedEnvSectionKey struct {
	Name   string `json:"name" yaml:"name"`
	Secret bool   `json:"secret" yaml:"secret"`
}

// GetEnvFromConfig gets the env vars for a standard Porter template config. These env
// vars are found at `container.env.normal`.
func GetEnvForRelease(client *client.Client, config map[string]interface{}, projID, clusterID uint, namespace string) (map[string]string, error) {
	res := make(map[string]string)

	// first, get the env vars from "container.env.normal"
	envConfig, err := getNestedMap(config, "container", "env", "normal")

	// if the field is not found, set envConfig to an empty map; this release has no env set
	if err != nil {
		envConfig = make(map[string]interface{})
	}

	for key, val := range envConfig {
		valStr, ok := val.(string)

		if !ok {
			return nil, fmt.Errorf("could not cast environment variables to object")
		}

		// if the value contains PORTERSECRET, this is a "dummy" env that gets injected during
		// run-time, so we ignore it
		if !strings.Contains(valStr, "PORTERSECRET") {
			res[key] = valStr
		}
	}

	// next, get the env vars specified by "container.env.synced"
	// look for container.env.synced
	envConf, err := getNestedMap(config, "container", "env")

	// if error, just return the env detected from above
	if err != nil {
		return res, nil
	}

	syncedEnvInter, syncedEnvExists := envConf["synced"]

	if !syncedEnvExists {
		return res, nil
	} else {
		syncedArr := make([]*SyncedEnvSection, 0)
		syncedArrInter, ok := syncedEnvInter.([]interface{})

		if !ok {
			return nil, fmt.Errorf("could not convert to synced env section: not an array")
		}

		for _, syncedArrInterObj := range syncedArrInter {
			syncedArrObj := &SyncedEnvSection{}
			syncedArrInterObjMap, ok := syncedArrInterObj.(map[string]interface{})

			if !ok {
				continue
			}

			if nameField, nameFieldExists := syncedArrInterObjMap["name"]; nameFieldExists {
				syncedArrObj.Name, ok = nameField.(string)

				if !ok {
					continue
				}
			}

			if versionField, versionFieldExists := syncedArrInterObjMap["version"]; versionFieldExists {
				versionFloat, ok := versionField.(float64)

				if !ok {
					continue
				}

				syncedArrObj.Version = uint(versionFloat)
			}

			if keyField, keyFieldExists := syncedArrInterObjMap["keys"]; keyFieldExists {
				keyFieldInterArr, ok := keyField.([]interface{})

				if !ok {
					continue
				}

				keyFieldMapArr := make([]map[string]interface{}, 0)

				for _, keyFieldInter := range keyFieldInterArr {
					mapConv, ok := keyFieldInter.(map[string]interface{})

					if !ok {
						continue
					}

					keyFieldMapArr = append(keyFieldMapArr, mapConv)
				}

				keyFieldRes := make([]SyncedEnvSectionKey, 0)

				for _, keyFieldMap := range keyFieldMapArr {
					toAdd := SyncedEnvSectionKey{}

					if nameField, nameFieldExists := keyFieldMap["name"]; nameFieldExists {
						toAdd.Name, ok = nameField.(string)

						if !ok {
							continue
						}
					}

					if secretField, secretFieldExists := keyFieldMap["secret"]; secretFieldExists {
						toAdd.Secret, ok = secretField.(bool)

						if !ok {
							continue
						}
					}

					keyFieldRes = append(keyFieldRes, toAdd)
				}

				syncedArrObj.Keys = keyFieldRes
			}

			syncedArr = append(syncedArr, syncedArrObj)
		}

		for _, syncedEG := range syncedArr {
			// for each synced environment group, get the environment group from the client
			eg, err := client.GetEnvGroup(context.Background(), projID, clusterID, namespace,
				&types.GetEnvGroupRequest{
					Name: syncedEG.Name,
				},
			)

			if err != nil {
				continue
			}

			for key, val := range eg.Variables {
				if !strings.Contains(val, "PORTERSECRET") {
					res[key] = val
				}
			}
		}
	}

	return res, nil
}

func (d *DeployAgent) getReleaseImage() (string, error) {
	if d.release.ImageRepoURI != "" {
		return d.release.ImageRepoURI, nil
	}

	// get the image from the conig
	imageConfig, err := getNestedMap(d.release.Config, "image")

	if err != nil {
		return "", fmt.Errorf("could not get image config from release: %s", err.Error())
	}

	repoInterface, ok := imageConfig["repository"]

	if !ok {
		return "", fmt.Errorf("repository field does not exist for image")
	}

	repoStr, ok := repoInterface.(string)

	if !ok {
		return "", fmt.Errorf("could not cast image.image field to string")
	}

	return repoStr, nil
}

func (d *DeployAgent) pullCurrentReleaseImage() (string, error) {
	// pull the currently deployed image to use cache, if possible
	imageConfig, err := getNestedMap(d.release.Config, "image")

	if err != nil {
		return "", fmt.Errorf("could not get image config from release: %s", err.Error())
	}

	tagInterface, ok := imageConfig["tag"]

	if !ok {
		return "", fmt.Errorf("tag field does not exist for image")
	}

	tagStr, ok := tagInterface.(string)

	if !ok {
		return "", fmt.Errorf("could not cast image.tag field to string")
	}

	// if image repo is a hello-porter image, skip
	if d.imageRepo == "public.ecr.aws/o1j4x7p4/hello-porter" ||
		d.imageRepo == "public.ecr.aws/o1j4x7p4/hello-porter-job" {
		return "", nil
	}

	fmt.Printf("attempting to pull image: %s\n", fmt.Sprintf("%s:%s", d.imageRepo, tagStr))

	return tagStr, d.agent.PullImage(fmt.Sprintf("%s:%s", d.imageRepo, tagStr))
}

func (d *DeployAgent) downloadRepoToDir(downloadURL string) (string, error) {
	dstDir := filepath.Join(homedir.HomeDir(), ".porter")

	downloader := &github.ZIPDownloader{
		ZipFolderDest:       dstDir,
		AssetFolderDest:     dstDir,
		ZipName:             fmt.Sprintf("%s.zip", strings.Replace(d.release.GitActionConfig.GitRepo, "/", "-", 1)),
		RemoveAfterDownload: true,
	}

	err := downloader.DownloadToFile(downloadURL)

	if err != nil {
		return "", fmt.Errorf("Error downloading to file: %s", err.Error())
	}

	err = downloader.UnzipToDir()

	if err != nil {
		return "", fmt.Errorf("Error unzipping to directory: %s", err.Error())
	}

	var res string

	dstFiles, err := ioutil.ReadDir(dstDir)

	for _, info := range dstFiles {
		if info.Mode().IsDir() && strings.Contains(info.Name(), strings.Replace(d.release.GitActionConfig.GitRepo, "/", "-", 1)) {
			res = filepath.Join(dstDir, info.Name())
		}
	}

	if res == "" {
		return "", fmt.Errorf("unzipped file not found on host")
	}

	return res, nil
}

func (d *DeployAgent) StreamEvent(event types.SubEvent) error {
	return d.client.CreateEvent(
		context.Background(),
		d.opts.ProjectID, d.opts.ClusterID,
		d.release.Namespace, d.release.Name,
		&types.UpdateReleaseStepsRequest{
			Event: event,
		},
	)
}

type NestedMapFieldNotFoundError struct {
	Field string
}

func (e *NestedMapFieldNotFoundError) Error() string {
	return fmt.Sprintf("could not find field %s in configuration", e.Field)
}

func getNestedMap(obj map[string]interface{}, fields ...string) (map[string]interface{}, error) {
	var res map[string]interface{}
	curr := obj

	for _, field := range fields {
		objField, ok := curr[field]

		if !ok {
			return nil, &NestedMapFieldNotFoundError{field}
		}

		res, ok = objField.(map[string]interface{})

		if !ok {
			return nil, fmt.Errorf("%s is not a nested object", field)
		}

		curr = res
	}

	return res, nil
}<|MERGE_RESOLUTION|>--- conflicted
+++ resolved
@@ -146,10 +146,6 @@
 }
 
 // GetBuildEnv retrieves the build env from the release config and returns it
-<<<<<<< HEAD
-func (d *DeployAgent) GetBuildEnv() (map[string]string, error) {
-	return GetEnvForRelease(d.client, d.release.Config, d.opts.ProjectID, d.opts.ClusterID, d.opts.Namespace)
-=======
 func (d *DeployAgent) GetBuildEnv(opts *GetBuildEnvOpts) (map[string]string, error) {
 	conf := d.release.Config
 
@@ -159,7 +155,7 @@
 		}
 	}
 
-	env, err := GetEnvFromConfig(conf)
+	env, err := GetEnvForRelease(d.client, conf, d.opts.ProjectID, d.opts.ClusterID, d.opts.Namespace)
 
 	if err != nil {
 		return nil, err
@@ -171,7 +167,6 @@
 	}
 
 	return env, nil
->>>>>>> 2185d1c0
 }
 
 // SetBuildEnv sets the build env vars in the process so that other commands can
@@ -385,7 +380,7 @@
 	Secret bool   `json:"secret" yaml:"secret"`
 }
 
-// GetEnvFromConfig gets the env vars for a standard Porter template config. These env
+// GetEnvForRelease gets the env vars for a standard Porter template config. These env
 // vars are found at `container.env.normal`.
 func GetEnvForRelease(client *client.Client, config map[string]interface{}, projID, clusterID uint, namespace string) (map[string]string, error) {
 	res := make(map[string]string)
