--- conflicted
+++ resolved
@@ -230,14 +230,14 @@
 	if err != nil {
 		return nil, err
 	}
+
 	_, mergedValues, err := createAgent.GetMergedValues(d.config.Values)
 
-<<<<<<< HEAD
-	if err != nil {
-		return nil, err
-	}
-
-	env, err := deploy.GetRuntimeEnvForRelease(
+	if err != nil {
+		return nil, err
+	}
+
+	env, err := deploy.GetEnvForRelease(
 		client,
 		mergedValues,
 		d.target.Project,
@@ -246,17 +246,29 @@
 	)
 
 	if err != nil {
-		env = map[string]string{}
-	}
-
-	buildEnv, err := deploy.GetNestedMap(mergedValues, "container", "env", "build")
+		env = make(map[string]string)
+	}
+
+	envConfig, err := deploy.GetNestedMap(mergedValues, "container", "env")
 
 	if err == nil {
-		for key, val := range buildEnv {
-			if valStr, ok := val.(string); ok {
-				env[key] = valStr
-			}
-		}
+		_, exists := envConfig["build"]
+
+		if exists {
+			buildEnv, err := deploy.GetNestedMap(mergedValues, "container", "env", "build")
+
+			if err == nil {
+				for key, val := range buildEnv {
+					if valStr, ok := val.(string); ok {
+						env[key] = valStr
+					}
+				}
+			}
+		}
+	}
+
+	for k, v := range d.config.Build.Env {
+		env[k] = v
 	}
 
 	buildAgent := &deploy.BuildAgent{
@@ -285,74 +297,6 @@
 	} else {
 		var buildConfig *types.BuildConfig
 
-=======
-	_, mergedValues, err := createAgent.GetMergedValues(d.config.Values)
-
-	if err != nil {
-		return nil, err
-	}
-
-	env, err := deploy.GetEnvForRelease(
-		client,
-		mergedValues,
-		d.target.Project,
-		d.target.Cluster,
-		d.target.Namespace,
-	)
-
-	if err != nil {
-		env = make(map[string]string)
-	}
-
-	envConfig, err := deploy.GetNestedMap(mergedValues, "container", "env")
-
-	if err == nil {
-		_, exists := envConfig["build"]
-
-		if exists {
-			buildEnv, err := deploy.GetNestedMap(mergedValues, "container", "env", "build")
-
-			if err == nil {
-				for key, val := range buildEnv {
-					if valStr, ok := val.(string); ok {
-						env[key] = valStr
-					}
-				}
-			}
-		}
-	}
-
-	for k, v := range d.config.Build.Env {
-		env[k] = v
-	}
-
-	buildAgent := &deploy.BuildAgent{
-		SharedOpts:  createAgent.CreateOpts.SharedOpts,
-		APIClient:   client,
-		ImageRepo:   imageURL,
-		Env:         env,
-		ImageExists: false,
-	}
-
-	if d.config.Build.Method == string(deploy.DeployBuildTypeDocker) {
-		basePath, err := filepath.Abs(".")
-
-		if err != nil {
-			return nil, err
-		}
-
-		err = buildAgent.BuildDocker(
-			agent,
-			basePath,
-			d.config.Build.Context,
-			d.config.Build.Dockerfile,
-			tag,
-			"",
-		)
-	} else {
-		var buildConfig *types.BuildConfig
-
->>>>>>> b3529d5e
 		if d.config.Build.Builder != "" {
 			buildConfig = &types.BuildConfig{
 				Builder:    d.config.Build.Builder,
