--- conflicted
+++ resolved
@@ -18,10 +18,7 @@
 	"github.com/porter-dev/porter/api/types"
 	"github.com/porter-dev/porter/cli/cmd/config"
 	"github.com/porter-dev/porter/cli/cmd/deploy"
-<<<<<<< HEAD
-=======
 	"github.com/porter-dev/porter/cli/cmd/deploy/wait"
->>>>>>> 0da72cbf
 	"github.com/porter-dev/porter/cli/cmd/preview"
 	"github.com/porter-dev/porter/internal/templater/utils"
 	"github.com/porter-dev/switchboard/pkg/drivers"
@@ -105,11 +102,8 @@
 	worker.RegisterDriver("build-image", preview.NewBuildDriver)
 	worker.RegisterDriver("push-image", preview.NewPushDriver)
 	worker.RegisterDriver("update-config", preview.NewUpdateConfigDriver)
-<<<<<<< HEAD
-=======
 	worker.RegisterDriver("random-string", preview.NewRandomStringDriver)
 	worker.RegisterDriver("env-group", preview.NewEnvGroupDriver)
->>>>>>> 0da72cbf
 
 	worker.SetDefaultDriver("deploy")
 
@@ -411,16 +405,12 @@
 		cliConf.Project = d.target.Project
 		cliConf.Cluster = d.target.Cluster
 
-<<<<<<< HEAD
-		err = waitForJob(nil, client, []string{})
-=======
 		err = wait.WaitForJob(client, &wait.WaitOpts{
 			ProjectID: cliConf.Project,
 			ClusterID: cliConf.Cluster,
 			Namespace: namespace,
 			Name:      name,
 		})
->>>>>>> 0da72cbf
 
 		if err != nil {
 			return nil, err
@@ -628,8 +618,6 @@
 	return config, nil
 }
 
-<<<<<<< HEAD
-=======
 func (d *Driver) getAddonConfig(resource *models.Resource) (map[string]interface{}, error) {
 	return drivers.ConstructConfig(&drivers.ConstructConfigOpts{
 		RawConf:      resource.Config,
@@ -638,7 +626,6 @@
 	})
 }
 
->>>>>>> 0da72cbf
 type DeploymentHook struct {
 	client                                                                    *api.Client
 	resourceGroup                                                             *switchboardTypes.ResourceGroup
